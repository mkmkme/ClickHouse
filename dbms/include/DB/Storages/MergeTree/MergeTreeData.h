--- conflicted
+++ resolved
@@ -620,23 +620,19 @@
 
 	NameAndTypePair getColumn(const String & column_name) const
 	{
-<<<<<<< HEAD
 		if (column_name == "_part")
 			return NameAndTypePair("_part", new DataTypeString);
 		if (column_name == "_part_index")
 			return NameAndTypePair("_part_index", new DataTypeUInt64);
-		return getRealColumn(column_name);
-=======
-		if (column_name == "_part") return NameAndTypePair("_part", new DataTypeString);
-		if (column_name == "_part_index") return NameAndTypePair("_part_index", new DataTypeUInt64);
 		return ITableDeclaration::getColumn(column_name);
->>>>>>> ccc770e5
 	}
 
 	bool hasColumn(const String & column_name) const
 	{
-		if (column_name == "_part") return true;
-		if (column_name == "_part_index") return true;
+		if (column_name == "_part")
+			return true;
+		if (column_name == "_part_index")
+			return true;
 		return ITableDeclaration::hasColumn(column_name);
 	}
 
