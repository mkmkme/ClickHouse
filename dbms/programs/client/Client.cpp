--- conflicted
+++ resolved
@@ -93,8 +93,6 @@
     extern const int LOGICAL_ERROR;
 }
 
-<<<<<<< HEAD
-=======
 
 /// Checks expected server and client error codes in testmode.
 /// To enable it add special comment after the query: "-- { serverError 60 }" or "-- { clientError 20 }".
@@ -191,8 +189,6 @@
     }
 };
 
-
->>>>>>> b324f69e
 class Client : public Poco::Util::Application
 {
 public:
