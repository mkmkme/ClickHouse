--- conflicted
+++ resolved
@@ -32,26 +32,10 @@
 }
 
 
-<<<<<<< HEAD
-BlockInputStreams StorageSystemMutations::read(
-    const Names & column_names,
-    const SelectQueryInfo & query_info,
-    const Context & context,
-    QueryProcessingStage::Enum processed_stage,
-    const size_t /*max_block_size*/,
-    const unsigned /*num_streams*/)
-{
-    check(column_names);
-    checkQueryProcessingStage(processed_stage, context);
-
-    /// Collect a set of replicated tables.
-    std::map<String, std::map<String, StoragePtr>> replicated_tables;
-=======
 void StorageSystemMutations::fillData(MutableColumns & res_columns, const Context & context, const SelectQueryInfo & query_info) const
 {
     /// Collect a set of *MergeTree tables.
     std::map<String, std::map<String, StoragePtr>> merge_tree_tables;
->>>>>>> 2ebe6beb
     for (const auto & db : context.getDatabases())
     {
         for (auto iterator = db.second->getIterator(context); iterator->isValid(); iterator->next())
