--- conflicted
+++ resolved
@@ -3369,13 +3369,8 @@
     return false;
 }
 
-<<<<<<< HEAD
-const MergeTreeData::TTLEntry * MergeTreeData::selectTTLEntryForTTLInfos(
+std::optional<MergeTreeData::TTLEntry> MergeTreeData::selectTTLEntryForTTLInfos(
         const IMergeTreeDataPart::TTLInfos & ttl_infos,
-=======
-std::optional<MergeTreeData::TTLEntry> MergeTreeData::selectTTLEntryForTTLInfos(
-        const MergeTreeDataPart::TTLInfos & ttl_infos,
->>>>>>> c28e224e
         time_t time_of_move) const
 {
     time_t max_max_ttl = 0;
