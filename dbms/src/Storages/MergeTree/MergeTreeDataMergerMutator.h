#pragma once

#include <Storages/MergeTree/MergeTreeData.h>
#include <Storages/MutationCommands.h>
#include <atomic>
#include <functional>
#include <Common/ActionBlocker.h>


namespace DB
{

class MergeListEntry;
class MergeProgressCallback;

/// Auxiliary struct holding metainformation for the future merged or mutated part.
struct FutureMergedMutatedPart
{
    String name;
    String path;
    MergeTreeDataPartType type;
    MergeTreePartInfo part_info;
    MergeTreeData::DataPartsVector parts;

    const MergeTreePartition & getPartition() const { return parts.front()->partition; }

    FutureMergedMutatedPart() = default;

    explicit FutureMergedMutatedPart(MergeTreeData::DataPartsVector parts_)
    {
        assign(std::move(parts_));
    }

    FutureMergedMutatedPart(MergeTreeData::DataPartsVector parts_, MergeTreeDataPartType future_part_type)
    {
        assign(std::move(parts_), future_part_type);
    }

    void assign(MergeTreeData::DataPartsVector parts_);
    void assign(MergeTreeData::DataPartsVector parts_, MergeTreeDataPartType future_part_type);

    void updatePath(const MergeTreeData & storage, const ReservationPtr & reservation);
};


/** Can select parts for background processes and do them.
 * Currently helps with merges, mutations and moves
 */
class MergeTreeDataMergerMutator
{
public:
    using AllowedMergingPredicate = std::function<bool (const MergeTreeData::DataPartPtr &, const MergeTreeData::DataPartPtr &, String * reason)>;

public:
    MergeTreeDataMergerMutator(MergeTreeData & data_, size_t background_pool_size);

    /** Get maximum total size of parts to do merge, at current moment of time.
      * It depends on number of free threads in background_pool and amount of free space in disk.
      */
    UInt64 getMaxSourcePartsSizeForMerge();

    /** For explicitly passed size of pool and number of used tasks.
      * This method could be used to calculate threshold depending on number of tasks in replication queue.
      */
    UInt64 getMaxSourcePartsSizeForMerge(size_t pool_size, size_t pool_used);

    /** Get maximum total size of parts to do mutation, at current moment of time.
      * It depends only on amount of free space in disk.
      */
    UInt64 getMaxSourcePartSizeForMutation();

    /** Selects which parts to merge. Uses a lot of heuristics.
      *
      * can_merge - a function that determines if it is possible to merge a pair of adjacent parts.
      *  This function must coordinate merge with inserts and other merges, ensuring that
      *  - Parts between which another part can still appear can not be merged. Refer to METR-7001.
      *  - A part that already merges with something in one place, you can not start to merge into something else in another place.
      */
    bool selectPartsToMerge(
        FutureMergedMutatedPart & future_part,
        bool aggressive,
        size_t max_total_size_to_merge,
        const AllowedMergingPredicate & can_merge,
        String * out_disable_reason = nullptr);


    /** Select all the parts in the specified partition for merge, if possible.
      * final - choose to merge even a single part - that is, allow to merge one part "with itself".
      */
    bool selectAllPartsToMergeWithinPartition(
        FutureMergedMutatedPart & future_part,
        UInt64 & available_disk_space,
        const AllowedMergingPredicate & can_merge,
        const String & partition_id,
        bool final,
        String * out_disable_reason = nullptr);

    /** Merge the parts.
      * If `reservation != nullptr`, now and then reduces the size of the reserved space
      *  is approximately proportional to the amount of data already written.
      *
      * Creates and returns a temporary part.
      * To end the merge, call the function renameMergedTemporaryPart.
      *
      * time_of_merge - the time when the merge was assigned.
      * Important when using ReplicatedGraphiteMergeTree to provide the same merge on replicas.
      */
    MergeTreeData::MutableDataPartPtr mergePartsToTemporaryPart(
        const FutureMergedMutatedPart & future_part,
        MergeListEntry & merge_entry, TableStructureReadLockHolder & table_lock_holder, time_t time_of_merge,
        const ReservationPtr & disk_reservation, bool deduplication, bool force_ttl);

    /// Mutate a single data part with the specified commands. Will create and return a temporary part.
    MergeTreeData::MutableDataPartPtr mutatePartToTemporaryPart(
        const FutureMergedMutatedPart & future_part,
<<<<<<< HEAD
        const std::vector<MutationCommand> & commands,
        MergeListEntry & merge_entry,
        time_t time_of_mutation,
        const Context & context,
=======
        const MutationCommands & commands,
        MergeListEntry & merge_entry, const Context & context,
>>>>>>> c647da3c
        const ReservationPtr & disk_reservation,
        TableStructureReadLockHolder & table_lock_holder);

    MergeTreeData::DataPartPtr renameMergedTemporaryPart(
        MergeTreeData::MutableDataPartPtr & new_data_part,
        const MergeTreeData::DataPartsVector & parts,
        MergeTreeData::Transaction * out_transaction = nullptr);


    /// The approximate amount of disk space needed for merge or mutation. With a surplus.
    static size_t estimateNeededDiskSpace(const MergeTreeData::DataPartsVector & source_parts);

private:
    /** Select all parts belonging to the same partition.
      */
    MergeTreeData::DataPartsVector selectAllPartsFromPartition(const String & partition_id);

public:
    /** Is used to cancel all merges and mutations. On cancel() call all currently running actions will throw exception soon.
      * All new attempts to start a merge or mutation will throw an exception until all 'LockHolder' objects will be destroyed.
      */
    ActionBlocker merges_blocker;
    ActionBlocker ttl_merges_blocker;

    enum class MergeAlgorithm
    {
        Horizontal, /// per-row merge of all columns
        Vertical    /// per-row merge of PK and secondary indices columns, per-column gather for non-PK columns
    };

private:

    MergeAlgorithm chooseMergeAlgorithm(
        const MergeTreeData::DataPartsVector & parts,
        size_t rows_upper_bound, const NamesAndTypesList & gathering_columns, bool deduplicate, bool need_remove_expired_values) const;

private:
    MergeTreeData & data;
    const size_t background_pool_size;

    Logger * log;

    /// When the last time you wrote to the log that the disk space was running out (not to write about this too often).
    time_t disk_space_warning_time = 0;

    /// Last time when TTLMergeSelector has been used
    time_t last_merge_with_ttl = 0;
};


}<|MERGE_RESOLUTION|>--- conflicted
+++ resolved
@@ -113,15 +113,10 @@
     /// Mutate a single data part with the specified commands. Will create and return a temporary part.
     MergeTreeData::MutableDataPartPtr mutatePartToTemporaryPart(
         const FutureMergedMutatedPart & future_part,
-<<<<<<< HEAD
-        const std::vector<MutationCommand> & commands,
+        const MutationCommands & commands,
         MergeListEntry & merge_entry,
         time_t time_of_mutation,
         const Context & context,
-=======
-        const MutationCommands & commands,
-        MergeListEntry & merge_entry, const Context & context,
->>>>>>> c647da3c
         const ReservationPtr & disk_reservation,
         TableStructureReadLockHolder & table_lock_holder);
 
