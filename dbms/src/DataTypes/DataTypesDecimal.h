--- conflicted
+++ resolved
@@ -176,14 +176,9 @@
 
     T parseFromString(const String & str) const;
 
-<<<<<<< HEAD
-    void readText(T & x, ReadBuffer & istr) const { readText(x, istr, precision, scale); }
-    static void readText(T & x, ReadBuffer & istr, UInt32 precision, UInt32 scale);
-    static bool tryReadText(T & x, ReadBuffer & istr, UInt32 precision, UInt32 scale);
-=======
     void readText(T & x, ReadBuffer & istr, bool csv = false) const { readText(x, istr, precision, scale, csv); }
     static void readText(T & x, ReadBuffer & istr, UInt32 precision, UInt32 scale, bool csv = false);
->>>>>>> dcc88f3a
+    static bool tryReadText(T & x, ReadBuffer & istr, UInt32 precision, UInt32 scale);
     static T getScaleMultiplier(UInt32 scale);
 
 private:
