#include <IO/ReadHelpers.h>

#include <DataTypes/DataTypesNumber.h>
#include <DataTypes/DataTypeUuid.h>
#include <DataTypes/DataTypeDate.h>
#include <DataTypes/DataTypeDateTime.h>
#include <DataTypes/DataTypeString.h>
#include <DataTypes/DataTypeFixedString.h>
#include <DataTypes/DataTypeAggregateFunction.h>
#include <DataTypes/DataTypeArray.h>
#include <DataTypes/DataTypeTuple.h>
#include <DataTypes/DataTypeNested.h>
#include <DataTypes/DataTypeNull.h>
#include <DataTypes/DataTypeNullable.h>
#include <DataTypes/DataTypeFactory.h>

#include <AggregateFunctions/AggregateFunctionFactory.h>

#include <Parsers/ExpressionListParsers.h>
#include <Parsers/ParserCreateQuery.h>
#include <Parsers/ASTExpressionList.h>
#include <Parsers/ASTNameTypePair.h>
#include <Parsers/ASTLiteral.h>
#include <Parsers/ASTFunction.h>
#include <Parsers/ASTEnumElement.h>
#include <Parsers/ParserEnumElement.h>
#include <Parsers/parseQuery.h>
#include <DataTypes/DataTypeEnum.h>

#include <ext/map.h>


namespace DB
{

namespace ErrorCodes
{
    extern const int ARGUMENT_OUT_OF_BOUND;
    extern const int UNKNOWN_TYPE;
    extern const int NESTED_TYPE_TOO_DEEP;
    extern const int PARAMETERS_TO_AGGREGATE_FUNCTIONS_MUST_BE_LITERALS;
    extern const int SYNTAX_ERROR;
    extern const int BAD_ARGUMENTS;
    extern const int ILLEGAL_TYPE_OF_ARGUMENT;
}


DataTypeFactory::DataTypeFactory()
    : non_parametric_data_types
    {
<<<<<<< HEAD
        {"UInt8",                std::make_shared<DataTypeUInt8>()},
        {"UInt16",                std::make_shared<DataTypeUInt16>()},
        {"UInt32",                std::make_shared<DataTypeUInt32>()},
        {"UInt64",                std::make_shared<DataTypeUInt64>()},
        {"Int8",                std::make_shared<DataTypeInt8>()},
        {"Int16",                std::make_shared<DataTypeInt16>()},
        {"Int32",                std::make_shared<DataTypeInt32>()},
        {"Int64",                std::make_shared<DataTypeInt64>()},
        {"Float32",                std::make_shared<DataTypeFloat32>()},
        {"Float64",                std::make_shared<DataTypeFloat64>()},
        {"Date",                std::make_shared<DataTypeDate>()},
        {"DateTime",            std::make_shared<DataTypeDateTime>()},
        {"Uuid",                std::make_shared<DataTypeUuid>()},
        {"String",                std::make_shared<DataTypeString>()},
        {"Null",                std::make_shared<DataTypeNull>()}
=======
        {"UInt8",    std::make_shared<DataTypeUInt8>()},
        {"UInt16",   std::make_shared<DataTypeUInt16>()},
        {"UInt32",   std::make_shared<DataTypeUInt32>()},
        {"UInt64",   std::make_shared<DataTypeUInt64>()},
        {"Int8",     std::make_shared<DataTypeInt8>()},
        {"Int16",    std::make_shared<DataTypeInt16>()},
        {"Int32",    std::make_shared<DataTypeInt32>()},
        {"Int64",    std::make_shared<DataTypeInt64>()},
        {"Float32",  std::make_shared<DataTypeFloat32>()},
        {"Float64",  std::make_shared<DataTypeFloat64>()},
        {"Date",     std::make_shared<DataTypeDate>()},
        {"DateTime", std::make_shared<DataTypeDateTime>()},
        {"String",   std::make_shared<DataTypeString>()},
        {"Null",     std::make_shared<DataTypeNull>()}
>>>>>>> 9de4d8fa
    }
{
}


template <typename DataTypeEnum>
inline DataTypePtr parseEnum(const String & name, const String & base_name, const String & parameters)
{
    ParserList parser{std::make_unique<ParserEnumElement>(), std::make_unique<ParserString>(","), false};

    ASTPtr elements = parseQuery(parser, parameters.data(), parameters.data() + parameters.size(), "parameters for enum type " + name);

    typename DataTypeEnum::Values values;
    values.reserve(elements->children.size());

    using FieldType = typename DataTypeEnum::FieldType;

    for (const auto & element : typeid_cast<const ASTExpressionList &>(*elements).children)
    {
        const auto & e = static_cast<const ASTEnumElement &>(*element);
        const auto value = e.value.get<typename NearestFieldType<FieldType>::Type>();

        if (value > std::numeric_limits<FieldType>::max() || value < std::numeric_limits<FieldType>::min())
            throw Exception{
                "Value " + applyVisitor(FieldVisitorToString{}, e.value) + " for element '" + e.name + "' exceeds range of " + base_name,
                ErrorCodes::ARGUMENT_OUT_OF_BOUND
            };

        values.emplace_back(e.name, value);
    }

    return std::make_shared<DataTypeEnum>(values);
}


DataTypePtr DataTypeFactory::get(const String & name) const
{
    return getImpl(name, true);
}


DataTypePtr DataTypeFactory::getImpl(const String & name, bool allow_nullable) const
{
    NonParametricDataTypes::const_iterator it = non_parametric_data_types.find(name);
    if (it != non_parametric_data_types.end())
        return it->second;

    Poco::RegularExpression::MatchVec matches;
    if (fixed_string_regexp.match(name, 0, matches) && matches.size() == 2)
        return std::make_shared<DataTypeFixedString>(parse<size_t>(name.data() + matches[1].offset, matches[1].length));

    if (nested_regexp.match(name, 0, matches) && matches.size() == 3)
    {
        String base_name(name.data() + matches[1].offset, matches[1].length);
        String parameters(name.data() + matches[2].offset, matches[2].length);

        if (base_name == "Nullable")
        {
            if (!allow_nullable)
                throw Exception{"A Nullable type cannot contain another Nullable type", ErrorCodes::ILLEGAL_TYPE_OF_ARGUMENT};

            return std::make_shared<DataTypeNullable>(getImpl(parameters, false));
        }

        if (base_name == "Array")
        {
            if (parameters == "Null")
            {
                /// Special case: Array(Null) is actually Array(Nullable(UInt8)).
                return std::make_shared<DataTypeArray>(
                    std::make_shared<DataTypeNullable>(
                        std::make_shared<DataTypeUInt8>()));
            }
            else
                return std::make_shared<DataTypeArray>(getImpl(parameters, allow_nullable));
        }

        if (base_name == "AggregateFunction")
        {
            String function_name;
            AggregateFunctionPtr function;
            DataTypes argument_types;
            Array params_row;

            ParserExpressionList args_parser(false);
            ASTPtr args_ast = parseQuery(args_parser, parameters.data(), parameters.data() + parameters.size(), "parameters for data type " + name);
            ASTExpressionList & args_list = typeid_cast<ASTExpressionList &>(*args_ast);

            if (args_list.children.empty())
                throw Exception("Data type AggregateFunction requires parameters: "
                    "name of aggregate function and list of data types for arguments", ErrorCodes::NUMBER_OF_ARGUMENTS_DOESNT_MATCH);

            if (ASTFunction * parametric = typeid_cast<ASTFunction *>(args_list.children[0].get()))
            {
                if (parametric->parameters)
                    throw Exception("Unexpected level of parameters to aggregate function", ErrorCodes::SYNTAX_ERROR);
                function_name = parametric->name;

                ASTs & parameters = typeid_cast<ASTExpressionList &>(*parametric->arguments).children;
                params_row.resize(parameters.size());

                for (size_t i = 0; i < parameters.size(); ++i)
                {
                    ASTLiteral * lit = typeid_cast<ASTLiteral *>(parameters[i].get());
                    if (!lit)
                        throw Exception("Parameters to aggregate functions must be literals",
                            ErrorCodes::PARAMETERS_TO_AGGREGATE_FUNCTIONS_MUST_BE_LITERALS);

                    params_row[i] = lit->value;
                }
            }
            else if (ASTIdentifier * identifier = typeid_cast<ASTIdentifier *>(args_list.children[0].get()))
            {
                function_name = identifier->name;
            }
            else if (typeid_cast<ASTLiteral *>(args_list.children[0].get()))
            {
                throw Exception("Aggregate function name for data type AggregateFunction must be passed as identifier (without quotes) or function",
                    ErrorCodes::BAD_ARGUMENTS);
            }
            else
                throw Exception("Unexpected AST element passed as aggregate function name for data type AggregateFunction. Must be identifier or function.",
                    ErrorCodes::BAD_ARGUMENTS);

            for (size_t i = 1; i < args_list.children.size(); ++i)
                argument_types.push_back(getImpl(
                    std::string{args_list.children[i]->range.first, args_list.children[i]->range.second}, allow_nullable));

            if (function_name.empty())
                throw Exception("Logical error: empty name of aggregate function passed", ErrorCodes::LOGICAL_ERROR);

            function = AggregateFunctionFactory::instance().get(function_name, argument_types);
            if (!params_row.empty())
                function->setParameters(params_row);
            function->setArguments(argument_types);
            return std::make_shared<DataTypeAggregateFunction>(function, argument_types, params_row);
        }

        if (base_name == "Nested")
        {
            ParserNameTypePairList columns_p;
            ASTPtr columns_ast = parseQuery(columns_p, parameters.data(), parameters.data() + parameters.size(), "parameters for data type " + name);

            NamesAndTypesListPtr columns = std::make_shared<NamesAndTypesList>();

            ASTExpressionList & columns_list = typeid_cast<ASTExpressionList &>(*columns_ast);
            for (ASTs::iterator it = columns_list.children.begin(); it != columns_list.children.end(); ++it)
            {
                ASTNameTypePair & name_and_type_pair = typeid_cast<ASTNameTypePair &>(**it);
                StringRange type_range = name_and_type_pair.type->range;
                DataTypePtr type = getImpl(String(type_range.first, type_range.second - type_range.first), allow_nullable);
                if (typeid_cast<const DataTypeNested *>(type.get()))
                    throw Exception("Nested inside Nested is not allowed", ErrorCodes::NESTED_TYPE_TOO_DEEP);
                columns->push_back(NameAndTypePair(
                    name_and_type_pair.name,
                    type));
            }

            return std::make_shared<DataTypeNested>(columns);
        }

        if (base_name == "Tuple")
        {
            ParserExpressionList columns_p(false);
            ASTPtr columns_ast = parseQuery(columns_p, parameters.data(), parameters.data() + parameters.size(), "parameters for data type " + name);

            auto & columns_list = typeid_cast<ASTExpressionList &>(*columns_ast);
            const auto elems = ext::map<DataTypes>(columns_list.children, [&] (const ASTPtr & elem_ast) {
                return getImpl(String(elem_ast->range.first, elem_ast->range.second), allow_nullable);
            });

            return std::make_shared<DataTypeTuple>(elems);
        }

        if (base_name == "Enum8")
            return parseEnum<DataTypeEnum8>(name, base_name, parameters);

        if (base_name == "Enum16")
            return parseEnum<DataTypeEnum16>(name, base_name, parameters);

        throw Exception("Unknown type " + base_name, ErrorCodes::UNKNOWN_TYPE);
    }

    throw Exception("Unknown type " + name, ErrorCodes::UNKNOWN_TYPE);
}


}<|MERGE_RESOLUTION|>--- conflicted
+++ resolved
@@ -48,23 +48,6 @@
 DataTypeFactory::DataTypeFactory()
     : non_parametric_data_types
     {
-<<<<<<< HEAD
-        {"UInt8",                std::make_shared<DataTypeUInt8>()},
-        {"UInt16",                std::make_shared<DataTypeUInt16>()},
-        {"UInt32",                std::make_shared<DataTypeUInt32>()},
-        {"UInt64",                std::make_shared<DataTypeUInt64>()},
-        {"Int8",                std::make_shared<DataTypeInt8>()},
-        {"Int16",                std::make_shared<DataTypeInt16>()},
-        {"Int32",                std::make_shared<DataTypeInt32>()},
-        {"Int64",                std::make_shared<DataTypeInt64>()},
-        {"Float32",                std::make_shared<DataTypeFloat32>()},
-        {"Float64",                std::make_shared<DataTypeFloat64>()},
-        {"Date",                std::make_shared<DataTypeDate>()},
-        {"DateTime",            std::make_shared<DataTypeDateTime>()},
-        {"Uuid",                std::make_shared<DataTypeUuid>()},
-        {"String",                std::make_shared<DataTypeString>()},
-        {"Null",                std::make_shared<DataTypeNull>()}
-=======
         {"UInt8",    std::make_shared<DataTypeUInt8>()},
         {"UInt16",   std::make_shared<DataTypeUInt16>()},
         {"UInt32",   std::make_shared<DataTypeUInt32>()},
@@ -77,9 +60,9 @@
         {"Float64",  std::make_shared<DataTypeFloat64>()},
         {"Date",     std::make_shared<DataTypeDate>()},
         {"DateTime", std::make_shared<DataTypeDateTime>()},
+        {"Uuid",     std::make_shared<DataTypeUuid>()},
         {"String",   std::make_shared<DataTypeString>()},
         {"Null",     std::make_shared<DataTypeNull>()}
->>>>>>> 9de4d8fa
     }
 {
 }
