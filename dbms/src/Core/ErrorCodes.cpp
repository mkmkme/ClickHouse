--- conflicted
+++ resolved
@@ -368,13 +368,10 @@
     extern const int CANNOT_CREATE_IO_BUFFER = 363;
     extern const int RECEIVED_ERROR_TOO_MANY_REQUESTS = 364;
     extern const int OUTPUT_IS_NOT_SORTED = 365;
-<<<<<<< HEAD
-    extern const int ALL_REPLICAS_ARE_STALE = 366;
-=======
     extern const int SIZES_OF_NESTED_COLUMNS_ARE_INCONSISTENT = 366;
     extern const int TOO_MUCH_FETCHES = 367;
     extern const int BAD_CAST = 368;
->>>>>>> 9d3a9360
+    extern const int ALL_REPLICAS_ARE_STALE = 369;
 
     extern const int KEEPER_EXCEPTION = 999;
     extern const int POCO_EXCEPTION = 1000;
