#include <TableFunctions/getStructureOfRemoteTable.h>
#include <Storages/StorageDistributed.h>
#include <Parsers/ASTIdentifier.h>
#include <Parsers/ASTLiteral.h>
#include <Parsers/ASTFunction.h>
#include <Parsers/ASTExpressionList.h>
#include <Interpreters/evaluateConstantExpression.h>
#include <Interpreters/Cluster.h>
#include <Interpreters/Context.h>
#include <Common/typeid_cast.h>

#include <TableFunctions/TableFunctionRemote.h>
#include <TableFunctions/TableFunctionFactory.h>


namespace DB
{

namespace ErrorCodes
{
    extern const int NUMBER_OF_ARGUMENTS_DOESNT_MATCH;
    extern const int BAD_ARGUMENTS;
}


/// The Cartesian product of two sets of rows, the result is written in place of the first argument
static void append(std::vector<String> & to, const std::vector<String> & what, size_t max_addresses)
{
    if (what.empty())
        return;

    if (to.empty())
    {
        to = what;
        return;
    }

    if (what.size() * to.size() > max_addresses)
        throw Exception("Table function 'remote': first argument generates too many result addresses",
                        ErrorCodes::BAD_ARGUMENTS);
    std::vector<String> res;
    for (size_t i = 0; i < to.size(); ++i)
        for (size_t j = 0; j < what.size(); ++j)
            res.push_back(to[i] + what[j]);

    to.swap(res);
}


/// Parse number from substring
static bool parseNumber(const String & description, size_t l, size_t r, size_t & res)
{
    res = 0;
    for (size_t pos = l; pos < r; pos ++)
    {
        if (!isNumericASCII(description[pos]))
            return false;
        res = res * 10 + description[pos] - '0';
        if (res > 1e15)
            return false;
    }
    return true;
}



/* Parse a string that generates shards and replicas. Separator - one of two characters | or ,
 *  depending on whether shards or replicas are generated.
 * For example:
 * host1,host2,...      - generates set of shards from host1, host2, ...
 * host1|host2|...      - generates set of replicas from host1, host2, ...
 * abc{8..10}def        - generates set of shards abc8def, abc9def, abc10def.
 * abc{08..10}def       - generates set of shards abc08def, abc09def, abc10def.
 * abc{x,yy,z}def       - generates set of shards abcxdef, abcyydef, abczdef.
 * abc{x|yy|z} def      - generates set of replicas abcxdef, abcyydef, abczdef.
 * abc{1..9}de{f,g,h}   - is a direct product, 27 shards.
 * abc{1..9}de{0|1}     - is a direct product, 9 shards, in each 2 replicas.
 */
static std::vector<String> parseDescription(const String & description, size_t l, size_t r, char separator, size_t max_addresses)
{
    std::vector<String> res;
    std::vector<String> cur;

    /// An empty substring means a set of an empty string
    if (l >= r)
    {
        res.push_back("");
        return res;
    }

    for (size_t i = l; i < r; ++i)
    {
        /// Either the numeric interval (8..10) or equivalent expression in brackets
        if (description[i] == '{')
        {
            int cnt = 1;
            int last_dot = -1; /// The rightmost pair of points, remember the index of the right of the two
            size_t m;
            std::vector<String> buffer;
            bool have_splitter = false;

            /// Look for the corresponding closing bracket
            for (m = i + 1; m < r; ++m)
            {
                if (description[m] == '{') ++cnt;
                if (description[m] == '}') --cnt;
                if (description[m] == '.' && description[m-1] == '.') last_dot = m;
                if (description[m] == separator) have_splitter = true;
                if (cnt == 0) break;
            }
            if (cnt != 0)
                throw Exception("Table function 'remote': incorrect brace sequence in first argument",
                                ErrorCodes::BAD_ARGUMENTS);
            /// The presence of a dot - numeric interval
            if (last_dot != -1)
            {
                size_t left, right;
                if (description[last_dot - 1] != '.')
                    throw Exception("Table function 'remote': incorrect argument in braces (only one dot): " + description.substr(i, m - i + 1),
                                    ErrorCodes::BAD_ARGUMENTS);
                if (!parseNumber(description, i + 1, last_dot - 1, left))
                    throw Exception("Table function 'remote': incorrect argument in braces (Incorrect left number): "
                                    + description.substr(i, m - i + 1),
                                    ErrorCodes::BAD_ARGUMENTS);
                if (!parseNumber(description, last_dot + 1, m, right))
                    throw Exception("Table function 'remote': incorrect argument in braces (Incorrect right number): "
                                    + description.substr(i, m - i + 1),
                                    ErrorCodes::BAD_ARGUMENTS);
                if (left > right)
                    throw Exception("Table function 'remote': incorrect argument in braces (left number is greater then right): "
                                    + description.substr(i, m - i + 1),
                                    ErrorCodes::BAD_ARGUMENTS);
                if (right - left + 1 >  max_addresses)
                    throw Exception("Table function 'remote': first argument generates too many result addresses",
                        ErrorCodes::BAD_ARGUMENTS);
                bool add_leading_zeroes = false;
                size_t len = last_dot - 1 - (i + 1);
                 /// If the left and right borders have equal numbers, then you must add leading zeros.
                if (last_dot - 1 - (i + 1) == m - (last_dot + 1))
                    add_leading_zeroes = true;
                for (size_t id = left; id <= right; ++id)
                {
                    String cur = toString<UInt64>(id);
                    if (add_leading_zeroes)
                    {
                        while (cur.size() < len)
                            cur = "0" + cur;
                    }
                    buffer.push_back(cur);
                }
            }
            else if (have_splitter) /// If there is a current delimiter inside, then generate a set of resulting rows
                buffer = parseDescription(description, i + 1, m, separator, max_addresses);
            else                     /// Otherwise just copy, spawn will occur when you call with the correct delimiter
                buffer.push_back(description.substr(i, m - i + 1));
            /// Add all possible received extensions to the current set of lines
            append(cur, buffer, max_addresses);
            i = m;
        }
        else if (description[i] == separator)
        {
            /// If the delimiter, then add found rows
            res.insert(res.end(), cur.begin(), cur.end());
            cur.clear();
        }
        else
        {
            /// Otherwise, simply append the character to current lines
            std::vector<String> buffer;
            buffer.push_back(description.substr(i, 1));
            append(cur, buffer, max_addresses);
        }
    }

    res.insert(res.end(), cur.begin(), cur.end());
    if (res.size() > max_addresses)
        throw Exception("Table function 'remote': first argument generates too many result addresses",
            ErrorCodes::BAD_ARGUMENTS);

    return res;
}


StoragePtr TableFunctionRemote::executeImpl(const ASTPtr & ast_function, const Context & context) const
{
    ASTs & args_func = typeid_cast<ASTFunction &>(*ast_function).children;

    if (args_func.size() != 1)
        throw Exception(help_message, ErrorCodes::NUMBER_OF_ARGUMENTS_DOESNT_MATCH);

    ASTs & args = typeid_cast<ASTExpressionList &>(*args_func.at(0)).children;

    const size_t max_args = is_cluster_function ? 3 : 5;
    if (args.size() < 2 || args.size() > max_args)
        throw Exception(help_message, ErrorCodes::NUMBER_OF_ARGUMENTS_DOESNT_MATCH);

    String cluster_name;
    String cluster_description;
    String remote_database;
    String remote_table;
    String username;
    String password;

    size_t arg_num = 0;

    auto getStringLiteral = [](const IAST & node, const char * description)
    {
        const ASTLiteral * lit = typeid_cast<const ASTLiteral *>(&node);
        if (!lit)
            throw Exception(description + String(" must be string literal (in single quotes)."), ErrorCodes::BAD_ARGUMENTS);

        if (lit->value.getType() != Field::Types::String)
            throw Exception(description + String(" must be string literal (in single quotes)."), ErrorCodes::BAD_ARGUMENTS);

        return safeGet<const String &>(lit->value);
    };

    if (is_cluster_function)
    {
        ASTPtr ast_name = evaluateConstantExpressionOrIdentifierAsLiteral(args[arg_num], context);
        cluster_name = static_cast<const ASTLiteral &>(*ast_name).value.safeGet<const String &>();
    }
    else
    {
        if (auto ast_cluster = typeid_cast<const ASTIdentifier *>(args[arg_num].get()))
            cluster_name = ast_cluster->name;
        else
            cluster_description = getStringLiteral(*args[arg_num], "Hosts pattern");
    }
    ++arg_num;

    args[arg_num] = evaluateConstantExpressionOrIdentifierAsLiteral(args[arg_num], context);
    remote_database = static_cast<const ASTLiteral &>(*args[arg_num]).value.safeGet<String>();
    ++arg_num;

    size_t dot = remote_database.find('.');
    if (dot != String::npos)
    {
        /// NOTE Bad - do not support identifiers in backquotes.
        remote_table = remote_database.substr(dot + 1);
        remote_database = remote_database.substr(0, dot);
    }
    else
    {
        if (arg_num >= args.size())
            throw Exception(help_message, ErrorCodes::NUMBER_OF_ARGUMENTS_DOESNT_MATCH);

        args[arg_num] = evaluateConstantExpressionOrIdentifierAsLiteral(args[arg_num], context);
        remote_table = static_cast<const ASTLiteral &>(*args[arg_num]).value.safeGet<String>();
        ++arg_num;
    }

    /// Username and password parameters are prohibited in cluster version of the function
    if (!is_cluster_function)
    {
        if (arg_num < args.size())
        {
            username = getStringLiteral(*args[arg_num], "Username");
            ++arg_num;
        }
        else
            username = "default";

        if (arg_num < args.size())
        {
            password = getStringLiteral(*args[arg_num], "Password");
            ++arg_num;
        }
    }

    if (arg_num < args.size())
        throw Exception(help_message, ErrorCodes::NUMBER_OF_ARGUMENTS_DOESNT_MATCH);

    /// ExpressionAnalyzer will be created in InterpreterSelectQuery that will meet these `Identifier` when processing the request.
    /// We need to mark them as the name of the database or table, because the default value is column.
    for (auto & arg : args)
        if (ASTIdentifier * id = typeid_cast<ASTIdentifier *>(arg.get()))
            id->kind = ASTIdentifier::Table;

    ClusterPtr cluster;
    if (!cluster_name.empty())
    {
        /// Use an existing cluster from the main config
        cluster = context.getCluster(cluster_name);
    }
    else
    {
        /// Create new cluster from the scratch
        size_t max_addresses = context.getSettingsRef().table_function_remote_max_addresses;
        std::vector<String> shards = parseDescription(cluster_description, 0, cluster_description.size(), ',', max_addresses);

        std::vector<std::vector<String>> names;
        for (size_t i = 0; i < shards.size(); ++i)
            names.push_back(parseDescription(shards[i], 0, shards[i].size(), '|', max_addresses));

        if (names.empty())
            throw Exception("Shard list is empty after parsing first argument", ErrorCodes::BAD_ARGUMENTS);

<<<<<<< HEAD
    auto cluster = std::make_shared<Cluster>(context.getSettings(), names, username, password, context.getTCPPort(), false);
=======
        cluster = std::make_shared<Cluster>(context.getSettings(), names, username, password, context.getTCPPort());
    }
>>>>>>> 28b46655

    auto res = StorageDistributed::createWithOwnCluster(
        getName(),
        getStructureOfRemoteTable(*cluster, remote_database, remote_table, context),
        remote_database,
        remote_table,
        cluster,
        context);
    res->startup();
    return res;
}


TableFunctionRemote::TableFunctionRemote(const std::string & name_)
    : name(name_)
{
    is_cluster_function = name == "cluster";

    std::stringstream ss;
    ss << "Table function '" << name + "' requires from 2 to " << (is_cluster_function ? 3 : 5) << " parameters"
       << ": <addresses pattern or cluster name>, <name of remote database>, <name of remote table>"
       << (is_cluster_function ? "" : ", [username, [password]].");
    help_message = ss.str();
}


void registerTableFunctionRemote(TableFunctionFactory & factory)
{
    factory.registerFunction("remote", [] () -> TableFunctionPtr { return std::make_shared<TableFunctionRemote>("remote"); });
    factory.registerFunction("cluster", [] () -> TableFunctionPtr { return std::make_shared<TableFunctionRemote>("cluster"); });
}

}<|MERGE_RESOLUTION|>--- conflicted
+++ resolved
@@ -296,12 +296,8 @@
         if (names.empty())
             throw Exception("Shard list is empty after parsing first argument", ErrorCodes::BAD_ARGUMENTS);
 
-<<<<<<< HEAD
-    auto cluster = std::make_shared<Cluster>(context.getSettings(), names, username, password, context.getTCPPort(), false);
-=======
-        cluster = std::make_shared<Cluster>(context.getSettings(), names, username, password, context.getTCPPort());
-    }
->>>>>>> 28b46655
+        cluster = std::make_shared<Cluster>(context.getSettings(), names, username, password, context.getTCPPort(), false);
+    }
 
     auto res = StorageDistributed::createWithOwnCluster(
         getName(),
