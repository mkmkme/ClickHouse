#include "config_core.h"

#if USE_MYSQL

#include <string>
#include <Databases/DatabaseMySQL.h>
#include <Common/parseAddress.h>
#include <IO/Operators.h>
#include <Formats/MySQLBlockInputStream.h>
#include <DataTypes/DataTypeString.h>
#include <DataTypes/DataTypesNumber.h>
#include <DataTypes/DataTypeDateTime.h>
#include <DataTypes/DataTypeNullable.h>
#include <Storages/StorageMySQL.h>
#include <Parsers/ASTFunction.h>
#include <Parsers/ParserCreateQuery.h>
#include <Parsers/parseQuery.h>
#include <Common/setThreadName.h>
#include <Common/escapeForFileName.h>
#include <Parsers/queryToString.h>
#include <Parsers/ASTCreateQuery.h>
#include <DataTypes/convertMySQLDataType.h>

#include <Poco/File.h>
#include <Poco/DirectoryIterator.h>



namespace DB
{

namespace ErrorCodes
{
    extern const int UNKNOWN_TABLE;
    extern const int TABLE_IS_DROPPED;
    extern const int TABLE_WAS_NOT_DROPPED;
    extern const int TABLE_ALREADY_EXISTS;
    extern const int UNEXPECTED_AST_STRUCTURE;
}

constexpr static const auto suffix = ".remove_flag";
static constexpr const std::chrono::seconds cleaner_sleep_time{30};

static String toQueryStringWithQuote(const std::vector<String> & quote_list)
{
    WriteBufferFromOwnString quote_list_query;
    quote_list_query << "(";

    for (size_t index = 0; index < quote_list.size(); ++index)
    {
        if (index)
            quote_list_query << ",";

        quote_list_query << quote << quote_list[index];
    }

    quote_list_query << ")";
    return quote_list_query.str();
}

DatabaseMySQL::DatabaseMySQL(
<<<<<<< HEAD
    const Context & context_, const String & database_name_, const String & mysql_host_name_, const UInt16 & mysql_port_,
    const String & mysql_database_name_, const String & mysql_user_name_, const String & mysql_user_password_)
    : IDatabase(database_name_), global_context(context_), mysql_host_name(mysql_host_name_), mysql_port(mysql_port_),
      mysql_database_name(mysql_database_name_), mysql_user_name(mysql_user_name_), mysql_user_password(mysql_user_password_),
      mysql_pool(mysql_database_name, mysql_host_name, mysql_user_name, mysql_user_password, mysql_port)
=======
    const Context & global_context_, const String & database_name_, const String & metadata_path_,
    const ASTStorage * database_engine_define_, const String & database_name_in_mysql_, mysqlxx::Pool && pool)
    : IDatabase(database_name_)
    , global_context(global_context_)
    , metadata_path(metadata_path_)
    , database_engine_define(database_engine_define_->clone())
    , database_name_in_mysql(database_name_in_mysql_)
    , mysql_pool(std::move(pool))
>>>>>>> f2d98731
{
}

bool DatabaseMySQL::empty(const Context &) const
{
    std::lock_guard<std::mutex> lock(mutex);

    fetchTablesIntoLocalCache();

    if (local_tables_cache.empty())
        return true;

    for (const auto & [table_name, storage_info] : local_tables_cache)
        if (!remove_or_detach_tables.count(table_name))
            return false;

    return true;
}

DatabaseTablesIteratorPtr DatabaseMySQL::getTablesIterator(const Context &, const FilterByNameFunction & filter_by_table_name)
{
    Tables tables;
    std::lock_guard<std::mutex> lock(mutex);

    fetchTablesIntoLocalCache();

    for (const auto & [table_name, modify_time_and_storage] : local_tables_cache)
        if (!remove_or_detach_tables.count(table_name) && (!filter_by_table_name || filter_by_table_name(table_name)))
            tables[table_name] = modify_time_and_storage.second;

    return std::make_unique<DatabaseTablesSnapshotIterator>(tables);
}

bool DatabaseMySQL::isTableExist(const Context & context, const String & name) const
{
    return bool(tryGetTable(context, name));
}

StoragePtr DatabaseMySQL::tryGetTable(const Context &, const String & mysql_table_name) const
{
    std::lock_guard<std::mutex> lock(mutex);

    fetchTablesIntoLocalCache();

    if (!remove_or_detach_tables.count(mysql_table_name) && local_tables_cache.find(mysql_table_name) != local_tables_cache.end())
        return local_tables_cache[mysql_table_name].second;

    return StoragePtr{};
}

<<<<<<< HEAD
=======
static ASTPtr getCreateQueryFromStorage(const StoragePtr & storage, const ASTPtr & database_engine_define)
{
    auto create_table_query = std::make_shared<ASTCreateQuery>();

    auto table_storage_define = database_engine_define->clone();
    create_table_query->set(create_table_query->storage, table_storage_define);

    auto columns_declare_list = std::make_shared<ASTColumns>();
    auto columns_expression_list = std::make_shared<ASTExpressionList>();

    columns_declare_list->set(columns_declare_list->columns, columns_expression_list);
    create_table_query->set(create_table_query->columns_list, columns_declare_list);

    {
        /// init create query.

        create_table_query->table = storage->getTableName();
        create_table_query->database = storage->getDatabaseName();

        for (const auto & column_type_and_name : storage->getColumns().getOrdinary())
        {
            const auto & column_declaration = std::make_shared<ASTColumnDeclaration>();
            column_declaration->name = column_type_and_name.name;
            column_declaration->type = dataTypeConvertToQuery(column_type_and_name.type);
            columns_expression_list->children.emplace_back(column_declaration);
        }

        auto mysql_table_name = std::make_shared<ASTLiteral>(storage->getTableName());
        auto storage_engine_arguments = table_storage_define->as<ASTStorage>()->engine->arguments;
        storage_engine_arguments->children.insert(storage_engine_arguments->children.begin() + 2, mysql_table_name);
    }

    return create_table_query;
}

>>>>>>> f2d98731
ASTPtr DatabaseMySQL::getCreateTableQueryImpl(const Context &, const String & table_name, bool throw_on_error) const
{
    std::lock_guard<std::mutex> lock(mutex);

    fetchTablesIntoLocalCache();

    if (local_tables_cache.find(table_name) == local_tables_cache.end())
    {
        if (throw_on_error)
<<<<<<< HEAD
            throw Exception("MySQL table " + mysql_database_name + "." + table_name + " doesn't exist..",
=======
            throw Exception("MySQL table " + database_name_in_mysql + "." + table_name + " doesn't exist..",
>>>>>>> f2d98731
                            ErrorCodes::UNKNOWN_TABLE);
        return nullptr;
    }

    return getCreateQueryFromStorage(local_tables_cache[table_name].second, database_engine_define);
}

time_t DatabaseMySQL::getObjectMetadataModificationTime(const String & table_name) const
{
    std::lock_guard<std::mutex> lock(mutex);

    fetchTablesIntoLocalCache();

    if (local_tables_cache.find(table_name) == local_tables_cache.end())
        throw Exception("MySQL table " + database_name_in_mysql + "." + table_name + " doesn't exist.", ErrorCodes::UNKNOWN_TABLE);

    return time_t(local_tables_cache[table_name].first);
}

ASTPtr DatabaseMySQL::getCreateDatabaseQuery() const
{
    const auto & create_query = std::make_shared<ASTCreateQuery>();
    create_query->database = database_name;
    create_query->set(create_query->storage, database_engine_define);
    return create_query;
}

void DatabaseMySQL::fetchTablesIntoLocalCache() const
{
    const auto & tables_with_modification_time = fetchTablesWithModificationTime();

    destroyLocalCacheExtraTables(tables_with_modification_time);
    fetchLatestTablesStructureIntoCache(tables_with_modification_time);
}

void DatabaseMySQL::destroyLocalCacheExtraTables(const std::map<String, UInt64> & tables_with_modification_time) const
{
    for (auto iterator = local_tables_cache.begin(); iterator != local_tables_cache.end();)
    {
        if (tables_with_modification_time.find(iterator->first) != tables_with_modification_time.end())
            ++iterator;
        else
        {
            outdated_tables.emplace_back(iterator->second.second);
            iterator = local_tables_cache.erase(iterator);
        }
    }
}

void DatabaseMySQL::fetchLatestTablesStructureIntoCache(const std::map<String, UInt64> &tables_modification_time) const
{
    std::vector<String> wait_update_tables_name;
    for (const auto & table_modification_time : tables_modification_time)
    {
        const auto & it = local_tables_cache.find(table_modification_time.first);

        /// Outdated or new table structures
        if (it == local_tables_cache.end() || table_modification_time.second > it->second.first)
            wait_update_tables_name.emplace_back(table_modification_time.first);
    }

    std::map<String, NamesAndTypesList> tables_and_columns = fetchTablesColumnsList(wait_update_tables_name);

    for (const auto & table_and_columns : tables_and_columns)
    {
        const auto & table_name = table_and_columns.first;
        const auto & columns_name_and_type = table_and_columns.second;
        const auto & table_modification_time = tables_modification_time.at(table_name);

        const auto & iterator = local_tables_cache.find(table_name);
        if (iterator != local_tables_cache.end())
        {
            outdated_tables.emplace_back(iterator->second.second);
            local_tables_cache.erase(iterator);
        }

        local_tables_cache[table_name] = std::make_pair(table_modification_time, StorageMySQL::create(
            database_name, table_name, std::move(mysql_pool), database_name_in_mysql, table_name,
            false, "", ColumnsDescription{columns_name_and_type}, ConstraintsDescription{}, global_context));
    }
}

<<<<<<< HEAD
static ASTPtr getTableColumnsCreateQuery(const NamesAndTypesList & names_and_types_list)
{
    const auto & table_columns_list_ast = std::make_shared<ASTColumns>();
    const auto & columns_expression_list = std::make_shared<ASTExpressionList>();

    for (const auto & table_column_name_and_type : names_and_types_list)
    {
        const auto & column_declaration = std::make_shared<ASTColumnDeclaration>();
        column_declaration->name = table_column_name_and_type.name;
        column_declaration->type = dataTypeConvertToQuery(table_column_name_and_type.type);
        columns_expression_list->children.emplace_back(column_declaration);
    }

    table_columns_list_ast->set(table_columns_list_ast->columns, columns_expression_list);
    return table_columns_list_ast;
}

static ASTPtr getTableStorageCreateQuery(
    const String & host_name, const UInt16 & port,
    const String & database_name, const String & table_name,
    const String & user_name, const String & password)
{
    const auto & table_storage = std::make_shared<ASTStorage>();
    const auto & storage_engine = std::make_shared<ASTFunction>();

    storage_engine->name = "MySQL";
    storage_engine->arguments = std::make_shared<ASTExpressionList>();
    storage_engine->children.push_back(storage_engine->arguments);

    storage_engine->arguments->children = {
        std::make_shared<ASTLiteral>(host_name + ":" + toString(port)),
        std::make_shared<ASTLiteral>(database_name), std::make_shared<ASTLiteral>(table_name),
        std::make_shared<ASTLiteral>(user_name), std::make_shared<ASTLiteral>(password)
    };


    table_storage->set(table_storage->engine, storage_engine);
    return table_storage;
}

DatabaseMySQL::MySQLStorageInfo DatabaseMySQL::createStorageInfo(
    const String & table_name, const NamesAndTypesList & columns_name_and_type, const UInt64 & table_modification_time) const
{
    const auto & mysql_table = StorageMySQL::create(
            StorageID(database_name, table_name), std::move(mysql_pool), mysql_database_name, table_name,
            false, "", ColumnsDescription{columns_name_and_type}, ConstraintsDescription{}, global_context);

    const auto & create_table_query = std::make_shared<ASTCreateQuery>();

    create_table_query->table = table_name;
    create_table_query->database = database_name;
    create_table_query->set(create_table_query->columns_list, getTableColumnsCreateQuery(columns_name_and_type));
    create_table_query->set(create_table_query->storage, getTableStorageCreateQuery(
        mysql_host_name, mysql_port, mysql_database_name, table_name, mysql_user_name, mysql_user_password));

    MySQLStorageInfo storage_info;
    storage_info.storage = mysql_table;
    storage_info.create_table_query = create_table_query;
    storage_info.modification_time = table_modification_time;

    return storage_info;
}

=======
>>>>>>> f2d98731
std::map<String, UInt64> DatabaseMySQL::fetchTablesWithModificationTime() const
{
    Block tables_status_sample_block
    {
        { std::make_shared<DataTypeString>(),   "table_name" },
        { std::make_shared<DataTypeDateTime>(), "modification_time" },
    };

    WriteBufferFromOwnString query;
    query << "SELECT"
             " TABLE_NAME AS table_name, "
             " CREATE_TIME AS modification_time "
             " FROM INFORMATION_SCHEMA.TABLES "
             " WHERE TABLE_SCHEMA = " << quote << database_name_in_mysql;

    std::map<String, UInt64> tables_with_modification_time;
    MySQLBlockInputStream result(mysql_pool.Get(), query.str(), tables_status_sample_block, DEFAULT_BLOCK_SIZE);

    while (Block block = result.read())
    {
        size_t rows = block.rows();
        for (size_t index = 0; index < rows; ++index)
        {
            String table_name = (*block.getByPosition(0).column)[index].safeGet<String>();
            tables_with_modification_time[table_name] = (*block.getByPosition(1).column)[index].safeGet<UInt64>();
        }
    }

    return tables_with_modification_time;
}

std::map<String, NamesAndTypesList> DatabaseMySQL::fetchTablesColumnsList(const std::vector<String> & tables_name) const
{
    std::map<String, NamesAndTypesList> tables_and_columns;

    if (tables_name.empty())
        return tables_and_columns;

    Block tables_columns_sample_block
    {
        { std::make_shared<DataTypeString>(),   "table_name" },
        { std::make_shared<DataTypeString>(),   "column_name" },
        { std::make_shared<DataTypeString>(),   "column_type" },
        { std::make_shared<DataTypeUInt8>(),    "is_nullable" },
        { std::make_shared<DataTypeUInt8>(),    "is_unsigned" },
        { std::make_shared<DataTypeUInt64>(),   "length" },
    };

    WriteBufferFromOwnString query;
    query << "SELECT "
             " TABLE_NAME AS table_name,"
             " COLUMN_NAME AS column_name,"
             " DATA_TYPE AS column_type,"
             " IS_NULLABLE = 'YES' AS is_nullable,"
             " COLUMN_TYPE LIKE '%unsigned' AS is_unsigned,"
             " CHARACTER_MAXIMUM_LENGTH AS length"
             " FROM INFORMATION_SCHEMA.COLUMNS"
             " WHERE TABLE_SCHEMA = " << quote << database_name_in_mysql
          << " AND TABLE_NAME IN " << toQueryStringWithQuote(tables_name) << " ORDER BY ORDINAL_POSITION";

    const auto & external_table_functions_use_nulls = global_context.getSettings().external_table_functions_use_nulls;
    MySQLBlockInputStream result(mysql_pool.Get(), query.str(), tables_columns_sample_block, DEFAULT_BLOCK_SIZE);
    while (Block block = result.read())
    {
        size_t rows = block.rows();
        for (size_t i = 0; i < rows; ++i)
        {
            String table_name = (*block.getByPosition(0).column)[i].safeGet<String>();
            tables_and_columns[table_name].emplace_back((*block.getByPosition(1).column)[i].safeGet<String>(),
                                                        convertMySQLDataType(
                                                            (*block.getByPosition(2).column)[i].safeGet<String>(),
                                                            (*block.getByPosition(3).column)[i].safeGet<UInt64>() &&
                                                            external_table_functions_use_nulls,
                                                            (*block.getByPosition(4).column)[i].safeGet<UInt64>(),
                                                            (*block.getByPosition(5).column)[i].safeGet<UInt64>()));
        }
    }
    return tables_and_columns;
}

void DatabaseMySQL::shutdown()
{
    std::map<String, ModifyTimeAndStorage> tables_snapshot;
    {
        std::lock_guard lock(mutex);
        tables_snapshot = local_tables_cache;
    }

    for (const auto & [table_name, modify_time_and_storage] : tables_snapshot)
        modify_time_and_storage.second->shutdown();

    std::lock_guard lock(mutex);
    local_tables_cache.clear();
}

void DatabaseMySQL::drop(const Context & /*context*/)
{
    Poco::File(getMetadataPath()).remove(true); //WTF
}

void DatabaseMySQL::cleanOutdatedTables()
{
    setThreadName("MySQLDBCleaner");

    std::unique_lock lock{mutex};

    while (!quit.load(std::memory_order_relaxed))
    {
        for (auto iterator = outdated_tables.begin(); iterator != outdated_tables.end();)
        {
            if (!iterator->unique())
                ++iterator;
            else
            {
                const auto table_lock = (*iterator)->lockAlterIntention(RWLockImpl::NO_QUERY);

                (*iterator)->shutdown();
                (*iterator)->is_dropped = true;
                iterator = outdated_tables.erase(iterator);
            }
        }

        cond.wait_for(lock, cleaner_sleep_time);
    }
}

void DatabaseMySQL::attachTable(const String & table_name, const StoragePtr & storage)
{
    std::lock_guard<std::mutex> lock{mutex};

    if (!local_tables_cache.count(table_name))
        throw Exception("Cannot attach table " + backQuoteIfNeed(getDatabaseName()) + "." + backQuoteIfNeed(table_name) +
            " because it does not exist.", ErrorCodes::UNKNOWN_TABLE);

    if (!remove_or_detach_tables.count(table_name))
        throw Exception("Cannot attach table " + backQuoteIfNeed(getDatabaseName()) + "." + backQuoteIfNeed(table_name) +
            " because it already exists.", ErrorCodes::TABLE_ALREADY_EXISTS);

    /// We use the new storage to replace the original storage, because the original storage may have been dropped
    /// Although we still keep its
    local_tables_cache[table_name].second = storage;

    remove_or_detach_tables.erase(table_name);
    Poco::File remove_flag(getMetadataPath() + '/' + escapeForFileName(table_name) + suffix);

    if (remove_flag.exists())
        remove_flag.remove();
}

StoragePtr DatabaseMySQL::detachTable(const String & table_name)
{
    std::lock_guard<std::mutex> lock{mutex};

    if (remove_or_detach_tables.count(table_name))
        throw Exception("Table " + backQuoteIfNeed(getDatabaseName()) + "." + backQuoteIfNeed(table_name) + " is dropped",
            ErrorCodes::TABLE_IS_DROPPED);

    if (!local_tables_cache.count(table_name))
        throw Exception("Table " + backQuoteIfNeed(getDatabaseName()) + "." + backQuoteIfNeed(table_name) + " doesn't exist.",
            ErrorCodes::UNKNOWN_TABLE);

    remove_or_detach_tables.emplace(table_name);
    return local_tables_cache[table_name].second;
}

String DatabaseMySQL::getMetadataPath() const
{
    return metadata_path;
}

void DatabaseMySQL::loadStoredObjects(Context &, bool)
{

    std::lock_guard<std::mutex> lock{mutex};
    Poco::DirectoryIterator iterator(getMetadataPath());

    for (Poco::DirectoryIterator end; iterator != end; ++iterator)
    {
        if (iterator->isFile() && endsWith(iterator.name(), suffix))
        {
            const auto & filename = iterator.name();
            const auto & table_name = unescapeForFileName(filename.substr(0, filename.size() - strlen(suffix)));
            remove_or_detach_tables.emplace(table_name);
        }
    }
}

void DatabaseMySQL::removeTable(const Context &, const String & table_name)
{
    std::lock_guard<std::mutex> lock{mutex};

    Poco::File remove_flag(getMetadataPath() + '/' + escapeForFileName(table_name) + suffix);

    if (remove_or_detach_tables.count(table_name))
        throw Exception("Table " + backQuoteIfNeed(getDatabaseName()) + "." + backQuoteIfNeed(table_name) + " is dropped",
            ErrorCodes::TABLE_IS_DROPPED);

    if (remove_flag.exists())
        throw Exception("The remove flag file already exists but the " + backQuoteIfNeed(getDatabaseName()) +
            "." + backQuoteIfNeed(table_name) + " does not exists remove tables, it is bug.", ErrorCodes::LOGICAL_ERROR);

    if (!local_tables_cache.count(table_name))
        throw Exception("Table " + backQuoteIfNeed(getDatabaseName()) + "." + backQuoteIfNeed(table_name) + " doesn't exist.",
            ErrorCodes::UNKNOWN_TABLE);

    remove_or_detach_tables.emplace(table_name);

    try
    {
        remove_flag.createFile();
    }
    catch (...)
    {
        remove_or_detach_tables.erase(table_name);
        throw;
    }
}

DatabaseMySQL::~DatabaseMySQL()
{
    try
    {
        if (!quit)
        {
            {
                quit = true;
                std::lock_guard lock{mutex};
            }
            cond.notify_one();
            thread.join();
        }

        shutdown();
    }
    catch (...)
    {
        tryLogCurrentException(__PRETTY_FUNCTION__);
    }
}

void DatabaseMySQL::createTable(const Context & context, const String & table_name, const StoragePtr & storage, const ASTPtr & create_query)
{
    const auto & create = create_query->as<ASTCreateQuery>();

    if (!create->attach)
        throw Exception("MySQL database engine does not support create table. for tables that were detach or dropped before, "
            "you can use attach to add them back to the MySQL database", ErrorCodes::NOT_IMPLEMENTED);

    /// XXX: hack
    /// In order to prevent users from broken the table structure by executing attach table database_name.table_name (...)
    /// we should compare the old and new create_query to make them completely consistent
    const auto & origin_create_query = getCreateTableQuery(context, table_name);
    origin_create_query->as<ASTCreateQuery>()->attach = true;

    if (queryToString(origin_create_query) != queryToString(create_query))
        throw Exception("The MySQL database engine can only execute attach statements of type attach table database_name.table_name",
            ErrorCodes::UNEXPECTED_AST_STRUCTURE);

    attachTable(table_name, storage);
}

}

#endif<|MERGE_RESOLUTION|>--- conflicted
+++ resolved
@@ -59,13 +59,6 @@
 }
 
 DatabaseMySQL::DatabaseMySQL(
-<<<<<<< HEAD
-    const Context & context_, const String & database_name_, const String & mysql_host_name_, const UInt16 & mysql_port_,
-    const String & mysql_database_name_, const String & mysql_user_name_, const String & mysql_user_password_)
-    : IDatabase(database_name_), global_context(context_), mysql_host_name(mysql_host_name_), mysql_port(mysql_port_),
-      mysql_database_name(mysql_database_name_), mysql_user_name(mysql_user_name_), mysql_user_password(mysql_user_password_),
-      mysql_pool(mysql_database_name, mysql_host_name, mysql_user_name, mysql_user_password, mysql_port)
-=======
     const Context & global_context_, const String & database_name_, const String & metadata_path_,
     const ASTStorage * database_engine_define_, const String & database_name_in_mysql_, mysqlxx::Pool && pool)
     : IDatabase(database_name_)
@@ -74,7 +67,6 @@
     , database_engine_define(database_engine_define_->clone())
     , database_name_in_mysql(database_name_in_mysql_)
     , mysql_pool(std::move(pool))
->>>>>>> f2d98731
 {
 }
 
@@ -125,8 +117,6 @@
     return StoragePtr{};
 }
 
-<<<<<<< HEAD
-=======
 static ASTPtr getCreateQueryFromStorage(const StoragePtr & storage, const ASTPtr & database_engine_define)
 {
     auto create_table_query = std::make_shared<ASTCreateQuery>();
@@ -142,9 +132,9 @@
 
     {
         /// init create query.
-
-        create_table_query->table = storage->getTableName();
-        create_table_query->database = storage->getDatabaseName();
+        auto table_id = storage->getStorageID();
+        create_table_query->table = table_id.table_name;
+        create_table_query->database = table_id.database_name;
 
         for (const auto & column_type_and_name : storage->getColumns().getOrdinary())
         {
@@ -154,7 +144,7 @@
             columns_expression_list->children.emplace_back(column_declaration);
         }
 
-        auto mysql_table_name = std::make_shared<ASTLiteral>(storage->getTableName());
+        auto mysql_table_name = std::make_shared<ASTLiteral>(table_id.table_name);
         auto storage_engine_arguments = table_storage_define->as<ASTStorage>()->engine->arguments;
         storage_engine_arguments->children.insert(storage_engine_arguments->children.begin() + 2, mysql_table_name);
     }
@@ -162,7 +152,6 @@
     return create_table_query;
 }
 
->>>>>>> f2d98731
 ASTPtr DatabaseMySQL::getCreateTableQueryImpl(const Context &, const String & table_name, bool throw_on_error) const
 {
     std::lock_guard<std::mutex> lock(mutex);
@@ -172,11 +161,7 @@
     if (local_tables_cache.find(table_name) == local_tables_cache.end())
     {
         if (throw_on_error)
-<<<<<<< HEAD
-            throw Exception("MySQL table " + mysql_database_name + "." + table_name + " doesn't exist..",
-=======
             throw Exception("MySQL table " + database_name_in_mysql + "." + table_name + " doesn't exist..",
->>>>>>> f2d98731
                             ErrorCodes::UNKNOWN_TABLE);
         return nullptr;
     }
@@ -254,77 +239,11 @@
         }
 
         local_tables_cache[table_name] = std::make_pair(table_modification_time, StorageMySQL::create(
-            database_name, table_name, std::move(mysql_pool), database_name_in_mysql, table_name,
+            StorageID(database_name, table_name), std::move(mysql_pool), database_name_in_mysql, table_name,
             false, "", ColumnsDescription{columns_name_and_type}, ConstraintsDescription{}, global_context));
     }
 }
 
-<<<<<<< HEAD
-static ASTPtr getTableColumnsCreateQuery(const NamesAndTypesList & names_and_types_list)
-{
-    const auto & table_columns_list_ast = std::make_shared<ASTColumns>();
-    const auto & columns_expression_list = std::make_shared<ASTExpressionList>();
-
-    for (const auto & table_column_name_and_type : names_and_types_list)
-    {
-        const auto & column_declaration = std::make_shared<ASTColumnDeclaration>();
-        column_declaration->name = table_column_name_and_type.name;
-        column_declaration->type = dataTypeConvertToQuery(table_column_name_and_type.type);
-        columns_expression_list->children.emplace_back(column_declaration);
-    }
-
-    table_columns_list_ast->set(table_columns_list_ast->columns, columns_expression_list);
-    return table_columns_list_ast;
-}
-
-static ASTPtr getTableStorageCreateQuery(
-    const String & host_name, const UInt16 & port,
-    const String & database_name, const String & table_name,
-    const String & user_name, const String & password)
-{
-    const auto & table_storage = std::make_shared<ASTStorage>();
-    const auto & storage_engine = std::make_shared<ASTFunction>();
-
-    storage_engine->name = "MySQL";
-    storage_engine->arguments = std::make_shared<ASTExpressionList>();
-    storage_engine->children.push_back(storage_engine->arguments);
-
-    storage_engine->arguments->children = {
-        std::make_shared<ASTLiteral>(host_name + ":" + toString(port)),
-        std::make_shared<ASTLiteral>(database_name), std::make_shared<ASTLiteral>(table_name),
-        std::make_shared<ASTLiteral>(user_name), std::make_shared<ASTLiteral>(password)
-    };
-
-
-    table_storage->set(table_storage->engine, storage_engine);
-    return table_storage;
-}
-
-DatabaseMySQL::MySQLStorageInfo DatabaseMySQL::createStorageInfo(
-    const String & table_name, const NamesAndTypesList & columns_name_and_type, const UInt64 & table_modification_time) const
-{
-    const auto & mysql_table = StorageMySQL::create(
-            StorageID(database_name, table_name), std::move(mysql_pool), mysql_database_name, table_name,
-            false, "", ColumnsDescription{columns_name_and_type}, ConstraintsDescription{}, global_context);
-
-    const auto & create_table_query = std::make_shared<ASTCreateQuery>();
-
-    create_table_query->table = table_name;
-    create_table_query->database = database_name;
-    create_table_query->set(create_table_query->columns_list, getTableColumnsCreateQuery(columns_name_and_type));
-    create_table_query->set(create_table_query->storage, getTableStorageCreateQuery(
-        mysql_host_name, mysql_port, mysql_database_name, table_name, mysql_user_name, mysql_user_password));
-
-    MySQLStorageInfo storage_info;
-    storage_info.storage = mysql_table;
-    storage_info.create_table_query = create_table_query;
-    storage_info.modification_time = table_modification_time;
-
-    return storage_info;
-}
-
-=======
->>>>>>> f2d98731
 std::map<String, UInt64> DatabaseMySQL::fetchTablesWithModificationTime() const
 {
     Block tables_status_sample_block
@@ -451,7 +370,7 @@
     }
 }
 
-void DatabaseMySQL::attachTable(const String & table_name, const StoragePtr & storage)
+void DatabaseMySQL::attachTable(const String & table_name, const StoragePtr & storage, const String &)
 {
     std::lock_guard<std::mutex> lock{mutex};
 
