--- conflicted
+++ resolved
@@ -2186,22 +2186,13 @@
 
 Тип: [Array](../../sql-reference/data-types/array.md)([String](../../sql-reference/data-types/string.md)).
 
-<<<<<<< HEAD
 ## getServerPort {#getserverport}
 
 Возвращает номер порта сервера. Если порт не используется сервером, генерируется исключение.
-=======
-## queryID {#query-id}
-
-Возвращает идентификатор текущего запроса. Другие параметры запроса могут быть извлечены из системной таблицы [system.query_log](../../operations/system-tables/query_log.md) через `query_id`.
-
-В отличие от [initialQueryID](#initial-query-id), функция `queryID` может возвращать различные значения для разных шардов (см. пример).
->>>>>>> 7784f4eb
-
-**Синтаксис**
-
-``` sql
-<<<<<<< HEAD
+
+**Синтаксис**
+
+``` sql
 getServerPort(port_name)
 ```
 
@@ -2225,7 +2216,32 @@
 -   Номер порта сервера.
 
 Тип: [UInt16](../../sql-reference/data-types/int-uint.md).
-=======
+
+**Пример**
+
+Запрос:
+
+``` sql
+SELECT getServerPort('tcp_port');
+```
+
+Результат:
+
+``` text
+┌─getServerPort('tcp_port')─┐
+│ 9000                      │
+└───────────────────────────┘
+```
+
+## queryID {#query-id}
+
+Возвращает идентификатор текущего запроса. Другие параметры запроса могут быть извлечены из системной таблицы [system.query_log](../../operations/system-tables/query_log.md) через `query_id`.
+
+В отличие от [initialQueryID](#initial-query-id), функция `queryID` может возвращать различные значения для разных шардов (см. пример).
+
+**Синтаксис**
+
+``` sql
 queryID()
 ```
 
@@ -2270,32 +2286,21 @@
 -   Идентификатор родительского запроса.
 
 Тип: [String](../../sql-reference/data-types/string.md)
->>>>>>> 7784f4eb
-
-**Пример**
-
-Запрос:
-
-``` sql
-<<<<<<< HEAD
-SELECT getServerPort('tcp_port');
-=======
+
+**Пример**
+
+Запрос:
+
+``` sql
 CREATE TABLE tmp (str String) ENGINE = Log;
 INSERT INTO tmp (*) VALUES ('a');
 SELECT count(DISTINCT t) FROM (SELECT initialQueryID() AS t FROM remote('127.0.0.{1..3}', currentDatabase(), 'tmp') GROUP BY queryID());
->>>>>>> 7784f4eb
-```
-
-Результат:
-
-``` text
-<<<<<<< HEAD
-┌─getServerPort('tcp_port')─┐
-│ 9000                      │
-└───────────────────────────┘
-=======
+```
+
+Результат:
+
+``` text
 ┌─count()─┐
 │ 1       │
 └─────────┘
->>>>>>> 7784f4eb
 ```