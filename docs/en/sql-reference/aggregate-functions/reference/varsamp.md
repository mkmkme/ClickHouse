--- conflicted
+++ resolved
@@ -8,11 +8,7 @@
 
 ## varSamp
 
-<<<<<<< HEAD
-Calculate the sample variance of a data set. 
-=======
 Calculate the sample variance of a data set.
->>>>>>> e50ebe13
 
 **Syntax**
 
@@ -22,11 +18,7 @@
 
 **Parameters**
 
-<<<<<<< HEAD
-- `expr`: An expression representing the data set for which you want to calculate the sample variance. [Expression](../syntax#syntax-expressions)
-=======
 - `expr`: An expression representing the data set for which you want to calculate the sample variance. [Expression](../../syntax#syntax-expressions)
->>>>>>> e50ebe13
 
 **Returned value**
 
@@ -86,11 +78,7 @@
 
 **Parameters**
 
-<<<<<<< HEAD
-- `expr`: An expression representing the data set for which you want to calculate the sample variance. [Expression](../syntax#syntax-expressions)
-=======
 - `expr`: An expression representing the data set for which you want to calculate the sample variance. [Expression](../../syntax#syntax-expressions)
->>>>>>> e50ebe13
 
 **Returned value**
 
