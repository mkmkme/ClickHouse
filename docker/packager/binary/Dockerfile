#  docker build -t yandex/clickhouse-binary-builder .
FROM ubuntu:20.04

ENV DEBIAN_FRONTEND=noninteractive LLVM_VERSION=12

RUN apt-get update \
    && apt-get install \
        apt-transport-https \
        apt-utils \
        ca-certificates \
        dnsutils \
        gnupg \
        iputils-ping \
        lsb-release \
        wget \
        --yes --no-install-recommends --verbose-versions \
    && export LLVM_PUBKEY_HASH="bda960a8da687a275a2078d43c111d66b1c6a893a3275271beedf266c1ff4a0cdecb429c7a5cccf9f486ea7aa43fd27f" \
    && wget -nv -O /tmp/llvm-snapshot.gpg.key https://apt.llvm.org/llvm-snapshot.gpg.key \
    && echo "${LLVM_PUBKEY_HASH} /tmp/llvm-snapshot.gpg.key" | sha384sum -c \
    && apt-key add /tmp/llvm-snapshot.gpg.key \
    && export CODENAME="$(lsb_release --codename --short | tr 'A-Z' 'a-z')" \
    && echo "deb [trusted=yes] https://apt.llvm.org/${CODENAME}/ llvm-toolchain-${CODENAME}-${LLVM_VERSION} main" >> \
        /etc/apt/sources.list

# initial packages
RUN apt-get update \
    && apt-get install \
        bash \
        fakeroot \
        ccache \
        curl \
        software-properties-common \
        --yes --no-install-recommends

RUN apt-get update \
    && apt-get install \
        bash \
        build-essential \
        ccache \
        clang-11 \
        clang-tidy-11 \
        cmake \
        curl \
        g++-10 \
        gcc-10 \
        gdb \
        git \
        gperf \
        libicu-dev \
        libreadline-dev \
        lld-11 \
        llvm-11 \
        llvm-11-dev \
<<<<<<< HEAD
        clang-12 \
        clang-tidy-12 \
        lld-12 \
        llvm-12 \
        llvm-12-dev \
        libicu-dev \
        libreadline-dev \
=======
        moreutils \
>>>>>>> fa5cea7a
        ninja-build \
        pigz \
        rename \
        tzdata \
        --yes --no-install-recommends

# This symlink required by gcc to find lld compiler
RUN ln -s /usr/bin/lld-${LLVM_VERSION} /usr/bin/ld.lld

ENV CC=clang-${LLVM_VERSION}
ENV CXX=clang++-${LLVM_VERSION}

# libtapi is required to support .tbh format from recent MacOS SDKs
RUN git clone https://github.com/tpoechtrager/apple-libtapi.git \
    && cd apple-libtapi \
    && INSTALLPREFIX=/cctools ./build.sh \
    && ./install.sh \
    && cd .. \
    && rm -rf apple-libtapi

# Build and install tools for cross-linking to Darwin
RUN git clone https://github.com/tpoechtrager/cctools-port.git \
    && cd cctools-port/cctools \
    && ./configure --prefix=/cctools --with-libtapi=/cctools \
        --target=x86_64-apple-darwin \
    && make install \
    && cd ../.. \
    && rm -rf cctools-port

# Download toolchain for Darwin
RUN wget -nv https://github.com/phracker/MacOSX-SDKs/releases/download/10.15/MacOSX10.15.sdk.tar.xz

# Download toolchain for ARM
# It contains all required headers and libraries. Note that it's named as "gcc" but actually we are using clang for cross compiling.
RUN wget -nv "https://developer.arm.com/-/media/Files/downloads/gnu-a/8.3-2019.03/binrel/gcc-arm-8.3-2019.03-x86_64-aarch64-linux-gnu.tar.xz?revision=2e88a73f-d233-4f96-b1f4-d8b36e9bb0b9&la=en" -O gcc-arm-8.3-2019.03-x86_64-aarch64-linux-gnu.tar.xz

# Download toolchain for FreeBSD 11.3
RUN wget -nv https://clickhouse-datasets.s3.yandex.net/toolchains/toolchains/freebsd-11.3-toolchain.tar.xz

# NOTE: For some reason we have outdated version of gcc-10 in ubuntu 20.04 stable.
# Current workaround is to use latest version proposed repo. Remove as soon as
# gcc-10.2 appear in stable repo.
RUN echo 'deb http://archive.ubuntu.com/ubuntu/ focal-proposed restricted main multiverse universe' > /etc/apt/sources.list.d/proposed-repositories.list

RUN apt-get update \
    && apt-get install gcc-10 g++-10 --yes

RUN rm /etc/apt/sources.list.d/proposed-repositories.list && apt-get update


COPY build.sh /
CMD ["bash", "-c", "/build.sh 2>&1 | ts"]<|MERGE_RESOLUTION|>--- conflicted
+++ resolved
@@ -51,7 +51,6 @@
         lld-11 \
         llvm-11 \
         llvm-11-dev \
-<<<<<<< HEAD
         clang-12 \
         clang-tidy-12 \
         lld-12 \
@@ -59,9 +58,7 @@
         llvm-12-dev \
         libicu-dev \
         libreadline-dev \
-=======
         moreutils \
->>>>>>> fa5cea7a
         ninja-build \
         pigz \
         rename \
