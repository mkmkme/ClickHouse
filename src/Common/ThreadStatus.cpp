#include <sstream>

#include <Common/CurrentThread.h>
#include <Common/Exception.h>
#include <Common/ThreadProfileEvents.h>
#include <Common/QueryProfiler.h>
#include <Common/ThreadStatus.h>

#include <Poco/Logger.h>
#include <common/getThreadId.h>


namespace DB
{


namespace ErrorCodes
{
    extern const int LOGICAL_ERROR;
}


thread_local ThreadStatus * current_thread = nullptr;


ThreadStatus::ThreadStatus()
    : thread_id{getThreadId()}
{
    last_rusage = std::make_unique<RUsageCounters>();
<<<<<<< HEAD
    last_taskstats = std::make_unique<TasksStatsCounters>();
    perf_events = std::make_unique<PerfEventsCounters>();
=======
>>>>>>> caab3796

    memory_tracker.setDescription("(for thread)");
    log = &Poco::Logger::get("ThreadStatus");

    current_thread = this;

    /// NOTE: It is important not to do any non-trivial actions (like updating ProfileEvents or logging) before ThreadStatus is created
    /// Otherwise it could lead to SIGSEGV due to current_thread dereferencing
}

ThreadStatus::~ThreadStatus()
{
    try
    {
        if (untracked_memory > 0)
            memory_tracker.alloc(untracked_memory);
        else
            memory_tracker.free(-untracked_memory);
    }
    catch (const DB::Exception &)
    {
        /// It's a minor tracked memory leak here (not the memory itself but it's counter).
        /// We've already allocated a little bit more then the limit and cannot track it in the thread memory tracker or its parent.
    }

    if (deleter)
        deleter();
    current_thread = nullptr;
}

void ThreadStatus::initPerformanceCounters()
{
    performance_counters_finalized = false;

    /// Clear stats from previous query if a new query is started
    /// TODO: make separate query_thread_performance_counters and thread_performance_counters
    performance_counters.resetCounters();
    memory_tracker.resetCounters();
    memory_tracker.setDescription("(for thread)");

    query_start_time_nanoseconds = getCurrentTimeNanoseconds();
    query_start_time = time(nullptr);
    ++queries_started;

    *last_rusage = RUsageCounters::current(query_start_time_nanoseconds);
    if (!taskstats)
    {
<<<<<<< HEAD
        PerfEventsCounters::initializeProfileEvents(*perf_events);
    }
    catch (...)
    {
        tryLogCurrentException(__PRETTY_FUNCTION__);
    }

    try
    {
        if (TaskStatsInfoGetter::checkPermissions())
=======
        try
>>>>>>> caab3796
        {
            taskstats = TasksStatsCounters::create(thread_id);
        }
        catch (...)
        {
            tryLogCurrentException(log);
        }
    }
    if (taskstats)
        taskstats->reset();
}

void ThreadStatus::updatePerformanceCounters()
{
    try
    {
        RUsageCounters::updateProfileEvents(*last_rusage, performance_counters);
        if (taskstats)
            taskstats->updateCounters(performance_counters);
    }
    catch (...)
    {
        tryLogCurrentException(log);
    }
}

void ThreadStatus::assertState(const std::initializer_list<int> & permitted_states, const char * description) const
{
    for (auto permitted_state : permitted_states)
    {
        if (getCurrentState() == permitted_state)
            return;
    }

    std::stringstream ss;
    ss << "Unexpected thread state " << getCurrentState();
    if (description)
        ss << ": " << description;
    throw Exception(ss.str(), ErrorCodes::LOGICAL_ERROR);
}

void ThreadStatus::attachInternalTextLogsQueue(const InternalTextLogsQueuePtr & logs_queue,
                                               LogsLevel client_logs_level)
{
    logs_queue_ptr = logs_queue;

    if (!thread_group)
        return;

    std::lock_guard lock(thread_group->mutex);
    thread_group->logs_queue_ptr = logs_queue;
    thread_group->client_logs_level = client_logs_level;
}

}<|MERGE_RESOLUTION|>--- conflicted
+++ resolved
@@ -27,11 +27,7 @@
     : thread_id{getThreadId()}
 {
     last_rusage = std::make_unique<RUsageCounters>();
-<<<<<<< HEAD
-    last_taskstats = std::make_unique<TasksStatsCounters>();
     perf_events = std::make_unique<PerfEventsCounters>();
-=======
->>>>>>> caab3796
 
     memory_tracker.setDescription("(for thread)");
     log = &Poco::Logger::get("ThreadStatus");
@@ -77,9 +73,9 @@
     ++queries_started;
 
     *last_rusage = RUsageCounters::current(query_start_time_nanoseconds);
-    if (!taskstats)
+
+    try
     {
-<<<<<<< HEAD
         PerfEventsCounters::initializeProfileEvents(*perf_events);
     }
     catch (...)
@@ -87,12 +83,9 @@
         tryLogCurrentException(__PRETTY_FUNCTION__);
     }
 
-    try
+    if (!taskstats)
     {
-        if (TaskStatsInfoGetter::checkPermissions())
-=======
         try
->>>>>>> caab3796
         {
             taskstats = TasksStatsCounters::create(thread_id);
         }
