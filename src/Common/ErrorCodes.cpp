#include <Common/ErrorCodes.h>
#include <Common/Exception.h>
#include <chrono>

/** Previously, these constants were located in one enum.
  * But in this case there is a problem: when you add a new constant, you need to recompile
  * all translation units that use at least one constant (almost the whole project).
  * Therefore it is made so that definitions of constants are located here, in one file,
  * and their declaration are in different files, at the place of use.
  *
  * Later it was converted to the lookup table, to provide:
  * - errorCodeToName()
  * - system.errors table
  */

#define APPLY_FOR_ERROR_CODES(M) \
    M(0, OK) \
    M(1, UNSUPPORTED_METHOD) \
    M(2, UNSUPPORTED_PARAMETER) \
    M(3, UNEXPECTED_END_OF_FILE) \
    M(4, EXPECTED_END_OF_FILE) \
    M(6, CANNOT_PARSE_TEXT) \
    M(7, INCORRECT_NUMBER_OF_COLUMNS) \
    M(8, THERE_IS_NO_COLUMN) \
    M(9, SIZES_OF_COLUMNS_DOESNT_MATCH) \
    M(10, NOT_FOUND_COLUMN_IN_BLOCK) \
    M(11, POSITION_OUT_OF_BOUND) \
    M(12, PARAMETER_OUT_OF_BOUND) \
    M(13, SIZES_OF_COLUMNS_IN_TUPLE_DOESNT_MATCH) \
    M(15, DUPLICATE_COLUMN) \
    M(16, NO_SUCH_COLUMN_IN_TABLE) \
    M(17, DELIMITER_IN_STRING_LITERAL_DOESNT_MATCH) \
    M(18, CANNOT_INSERT_ELEMENT_INTO_CONSTANT_COLUMN) \
    M(19, SIZE_OF_FIXED_STRING_DOESNT_MATCH) \
    M(20, NUMBER_OF_COLUMNS_DOESNT_MATCH) \
    M(21, CANNOT_READ_ALL_DATA_FROM_TAB_SEPARATED_INPUT) \
    M(22, CANNOT_PARSE_ALL_VALUE_FROM_TAB_SEPARATED_INPUT) \
    M(23, CANNOT_READ_FROM_ISTREAM) \
    M(24, CANNOT_WRITE_TO_OSTREAM) \
    M(25, CANNOT_PARSE_ESCAPE_SEQUENCE) \
    M(26, CANNOT_PARSE_QUOTED_STRING) \
    M(27, CANNOT_PARSE_INPUT_ASSERTION_FAILED) \
    M(28, CANNOT_PRINT_FLOAT_OR_DOUBLE_NUMBER) \
    M(29, CANNOT_PRINT_INTEGER) \
    M(30, CANNOT_READ_SIZE_OF_COMPRESSED_CHUNK) \
    M(31, CANNOT_READ_COMPRESSED_CHUNK) \
    M(32, ATTEMPT_TO_READ_AFTER_EOF) \
    M(33, CANNOT_READ_ALL_DATA) \
    M(34, TOO_MANY_ARGUMENTS_FOR_FUNCTION) \
    M(35, TOO_FEW_ARGUMENTS_FOR_FUNCTION) \
    M(36, BAD_ARGUMENTS) \
    M(37, UNKNOWN_ELEMENT_IN_AST) \
    M(38, CANNOT_PARSE_DATE) \
    M(39, TOO_LARGE_SIZE_COMPRESSED) \
    M(40, CHECKSUM_DOESNT_MATCH) \
    M(41, CANNOT_PARSE_DATETIME) \
    M(42, NUMBER_OF_ARGUMENTS_DOESNT_MATCH) \
    M(43, ILLEGAL_TYPE_OF_ARGUMENT) \
    M(44, ILLEGAL_COLUMN) \
    M(45, ILLEGAL_NUMBER_OF_RESULT_COLUMNS) \
    M(46, UNKNOWN_FUNCTION) \
    M(47, UNKNOWN_IDENTIFIER) \
    M(48, NOT_IMPLEMENTED) \
    M(49, LOGICAL_ERROR) \
    M(50, UNKNOWN_TYPE) \
    M(51, EMPTY_LIST_OF_COLUMNS_QUERIED) \
    M(52, COLUMN_QUERIED_MORE_THAN_ONCE) \
    M(53, TYPE_MISMATCH) \
    M(54, STORAGE_DOESNT_ALLOW_PARAMETERS) \
    M(55, STORAGE_REQUIRES_PARAMETER) \
    M(56, UNKNOWN_STORAGE) \
    M(57, TABLE_ALREADY_EXISTS) \
    M(58, TABLE_METADATA_ALREADY_EXISTS) \
    M(59, ILLEGAL_TYPE_OF_COLUMN_FOR_FILTER) \
    M(60, UNKNOWN_TABLE) \
    M(61, ONLY_FILTER_COLUMN_IN_BLOCK) \
    M(62, SYNTAX_ERROR) \
    M(63, UNKNOWN_AGGREGATE_FUNCTION) \
    M(64, CANNOT_READ_AGGREGATE_FUNCTION_FROM_TEXT) \
    M(65, CANNOT_WRITE_AGGREGATE_FUNCTION_AS_TEXT) \
    M(66, NOT_A_COLUMN) \
    M(67, ILLEGAL_KEY_OF_AGGREGATION) \
    M(68, CANNOT_GET_SIZE_OF_FIELD) \
    M(69, ARGUMENT_OUT_OF_BOUND) \
    M(70, CANNOT_CONVERT_TYPE) \
    M(71, CANNOT_WRITE_AFTER_END_OF_BUFFER) \
    M(72, CANNOT_PARSE_NUMBER) \
    M(73, UNKNOWN_FORMAT) \
    M(74, CANNOT_READ_FROM_FILE_DESCRIPTOR) \
    M(75, CANNOT_WRITE_TO_FILE_DESCRIPTOR) \
    M(76, CANNOT_OPEN_FILE) \
    M(77, CANNOT_CLOSE_FILE) \
    M(78, UNKNOWN_TYPE_OF_QUERY) \
    M(79, INCORRECT_FILE_NAME) \
    M(80, INCORRECT_QUERY) \
    M(81, UNKNOWN_DATABASE) \
    M(82, DATABASE_ALREADY_EXISTS) \
    M(83, DIRECTORY_DOESNT_EXIST) \
    M(84, DIRECTORY_ALREADY_EXISTS) \
    M(85, FORMAT_IS_NOT_SUITABLE_FOR_INPUT) \
    M(86, RECEIVED_ERROR_FROM_REMOTE_IO_SERVER) \
    M(87, CANNOT_SEEK_THROUGH_FILE) \
    M(88, CANNOT_TRUNCATE_FILE) \
    M(89, UNKNOWN_COMPRESSION_METHOD) \
    M(90, EMPTY_LIST_OF_COLUMNS_PASSED) \
    M(91, SIZES_OF_MARKS_FILES_ARE_INCONSISTENT) \
    M(92, EMPTY_DATA_PASSED) \
    M(93, UNKNOWN_AGGREGATED_DATA_VARIANT) \
    M(94, CANNOT_MERGE_DIFFERENT_AGGREGATED_DATA_VARIANTS) \
    M(95, CANNOT_READ_FROM_SOCKET) \
    M(96, CANNOT_WRITE_TO_SOCKET) \
    M(97, CANNOT_READ_ALL_DATA_FROM_CHUNKED_INPUT) \
    M(98, CANNOT_WRITE_TO_EMPTY_BLOCK_OUTPUT_STREAM) \
    M(99, UNKNOWN_PACKET_FROM_CLIENT) \
    M(100, UNKNOWN_PACKET_FROM_SERVER) \
    M(101, UNEXPECTED_PACKET_FROM_CLIENT) \
    M(102, UNEXPECTED_PACKET_FROM_SERVER) \
    M(103, RECEIVED_DATA_FOR_WRONG_QUERY_ID) \
    M(104, TOO_SMALL_BUFFER_SIZE) \
    M(105, CANNOT_READ_HISTORY) \
    M(106, CANNOT_APPEND_HISTORY) \
    M(107, FILE_DOESNT_EXIST) \
    M(108, NO_DATA_TO_INSERT) \
    M(109, CANNOT_BLOCK_SIGNAL) \
    M(110, CANNOT_UNBLOCK_SIGNAL) \
    M(111, CANNOT_MANIPULATE_SIGSET) \
    M(112, CANNOT_WAIT_FOR_SIGNAL) \
    M(113, THERE_IS_NO_SESSION) \
    M(114, CANNOT_CLOCK_GETTIME) \
    M(115, UNKNOWN_SETTING) \
    M(116, THERE_IS_NO_DEFAULT_VALUE) \
    M(117, INCORRECT_DATA) \
    M(119, ENGINE_REQUIRED) \
    M(120, CANNOT_INSERT_VALUE_OF_DIFFERENT_SIZE_INTO_TUPLE) \
    M(121, UNSUPPORTED_JOIN_KEYS) \
    M(122, INCOMPATIBLE_COLUMNS) \
    M(123, UNKNOWN_TYPE_OF_AST_NODE) \
    M(124, INCORRECT_ELEMENT_OF_SET) \
    M(125, INCORRECT_RESULT_OF_SCALAR_SUBQUERY) \
    M(126, CANNOT_GET_RETURN_TYPE) \
    M(127, ILLEGAL_INDEX) \
    M(128, TOO_LARGE_ARRAY_SIZE) \
    M(129, FUNCTION_IS_SPECIAL) \
    M(130, CANNOT_READ_ARRAY_FROM_TEXT) \
    M(131, TOO_LARGE_STRING_SIZE) \
    M(133, AGGREGATE_FUNCTION_DOESNT_ALLOW_PARAMETERS) \
    M(134, PARAMETERS_TO_AGGREGATE_FUNCTIONS_MUST_BE_LITERALS) \
    M(135, ZERO_ARRAY_OR_TUPLE_INDEX) \
    M(137, UNKNOWN_ELEMENT_IN_CONFIG) \
    M(138, EXCESSIVE_ELEMENT_IN_CONFIG) \
    M(139, NO_ELEMENTS_IN_CONFIG) \
    M(140, ALL_REQUESTED_COLUMNS_ARE_MISSING) \
    M(141, SAMPLING_NOT_SUPPORTED) \
    M(142, NOT_FOUND_NODE) \
    M(143, FOUND_MORE_THAN_ONE_NODE) \
    M(144, FIRST_DATE_IS_BIGGER_THAN_LAST_DATE) \
    M(145, UNKNOWN_OVERFLOW_MODE) \
    M(146, QUERY_SECTION_DOESNT_MAKE_SENSE) \
    M(147, NOT_FOUND_FUNCTION_ELEMENT_FOR_AGGREGATE) \
    M(148, NOT_FOUND_RELATION_ELEMENT_FOR_CONDITION) \
    M(149, NOT_FOUND_RHS_ELEMENT_FOR_CONDITION) \
    M(150, EMPTY_LIST_OF_ATTRIBUTES_PASSED) \
    M(151, INDEX_OF_COLUMN_IN_SORT_CLAUSE_IS_OUT_OF_RANGE) \
    M(152, UNKNOWN_DIRECTION_OF_SORTING) \
    M(153, ILLEGAL_DIVISION) \
    M(154, AGGREGATE_FUNCTION_NOT_APPLICABLE) \
    M(155, UNKNOWN_RELATION) \
    M(156, DICTIONARIES_WAS_NOT_LOADED) \
    M(157, ILLEGAL_OVERFLOW_MODE) \
    M(158, TOO_MANY_ROWS) \
    M(159, TIMEOUT_EXCEEDED) \
    M(160, TOO_SLOW) \
    M(161, TOO_MANY_COLUMNS) \
    M(162, TOO_DEEP_SUBQUERIES) \
    M(163, TOO_DEEP_PIPELINE) \
    M(164, READONLY) \
    M(165, TOO_MANY_TEMPORARY_COLUMNS) \
    M(166, TOO_MANY_TEMPORARY_NON_CONST_COLUMNS) \
    M(167, TOO_DEEP_AST) \
    M(168, TOO_BIG_AST) \
    M(169, BAD_TYPE_OF_FIELD) \
    M(170, BAD_GET) \
    M(172, CANNOT_CREATE_DIRECTORY) \
    M(173, CANNOT_ALLOCATE_MEMORY) \
    M(174, CYCLIC_ALIASES) \
    M(176, CHUNK_NOT_FOUND) \
    M(177, DUPLICATE_CHUNK_NAME) \
    M(178, MULTIPLE_ALIASES_FOR_EXPRESSION) \
    M(179, MULTIPLE_EXPRESSIONS_FOR_ALIAS) \
    M(180, THERE_IS_NO_PROFILE) \
    M(181, ILLEGAL_FINAL) \
    M(182, ILLEGAL_PREWHERE) \
    M(183, UNEXPECTED_EXPRESSION) \
    M(184, ILLEGAL_AGGREGATION) \
    M(185, UNSUPPORTED_MYISAM_BLOCK_TYPE) \
    M(186, UNSUPPORTED_COLLATION_LOCALE) \
    M(187, COLLATION_COMPARISON_FAILED) \
    M(188, UNKNOWN_ACTION) \
    M(189, TABLE_MUST_NOT_BE_CREATED_MANUALLY) \
    M(190, SIZES_OF_ARRAYS_DOESNT_MATCH) \
    M(191, SET_SIZE_LIMIT_EXCEEDED) \
    M(192, UNKNOWN_USER) \
    M(193, WRONG_PASSWORD) \
    M(194, REQUIRED_PASSWORD) \
    M(195, IP_ADDRESS_NOT_ALLOWED) \
    M(196, UNKNOWN_ADDRESS_PATTERN_TYPE) \
    M(197, SERVER_REVISION_IS_TOO_OLD) \
    M(198, DNS_ERROR) \
    M(199, UNKNOWN_QUOTA) \
    M(200, QUOTA_DOESNT_ALLOW_KEYS) \
    M(201, QUOTA_EXPIRED) \
    M(202, TOO_MANY_SIMULTANEOUS_QUERIES) \
    M(203, NO_FREE_CONNECTION) \
    M(204, CANNOT_FSYNC) \
    M(205, NESTED_TYPE_TOO_DEEP) \
    M(206, ALIAS_REQUIRED) \
    M(207, AMBIGUOUS_IDENTIFIER) \
    M(208, EMPTY_NESTED_TABLE) \
    M(209, SOCKET_TIMEOUT) \
    M(210, NETWORK_ERROR) \
    M(211, EMPTY_QUERY) \
    M(212, UNKNOWN_LOAD_BALANCING) \
    M(213, UNKNOWN_TOTALS_MODE) \
    M(214, CANNOT_STATVFS) \
    M(215, NOT_AN_AGGREGATE) \
    M(216, QUERY_WITH_SAME_ID_IS_ALREADY_RUNNING) \
    M(217, CLIENT_HAS_CONNECTED_TO_WRONG_PORT) \
    M(218, TABLE_IS_DROPPED) \
    M(219, DATABASE_NOT_EMPTY) \
    M(220, DUPLICATE_INTERSERVER_IO_ENDPOINT) \
    M(221, NO_SUCH_INTERSERVER_IO_ENDPOINT) \
    M(222, ADDING_REPLICA_TO_NON_EMPTY_TABLE) \
    M(223, UNEXPECTED_AST_STRUCTURE) \
    M(224, REPLICA_IS_ALREADY_ACTIVE) \
    M(225, NO_ZOOKEEPER) \
    M(226, NO_FILE_IN_DATA_PART) \
    M(227, UNEXPECTED_FILE_IN_DATA_PART) \
    M(228, BAD_SIZE_OF_FILE_IN_DATA_PART) \
    M(229, QUERY_IS_TOO_LARGE) \
    M(230, NOT_FOUND_EXPECTED_DATA_PART) \
    M(231, TOO_MANY_UNEXPECTED_DATA_PARTS) \
    M(232, NO_SUCH_DATA_PART) \
    M(233, BAD_DATA_PART_NAME) \
    M(234, NO_REPLICA_HAS_PART) \
    M(235, DUPLICATE_DATA_PART) \
    M(236, ABORTED) \
    M(237, NO_REPLICA_NAME_GIVEN) \
    M(238, FORMAT_VERSION_TOO_OLD) \
    M(239, CANNOT_MUNMAP) \
    M(240, CANNOT_MREMAP) \
    M(241, MEMORY_LIMIT_EXCEEDED) \
    M(242, TABLE_IS_READ_ONLY) \
    M(243, NOT_ENOUGH_SPACE) \
    M(244, UNEXPECTED_ZOOKEEPER_ERROR) \
    M(246, CORRUPTED_DATA) \
    M(247, INCORRECT_MARK) \
    M(248, INVALID_PARTITION_VALUE) \
    M(250, NOT_ENOUGH_BLOCK_NUMBERS) \
    M(251, NO_SUCH_REPLICA) \
    M(252, TOO_MANY_PARTS) \
    M(253, REPLICA_IS_ALREADY_EXIST) \
    M(254, NO_ACTIVE_REPLICAS) \
    M(255, TOO_MANY_RETRIES_TO_FETCH_PARTS) \
    M(256, PARTITION_ALREADY_EXISTS) \
    M(257, PARTITION_DOESNT_EXIST) \
    M(258, UNION_ALL_RESULT_STRUCTURES_MISMATCH) \
    M(260, CLIENT_OUTPUT_FORMAT_SPECIFIED) \
    M(261, UNKNOWN_BLOCK_INFO_FIELD) \
    M(262, BAD_COLLATION) \
    M(263, CANNOT_COMPILE_CODE) \
    M(264, INCOMPATIBLE_TYPE_OF_JOIN) \
    M(265, NO_AVAILABLE_REPLICA) \
    M(266, MISMATCH_REPLICAS_DATA_SOURCES) \
    M(267, STORAGE_DOESNT_SUPPORT_PARALLEL_REPLICAS) \
    M(268, CPUID_ERROR) \
    M(269, INFINITE_LOOP) \
    M(270, CANNOT_COMPRESS) \
    M(271, CANNOT_DECOMPRESS) \
    M(272, CANNOT_IO_SUBMIT) \
    M(273, CANNOT_IO_GETEVENTS) \
    M(274, AIO_READ_ERROR) \
    M(275, AIO_WRITE_ERROR) \
    M(277, INDEX_NOT_USED) \
    M(279, ALL_CONNECTION_TRIES_FAILED) \
    M(280, NO_AVAILABLE_DATA) \
    M(281, DICTIONARY_IS_EMPTY) \
    M(282, INCORRECT_INDEX) \
    M(283, UNKNOWN_DISTRIBUTED_PRODUCT_MODE) \
    M(284, WRONG_GLOBAL_SUBQUERY) \
    M(285, TOO_FEW_LIVE_REPLICAS) \
    M(286, UNSATISFIED_QUORUM_FOR_PREVIOUS_WRITE) \
    M(287, UNKNOWN_FORMAT_VERSION) \
    M(288, DISTRIBUTED_IN_JOIN_SUBQUERY_DENIED) \
    M(289, REPLICA_IS_NOT_IN_QUORUM) \
    M(290, LIMIT_EXCEEDED) \
    M(291, DATABASE_ACCESS_DENIED) \
    M(293, MONGODB_CANNOT_AUTHENTICATE) \
    M(294, INVALID_BLOCK_EXTRA_INFO) \
    M(295, RECEIVED_EMPTY_DATA) \
    M(296, NO_REMOTE_SHARD_FOUND) \
    M(297, SHARD_HAS_NO_CONNECTIONS) \
    M(298, CANNOT_PIPE) \
    M(299, CANNOT_FORK) \
    M(300, CANNOT_DLSYM) \
    M(301, CANNOT_CREATE_CHILD_PROCESS) \
    M(302, CHILD_WAS_NOT_EXITED_NORMALLY) \
    M(303, CANNOT_SELECT) \
    M(304, CANNOT_WAITPID) \
    M(305, TABLE_WAS_NOT_DROPPED) \
    M(306, TOO_DEEP_RECURSION) \
    M(307, TOO_MANY_BYTES) \
    M(308, UNEXPECTED_NODE_IN_ZOOKEEPER) \
    M(309, FUNCTION_CANNOT_HAVE_PARAMETERS) \
    M(317, INVALID_SHARD_WEIGHT) \
    M(318, INVALID_CONFIG_PARAMETER) \
    M(319, UNKNOWN_STATUS_OF_INSERT) \
    M(321, VALUE_IS_OUT_OF_RANGE_OF_DATA_TYPE) \
    M(335, BARRIER_TIMEOUT) \
    M(336, UNKNOWN_DATABASE_ENGINE) \
    M(337, DDL_GUARD_IS_ACTIVE) \
    M(341, UNFINISHED) \
    M(342, METADATA_MISMATCH) \
    M(344, SUPPORT_IS_DISABLED) \
    M(345, TABLE_DIFFERS_TOO_MUCH) \
    M(346, CANNOT_CONVERT_CHARSET) \
    M(347, CANNOT_LOAD_CONFIG) \
    M(349, CANNOT_INSERT_NULL_IN_ORDINARY_COLUMN) \
    M(350, INCOMPATIBLE_SOURCE_TABLES) \
    M(351, AMBIGUOUS_TABLE_NAME) \
    M(352, AMBIGUOUS_COLUMN_NAME) \
    M(353, INDEX_OF_POSITIONAL_ARGUMENT_IS_OUT_OF_RANGE) \
    M(354, ZLIB_INFLATE_FAILED) \
    M(355, ZLIB_DEFLATE_FAILED) \
    M(356, BAD_LAMBDA) \
    M(357, RESERVED_IDENTIFIER_NAME) \
    M(358, INTO_OUTFILE_NOT_ALLOWED) \
    M(359, TABLE_SIZE_EXCEEDS_MAX_DROP_SIZE_LIMIT) \
    M(360, CANNOT_CREATE_CHARSET_CONVERTER) \
    M(361, SEEK_POSITION_OUT_OF_BOUND) \
    M(362, CURRENT_WRITE_BUFFER_IS_EXHAUSTED) \
    M(363, CANNOT_CREATE_IO_BUFFER) \
    M(364, RECEIVED_ERROR_TOO_MANY_REQUESTS) \
    M(366, SIZES_OF_NESTED_COLUMNS_ARE_INCONSISTENT) \
    M(367, TOO_MANY_FETCHES) \
    M(369, ALL_REPLICAS_ARE_STALE) \
    M(370, DATA_TYPE_CANNOT_BE_USED_IN_TABLES) \
    M(371, INCONSISTENT_CLUSTER_DEFINITION) \
    M(372, SESSION_NOT_FOUND) \
    M(373, SESSION_IS_LOCKED) \
    M(374, INVALID_SESSION_TIMEOUT) \
    M(375, CANNOT_DLOPEN) \
    M(376, CANNOT_PARSE_UUID) \
    M(377, ILLEGAL_SYNTAX_FOR_DATA_TYPE) \
    M(378, DATA_TYPE_CANNOT_HAVE_ARGUMENTS) \
    M(379, UNKNOWN_STATUS_OF_DISTRIBUTED_DDL_TASK) \
    M(380, CANNOT_KILL) \
    M(381, HTTP_LENGTH_REQUIRED) \
    M(382, CANNOT_LOAD_CATBOOST_MODEL) \
    M(383, CANNOT_APPLY_CATBOOST_MODEL) \
    M(384, PART_IS_TEMPORARILY_LOCKED) \
    M(385, MULTIPLE_STREAMS_REQUIRED) \
    M(386, NO_COMMON_TYPE) \
    M(387, DICTIONARY_ALREADY_EXISTS) \
    M(388, CANNOT_ASSIGN_OPTIMIZE) \
    M(389, INSERT_WAS_DEDUPLICATED) \
    M(390, CANNOT_GET_CREATE_TABLE_QUERY) \
    M(391, EXTERNAL_LIBRARY_ERROR) \
    M(392, QUERY_IS_PROHIBITED) \
    M(393, THERE_IS_NO_QUERY) \
    M(394, QUERY_WAS_CANCELLED) \
    M(395, FUNCTION_THROW_IF_VALUE_IS_NON_ZERO) \
    M(396, TOO_MANY_ROWS_OR_BYTES) \
    M(397, QUERY_IS_NOT_SUPPORTED_IN_MATERIALIZED_VIEW) \
    M(398, UNKNOWN_MUTATION_COMMAND) \
    M(399, FORMAT_IS_NOT_SUITABLE_FOR_OUTPUT) \
    M(400, CANNOT_STAT) \
    M(401, FEATURE_IS_NOT_ENABLED_AT_BUILD_TIME) \
    M(402, CANNOT_IOSETUP) \
    M(403, INVALID_JOIN_ON_EXPRESSION) \
    M(404, BAD_ODBC_CONNECTION_STRING) \
    M(405, PARTITION_SIZE_EXCEEDS_MAX_DROP_SIZE_LIMIT) \
    M(406, TOP_AND_LIMIT_TOGETHER) \
    M(407, DECIMAL_OVERFLOW) \
    M(408, BAD_REQUEST_PARAMETER) \
    M(409, EXTERNAL_EXECUTABLE_NOT_FOUND) \
    M(410, EXTERNAL_SERVER_IS_NOT_RESPONDING) \
    M(411, PTHREAD_ERROR) \
    M(412, NETLINK_ERROR) \
    M(413, CANNOT_SET_SIGNAL_HANDLER) \
    M(415, ALL_REPLICAS_LOST) \
    M(416, REPLICA_STATUS_CHANGED) \
    M(417, EXPECTED_ALL_OR_ANY) \
    M(418, UNKNOWN_JOIN) \
    M(419, MULTIPLE_ASSIGNMENTS_TO_COLUMN) \
    M(420, CANNOT_UPDATE_COLUMN) \
    M(421, CANNOT_ADD_DIFFERENT_AGGREGATE_STATES) \
    M(422, UNSUPPORTED_URI_SCHEME) \
    M(423, CANNOT_GETTIMEOFDAY) \
    M(424, CANNOT_LINK) \
    M(425, SYSTEM_ERROR) \
    M(427, CANNOT_COMPILE_REGEXP) \
    M(428, UNKNOWN_LOG_LEVEL) \
    M(429, FAILED_TO_GETPWUID) \
    M(430, MISMATCHING_USERS_FOR_PROCESS_AND_DATA) \
    M(431, ILLEGAL_SYNTAX_FOR_CODEC_TYPE) \
    M(432, UNKNOWN_CODEC) \
    M(433, ILLEGAL_CODEC_PARAMETER) \
    M(434, CANNOT_PARSE_PROTOBUF_SCHEMA) \
    M(435, NO_COLUMN_SERIALIZED_TO_REQUIRED_PROTOBUF_FIELD) \
    M(436, PROTOBUF_BAD_CAST) \
    M(437, PROTOBUF_FIELD_NOT_REPEATED) \
    M(438, DATA_TYPE_CANNOT_BE_PROMOTED) \
    M(439, CANNOT_SCHEDULE_TASK) \
    M(440, INVALID_LIMIT_EXPRESSION) \
    M(441, CANNOT_PARSE_DOMAIN_VALUE_FROM_STRING) \
    M(442, BAD_DATABASE_FOR_TEMPORARY_TABLE) \
    M(443, NO_COLUMNS_SERIALIZED_TO_PROTOBUF_FIELDS) \
    M(444, UNKNOWN_PROTOBUF_FORMAT) \
    M(445, CANNOT_MPROTECT) \
    M(446, FUNCTION_NOT_ALLOWED) \
    M(447, HYPERSCAN_CANNOT_SCAN_TEXT) \
    M(448, BROTLI_READ_FAILED) \
    M(449, BROTLI_WRITE_FAILED) \
    M(450, BAD_TTL_EXPRESSION) \
    M(451, BAD_TTL_FILE) \
    M(452, SETTING_CONSTRAINT_VIOLATION) \
    M(453, MYSQL_CLIENT_INSUFFICIENT_CAPABILITIES) \
    M(454, OPENSSL_ERROR) \
    M(455, SUSPICIOUS_TYPE_FOR_LOW_CARDINALITY) \
    M(456, UNKNOWN_QUERY_PARAMETER) \
    M(457, BAD_QUERY_PARAMETER) \
    M(458, CANNOT_UNLINK) \
    M(459, CANNOT_SET_THREAD_PRIORITY) \
    M(460, CANNOT_CREATE_TIMER) \
    M(461, CANNOT_SET_TIMER_PERIOD) \
    M(462, CANNOT_DELETE_TIMER) \
    M(463, CANNOT_FCNTL) \
    M(464, CANNOT_PARSE_ELF) \
    M(465, CANNOT_PARSE_DWARF) \
    M(466, INSECURE_PATH) \
    M(467, CANNOT_PARSE_BOOL) \
    M(468, CANNOT_PTHREAD_ATTR) \
    M(469, VIOLATED_CONSTRAINT) \
    M(470, QUERY_IS_NOT_SUPPORTED_IN_LIVE_VIEW) \
    M(471, INVALID_SETTING_VALUE) \
    M(472, READONLY_SETTING) \
    M(473, DEADLOCK_AVOIDED) \
    M(474, INVALID_TEMPLATE_FORMAT) \
    M(475, INVALID_WITH_FILL_EXPRESSION) \
    M(476, WITH_TIES_WITHOUT_ORDER_BY) \
    M(477, INVALID_USAGE_OF_INPUT) \
    M(478, UNKNOWN_POLICY) \
    M(479, UNKNOWN_DISK) \
    M(480, UNKNOWN_PROTOCOL) \
    M(481, PATH_ACCESS_DENIED) \
    M(482, DICTIONARY_ACCESS_DENIED) \
    M(483, TOO_MANY_REDIRECTS) \
    M(484, INTERNAL_REDIS_ERROR) \
    M(485, SCALAR_ALREADY_EXISTS) \
    M(487, CANNOT_GET_CREATE_DICTIONARY_QUERY) \
    M(488, UNKNOWN_DICTIONARY) \
    M(489, INCORRECT_DICTIONARY_DEFINITION) \
    M(490, CANNOT_FORMAT_DATETIME) \
    M(491, UNACCEPTABLE_URL) \
    M(492, ACCESS_ENTITY_NOT_FOUND) \
    M(493, ACCESS_ENTITY_ALREADY_EXISTS) \
    M(494, ACCESS_ENTITY_FOUND_DUPLICATES) \
    M(495, ACCESS_STORAGE_READONLY) \
    M(496, QUOTA_REQUIRES_CLIENT_KEY) \
    M(497, ACCESS_DENIED) \
    M(498, LIMIT_BY_WITH_TIES_IS_NOT_SUPPORTED) \
    M(499, S3_ERROR) \
    M(501, CANNOT_CREATE_DATABASE) \
    M(502, CANNOT_SIGQUEUE) \
    M(503, AGGREGATE_FUNCTION_THROW) \
    M(504, FILE_ALREADY_EXISTS) \
    M(505, CANNOT_DELETE_DIRECTORY) \
    M(506, UNEXPECTED_ERROR_CODE) \
    M(507, UNABLE_TO_SKIP_UNUSED_SHARDS) \
    M(508, UNKNOWN_ACCESS_TYPE) \
    M(509, INVALID_GRANT) \
    M(510, CACHE_DICTIONARY_UPDATE_FAIL) \
    M(511, UNKNOWN_ROLE) \
    M(512, SET_NON_GRANTED_ROLE) \
    M(513, UNKNOWN_PART_TYPE) \
    M(514, ACCESS_STORAGE_FOR_INSERTION_NOT_FOUND) \
    M(515, INCORRECT_ACCESS_ENTITY_DEFINITION) \
    M(516, AUTHENTICATION_FAILED) \
    M(517, CANNOT_ASSIGN_ALTER) \
    M(518, CANNOT_COMMIT_OFFSET) \
    M(519, NO_REMOTE_SHARD_AVAILABLE) \
    M(520, CANNOT_DETACH_DICTIONARY_AS_TABLE) \
    M(521, ATOMIC_RENAME_FAIL) \
    M(523, UNKNOWN_ROW_POLICY) \
    M(524, ALTER_OF_COLUMN_IS_FORBIDDEN) \
    M(525, INCORRECT_DISK_INDEX) \
    M(527, NO_SUITABLE_FUNCTION_IMPLEMENTATION) \
    M(528, CASSANDRA_INTERNAL_ERROR) \
    M(529, NOT_A_LEADER) \
    M(530, CANNOT_CONNECT_RABBITMQ) \
    M(531, CANNOT_FSTAT) \
    M(532, LDAP_ERROR) \
    M(533, INCONSISTENT_RESERVATIONS) \
    M(534, NO_RESERVATIONS_PROVIDED) \
    M(535, UNKNOWN_RAID_TYPE) \
    M(536, CANNOT_RESTORE_FROM_FIELD_DUMP) \
    M(537, ILLEGAL_MYSQL_VARIABLE) \
    M(538, MYSQL_SYNTAX_ERROR) \
    M(539, CANNOT_BIND_RABBITMQ_EXCHANGE) \
    M(540, CANNOT_DECLARE_RABBITMQ_EXCHANGE) \
    M(541, CANNOT_CREATE_RABBITMQ_QUEUE_BINDING) \
    M(542, CANNOT_REMOVE_RABBITMQ_EXCHANGE) \
    M(543, UNKNOWN_MYSQL_DATATYPES_SUPPORT_LEVEL) \
    M(544, ROW_AND_ROWS_TOGETHER) \
    M(545, FIRST_AND_NEXT_TOGETHER) \
    M(546, NO_ROW_DELIMITER) \
    M(547, INVALID_RAID_TYPE) \
    M(548, UNKNOWN_VOLUME) \
    M(549, DATA_TYPE_CANNOT_BE_USED_IN_KEY) \
    M(550, CONDITIONAL_TREE_PARENT_NOT_FOUND) \
    M(551, ILLEGAL_PROJECTION_MANIPULATOR) \
    M(552, UNRECOGNIZED_ARGUMENTS) \
    M(553, LZMA_STREAM_ENCODER_FAILED) \
    M(554, LZMA_STREAM_DECODER_FAILED) \
    M(555, ROCKSDB_ERROR) \
    M(556, SYNC_MYSQL_USER_ACCESS_ERROR)\
    M(557, UNKNOWN_UNION) \
    M(558, EXPECTED_ALL_OR_DISTINCT) \
    M(559, INVALID_GRPC_QUERY_INFO) \
    M(560, ZSTD_ENCODER_FAILED) \
    M(561, ZSTD_DECODER_FAILED) \
    M(562, TLD_LIST_NOT_FOUND) \
    M(563, CANNOT_READ_MAP_FROM_TEXT) \
    M(564, INTERSERVER_SCHEME_DOESNT_MATCH) \
    M(565, TOO_MANY_PARTITIONS) \
    M(566, CANNOT_RMDIR) \
    M(567, DUPLICATED_PART_UUIDS) \
    M(568, RAFT_ERROR) \
    M(569, MULTIPLE_COLUMNS_SERIALIZED_TO_SAME_PROTOBUF_FIELD) \
    M(570, DATA_TYPE_INCOMPATIBLE_WITH_PROTOBUF_FIELD) \
    M(571, DATABASE_REPLICATION_FAILED) \
    M(572, TOO_MANY_QUERY_PLAN_OPTIMIZATIONS) \
    M(573, EPOLL_ERROR) \
    M(574, DISTRIBUTED_TOO_MANY_PENDING_BYTES) \
    M(575, UNKNOWN_SNAPSHOT) \
    M(576, KERBEROS_ERROR) \
    M(577, INVALID_SHARD_ID) \
    M(578, INVALID_FORMAT_INSERT_QUERY_WITH_DATA) \
    M(579, INCORRECT_PART_TYPE) \
    M(580, CANNOT_SET_ROUNDING_MODE) \
    M(581, TOO_LARGE_DISTRIBUTED_DEPTH) \
    M(582, NO_SUCH_PROJECTION_IN_TABLE) \
    M(583, ILLEGAL_PROJECTION) \
    M(584, PROJECTION_NOT_USED) \
    M(585, CANNOT_PARSE_YAML) \
    M(586, CANNOT_CREATE_FILE) \
    M(587, CONCURRENT_ACCESS_NOT_SUPPORTED) \
    M(588, DISTRIBUTED_BROKEN_BATCH_INFO) \
    M(589, DISTRIBUTED_BROKEN_BATCH_FILES) \
    M(590, CANNOT_SYSCONF) \
    M(591, SQLITE_ENGINE_ERROR) \
    M(592, DATA_ENCRYPTION_ERROR) \
    M(593, ZERO_COPY_REPLICATION_ERROR) \
    M(594, BZIP2_STREAM_DECODER_FAILED) \
    M(595, BZIP2_STREAM_ENCODER_FAILED) \
    M(596, INTERSECT_OR_EXCEPT_RESULT_STRUCTURES_MISMATCH) \
    M(597, NO_SUCH_ERROR_CODE) \
    M(598, BACKUP_ALREADY_EXISTS) \
    M(599, BACKUP_NOT_FOUND) \
    M(600, BACKUP_VERSION_NOT_SUPPORTED) \
    M(601, BACKUP_DAMAGED) \
    M(602, NO_BASE_BACKUP) \
    M(603, WRONG_BASE_BACKUP) \
    M(604, BACKUP_ENTRY_ALREADY_EXISTS) \
    M(605, BACKUP_ENTRY_NOT_FOUND) \
    M(606, BACKUP_IS_EMPTY) \
    M(607, BACKUP_ELEMENT_DUPLICATE) \
    M(608, CANNOT_RESTORE_TABLE) \
    M(609, FUNCTION_ALREADY_EXISTS) \
    M(610, CANNOT_DROP_FUNCTION) \
    M(611, CANNOT_CREATE_RECURSIVE_FUNCTION) \
    M(612, OBJECT_ALREADY_STORED_ON_DISK) \
    M(613, OBJECT_WAS_NOT_STORED_ON_DISK) \
    M(614, POSTGRESQL_CONNECTION_FAILURE) \
    M(615, CANNOT_ADVISE) \
    M(616, UNKNOWN_READ_METHOD) \
    M(617, LZ4_ENCODER_FAILED) \
    M(618, LZ4_DECODER_FAILED) \
    M(619, POSTGRESQL_REPLICATION_INTERNAL_ERROR) \
    M(620, QUERY_NOT_ALLOWED) \
    M(621, CANNOT_NORMALIZE_STRING) \
    M(622, CANNOT_PARSE_CAPN_PROTO_SCHEMA) \
    M(623, CAPN_PROTO_BAD_CAST) \
    M(624, BAD_FILE_TYPE) \
    M(625, IO_SETUP_ERROR) \
    M(626, CANNOT_SKIP_UNKNOWN_FIELD) \
<<<<<<< HEAD
    M(627, HTTP_RANGE_NOT_SATISFIABLE) \
=======
    M(627, BACKUP_ENGINE_NOT_FOUND) \
>>>>>>> 1579bcfd
    \
    M(999, KEEPER_EXCEPTION) \
    M(1000, POCO_EXCEPTION) \
    M(1001, STD_EXCEPTION) \
    M(1002, UNKNOWN_EXCEPTION) \

/* See END */

namespace DB
{
namespace ErrorCodes
{
#define M(VALUE, NAME) extern const ErrorCode NAME = VALUE;
    APPLY_FOR_ERROR_CODES(M)
#undef M

    constexpr ErrorCode END = 3000;
    ErrorPairHolder values[END + 1]{};

    struct ErrorCodesNames
    {
        std::string_view names[END + 1];
        ErrorCodesNames()
        {
#define M(VALUE, NAME) names[VALUE] = std::string_view(#NAME);
            APPLY_FOR_ERROR_CODES(M)
#undef M
        }
    } error_codes_names;

    std::string_view getName(ErrorCode error_code)
    {
        if (error_code < 0 || error_code >= END)
            return std::string_view();
        return error_codes_names.names[error_code];
    }

    ErrorCode getErrorCodeByName(std::string_view error_name)
    {
        for (size_t i = 0, end = ErrorCodes::end(); i < end; ++i)
        {
            std::string_view name = ErrorCodes::getName(i);

            if (name.empty())
                continue;

            if (name == error_name)
                return i;
        }
        throw Exception(NO_SUCH_ERROR_CODE, "No error code with name: '{}'", error_name);
    }

    ErrorCode end() { return END + 1; }

    void increment(ErrorCode error_code, bool remote, const std::string & message, const FramePointers & trace)
    {
        if (error_code < 0 || error_code >= end())
        {
            /// For everything outside the range, use END.
            /// (end() is the pointer pass the end, while END is the last value that has an element in values array).
            error_code = end() - 1;
        }

        values[error_code].increment(remote, message, trace);
    }

    void ErrorPairHolder::increment(bool remote, const std::string & message, const FramePointers & trace)
    {
        const auto now = std::chrono::system_clock::now();

        std::lock_guard lock(mutex);

        auto & error = remote ? value.remote : value.local;

        ++error.count;
        error.message = message;
        error.trace = trace;
        error.error_time_ms = std::chrono::duration_cast<std::chrono::milliseconds>(now.time_since_epoch()).count();
    }
    ErrorPair ErrorPairHolder::get()
    {
        std::lock_guard lock(mutex);
        return value;
    }
}

}<|MERGE_RESOLUTION|>--- conflicted
+++ resolved
@@ -594,11 +594,8 @@
     M(624, BAD_FILE_TYPE) \
     M(625, IO_SETUP_ERROR) \
     M(626, CANNOT_SKIP_UNKNOWN_FIELD) \
-<<<<<<< HEAD
-    M(627, HTTP_RANGE_NOT_SATISFIABLE) \
-=======
     M(627, BACKUP_ENGINE_NOT_FOUND) \
->>>>>>> 1579bcfd
+    M(628, HTTP_RANGE_NOT_SATISFIABLE) \
     \
     M(999, KEEPER_EXCEPTION) \
     M(1000, POCO_EXCEPTION) \
