#include <Disks/ObjectStorages/S3/S3ObjectStorage.h>
#include "Common/ObjectStorageKey.h"

#if USE_AWS_S3

#include <IO/S3Common.h>
#include <Disks/ObjectStorages/ObjectStorageIteratorAsync.h>

#include <Disks/IO/ReadBufferFromRemoteFSGather.h>
#include <Disks/IO/AsynchronousBoundedReadBuffer.h>
#include <Disks/IO/ThreadPoolRemoteFSReader.h>
#include <IO/WriteBufferFromS3.h>
#include <IO/ReadBufferFromS3.h>
#include <IO/S3/getObjectInfo.h>
#include <IO/S3/copyS3File.h>
#include <Interpreters/Context.h>
#include <Common/threadPoolCallbackRunner.h>
#include <IO/S3/BlobStorageLogWriter.h>

#include <Disks/ObjectStorages/S3/diskSettings.h>

#include <Common/ProfileEvents.h>
#include <Common/StringUtils/StringUtils.h>
#include <Common/logger_useful.h>
#include <Common/MultiVersion.h>
#include <Common/Macros.h>


namespace ProfileEvents
{
    extern const Event S3DeleteObjects;
    extern const Event S3ListObjects;
    extern const Event DiskS3DeleteObjects;
    extern const Event DiskS3ListObjects;
}

namespace CurrentMetrics
{
    extern const Metric ObjectStorageS3Threads;
    extern const Metric ObjectStorageS3ThreadsActive;
    extern const Metric ObjectStorageS3ThreadsScheduled;
}


namespace DB
{

namespace ErrorCodes
{
    extern const int S3_ERROR;
    extern const int BAD_ARGUMENTS;
    extern const int LOGICAL_ERROR;
}

namespace
{

template <typename Result, typename Error>
void throwIfError(const Aws::Utils::Outcome<Result, Error> & response)
{
    if (!response.IsSuccess())
    {
        const auto & err = response.GetError();
        throw S3Exception(
            fmt::format("{} (Code: {}, s3 exception: {})",
                        err.GetMessage(), static_cast<size_t>(err.GetErrorType()), err.GetExceptionName()),
            err.GetErrorType());
    }
}

template <typename Result, typename Error>
void throwIfUnexpectedError(const Aws::Utils::Outcome<Result, Error> & response, bool if_exists)
{
    /// In this case even if absence of key may be ok for us,
    /// the log will be polluted with error messages from aws sdk.
    /// Looks like there is no way to suppress them.

    if (!response.IsSuccess() && (!if_exists || !S3::isNotFoundError(response.GetError().GetErrorType())))
    {
        const auto & err = response.GetError();
        throw S3Exception(err.GetErrorType(), "{} (Code: {})", err.GetMessage(), static_cast<size_t>(err.GetErrorType()));
    }
}

template <typename Result, typename Error>
void logIfError(const Aws::Utils::Outcome<Result, Error> & response, std::function<String()> && msg)
{
    try
    {
        throwIfError(response);
    }
    catch (...)
    {
        tryLogCurrentException(__PRETTY_FUNCTION__, msg());
    }
}

}

namespace
{

class S3IteratorAsync final : public IObjectStorageIteratorAsync
{
public:
    S3IteratorAsync(
        const std::string & bucket_,
        const std::string & path_prefix,
        std::shared_ptr<const S3::Client> client_,
        size_t max_list_size)
        : IObjectStorageIteratorAsync(
            CurrentMetrics::ObjectStorageS3Threads,
            CurrentMetrics::ObjectStorageS3ThreadsActive,
            CurrentMetrics::ObjectStorageS3ThreadsScheduled,
            "ListObjectS3")
        , client(client_)
        , request(std::make_unique<S3::ListObjectsV2Request>())
    {
        request->SetBucket(bucket_);
        request->SetPrefix(path_prefix);
        request->SetMaxKeys(static_cast<int>(max_list_size));
    }

    ~S3IteratorAsync() override
    {
        /// Deactivate background threads before resetting the request to avoid data race.
        deactivate();
        request.reset();
        client.reset();
    }

private:
    bool getBatchAndCheckNext(RelativePathsWithMetadata & batch) override
    {
        ProfileEvents::increment(ProfileEvents::S3ListObjects);
        ProfileEvents::increment(ProfileEvents::DiskS3ListObjects);

        auto outcome = client->ListObjectsV2(*request);

        /// Outcome failure will be handled on the caller side.
        if (outcome.IsSuccess())
        {
            request->SetContinuationToken(outcome.GetResult().GetNextContinuationToken());

            auto objects = outcome.GetResult().GetContents();
            for (const auto & object : objects)
            {
                ObjectMetadata metadata{static_cast<uint64_t>(object.GetSize()), Poco::Timestamp::fromEpochTime(object.GetLastModified().Seconds()), {}};
                batch.emplace_back(std::make_shared<RelativePathWithMetadata>(object.GetKey(), std::move(metadata)));
            }

            /// It returns false when all objects were returned
            return outcome.GetResult().GetIsTruncated();
        }

        throw S3Exception(outcome.GetError().GetErrorType(),
                          "Could not list objects in bucket {} with prefix {}, S3 exception: {}, message: {}",
                          quoteString(request->GetBucket()), quoteString(request->GetPrefix()),
                          backQuote(outcome.GetError().GetExceptionName()), quoteString(outcome.GetError().GetMessage()));
    }

    std::shared_ptr<const S3::Client> client;
    std::unique_ptr<S3::ListObjectsV2Request> request;
};

}

bool S3ObjectStorage::exists(const StoredObject & object) const
{
    auto settings_ptr = s3_settings.get();
    return S3::objectExists(*client.get(), uri.bucket, object.remote_path, {}, settings_ptr->request_settings);
}

std::unique_ptr<ReadBufferFromFileBase> S3ObjectStorage::readObjects( /// NOLINT
    const StoredObjects & objects,
    const ReadSettings & read_settings,
    std::optional<size_t>,
    std::optional<size_t>) const
{
    ReadSettings disk_read_settings = patchSettings(read_settings);
    auto global_context = Context::getGlobalContextInstance();

    auto settings_ptr = s3_settings.get();

    auto read_buffer_creator =
        [this, settings_ptr, disk_read_settings]
        (bool restricted_seek, const StoredObject & object_) -> std::unique_ptr<ReadBufferFromFileBase>
    {
        return std::make_unique<ReadBufferFromS3>(
            client.get(),
            uri.bucket,
            object_.remote_path,
            uri.version_id,
            settings_ptr->request_settings,
            disk_read_settings,
            /* use_external_buffer */true,
            /* offset */0,
            /* read_until_position */0,
            restricted_seek);
    };

    switch (read_settings.remote_fs_method)
    {
        case RemoteFSReadMethod::read:
        {
            return std::make_unique<ReadBufferFromRemoteFSGather>(
                std::move(read_buffer_creator),
                objects,
                "s3:" + uri.bucket + "/",
                disk_read_settings,
                global_context->getFilesystemCacheLog(),
                /* use_external_buffer */false);
        }
        case RemoteFSReadMethod::threadpool:
        {
            auto impl = std::make_unique<ReadBufferFromRemoteFSGather>(
                std::move(read_buffer_creator),
                objects,
                "s3:" + uri.bucket + "/",
                disk_read_settings,
                global_context->getFilesystemCacheLog(),
                /* use_external_buffer */true);

            auto & reader = global_context->getThreadPoolReader(FilesystemReaderType::ASYNCHRONOUS_REMOTE_FS_READER);
            return std::make_unique<AsynchronousBoundedReadBuffer>(
                std::move(impl), reader, disk_read_settings,
                global_context->getAsyncReadCounters(),
                global_context->getFilesystemReadPrefetchesLog());
        }
    }
}

std::unique_ptr<ReadBufferFromFileBase> S3ObjectStorage::readObject( /// NOLINT
    const StoredObject & object,
    const ReadSettings & read_settings,
    std::optional<size_t>,
    std::optional<size_t>) const
{
    auto settings_ptr = s3_settings.get();
    return std::make_unique<ReadBufferFromS3>(
        client.get(),
        uri.bucket,
        object.remote_path,
        uri.version_id,
        settings_ptr->request_settings,
        patchSettings(read_settings));
}

std::unique_ptr<WriteBufferFromFileBase> S3ObjectStorage::writeObject( /// NOLINT
    const StoredObject & object,
    WriteMode mode, // S3 doesn't support append, only rewrite
    std::optional<ObjectAttributes> attributes,
    size_t buf_size,
    const WriteSettings & write_settings)
{
    WriteSettings disk_write_settings = IObjectStorage::patchSettings(write_settings);

    if (mode != WriteMode::Rewrite)
        throw Exception(ErrorCodes::BAD_ARGUMENTS, "S3 doesn't support append to files");

    S3Settings::RequestSettings request_settings = s3_settings.get()->request_settings;
    if (auto query_context = CurrentThread::getQueryContext())
    {
        request_settings.updateFromSettingsIfChanged(query_context->getSettingsRef());
    }

    ThreadPoolCallbackRunnerUnsafe<void> scheduler;
    if (write_settings.s3_allow_parallel_part_upload)
        scheduler = threadPoolCallbackRunnerUnsafe<void>(getThreadPoolWriter(), "VFSWrite");

    auto blob_storage_log = BlobStorageLogWriter::create(disk_name);
    if (blob_storage_log)
        blob_storage_log->local_path = object.local_path;

    return std::make_unique<WriteBufferFromS3>(
        client.get(),
        uri.bucket,
        object.remote_path,
        buf_size,
        request_settings,
        std::move(blob_storage_log),
        attributes,
        std::move(scheduler),
        disk_write_settings);
}


ObjectStorageIteratorPtr S3ObjectStorage::iterate(const std::string & path_prefix, size_t max_keys) const
{
    auto settings_ptr = s3_settings.get();
    return std::make_shared<S3IteratorAsync>(uri.bucket, path_prefix, client.get(), max_keys);
}

void S3ObjectStorage::listObjects(const std::string & path, RelativePathsWithMetadata & children, size_t max_keys) const
{
    auto settings_ptr = s3_settings.get();

    S3::ListObjectsV2Request request;
    request.SetBucket(uri.bucket);
    request.SetPrefix(path);
    if (max_keys)
        request.SetMaxKeys(static_cast<int>(max_keys));
    else
        request.SetMaxKeys(settings_ptr->list_object_keys_size);

    Aws::S3::Model::ListObjectsV2Outcome outcome;
    do
    {
        ProfileEvents::increment(ProfileEvents::S3ListObjects);
        ProfileEvents::increment(ProfileEvents::DiskS3ListObjects);

        outcome = client.get()->ListObjectsV2(request);
        throwIfError(outcome);

        auto result = outcome.GetResult();
        auto objects = result.GetContents();

        if (objects.empty())
            break;

        for (const auto & object : objects)
            children.emplace_back(std::make_shared<RelativePathWithMetadata>(
                object.GetKey(),
                ObjectMetadata{
                    static_cast<uint64_t>(object.GetSize()),
                    Poco::Timestamp::fromEpochTime(object.GetLastModified().Seconds()),
                    {}}));

        if (max_keys)
        {
            size_t keys_left = max_keys - children.size();
            if (keys_left <= 0)
                break;
            request.SetMaxKeys(static_cast<int>(keys_left));
        }

        request.SetContinuationToken(outcome.GetResult().GetNextContinuationToken());
    } while (outcome.GetResult().GetIsTruncated());
}

void S3ObjectStorage::removeObjectImpl(const StoredObject & object, bool if_exists)
{
    ProfileEvents::increment(ProfileEvents::S3DeleteObjects);
    ProfileEvents::increment(ProfileEvents::DiskS3DeleteObjects);

    S3::DeleteObjectRequest request;
    request.SetBucket(uri.bucket);
    request.SetKey(object.remote_path);
    auto outcome = client.get()->DeleteObject(request);
    if (auto blob_storage_log = BlobStorageLogWriter::create(disk_name))
        blob_storage_log->addEvent(BlobStorageLogElement::EventType::Delete,
                                   uri.bucket, object.remote_path, object.local_path, object.bytes_size,
                                   outcome.IsSuccess() ? nullptr : &outcome.GetError());

    throwIfUnexpectedError(outcome, if_exists);

    LOG_DEBUG(log, "Object with path {} was removed from S3", object.remote_path);
}

void S3ObjectStorage::removeObjectsImpl(const StoredObjects & objects, bool if_exists)
{
    if (objects.empty())
        return;

    if (!s3_capabilities.support_batch_delete)
    {
        for (const auto & object : objects)
            removeObjectImpl(object, if_exists);
    }
    else
    {
        auto settings_ptr = s3_settings.get();

        size_t chunk_size_limit = settings_ptr->objects_chunk_size_to_delete;
        size_t current_position = 0;

        auto blob_storage_log = BlobStorageLogWriter::create(disk_name);
        while (current_position < objects.size())
        {
            std::vector<Aws::S3::Model::ObjectIdentifier> current_chunk;
            String keys;
            for (; current_position < objects.size() && current_chunk.size() < chunk_size_limit; ++current_position)
            {
                Aws::S3::Model::ObjectIdentifier obj;
                obj.SetKey(objects[current_position].remote_path);
                current_chunk.push_back(obj);

                if (!keys.empty())
                    keys += ", ";
                keys += objects[current_position].remote_path;
            }

            Aws::S3::Model::Delete delkeys;
            delkeys.SetObjects(current_chunk);

            ProfileEvents::increment(ProfileEvents::S3DeleteObjects);
            ProfileEvents::increment(ProfileEvents::DiskS3DeleteObjects);
            S3::DeleteObjectsRequest request;
            request.SetBucket(uri.bucket);
            request.SetDelete(delkeys);
            auto outcome = client.get()->DeleteObjects(request);

            if (blob_storage_log)
            {
                const auto * outcome_error = outcome.IsSuccess() ? nullptr : &outcome.GetError();
                auto time_now = std::chrono::system_clock::now();
                for (const auto & object : objects)
                    blob_storage_log->addEvent(BlobStorageLogElement::EventType::Delete,
                                               uri.bucket, object.remote_path, object.local_path, object.bytes_size,
                                               outcome_error, time_now);
            }

            LOG_DEBUG(log, "Objects with paths [{}] were removed from S3", keys);
            throwIfUnexpectedError(outcome, if_exists);
        }
    }
}

void S3ObjectStorage::removeObject(const StoredObject & object)
{
    removeObjectImpl(object, false);
}

void S3ObjectStorage::removeObjectIfExists(const StoredObject & object)
{
    removeObjectImpl(object, true);
}

void S3ObjectStorage::removeObjects(const StoredObjects & objects)
{
    removeObjectsImpl(objects, false);
}

void S3ObjectStorage::removeObjectsIfExist(const StoredObjects & objects)
{
    removeObjectsImpl(objects, true);
}

std::optional<ObjectMetadata> S3ObjectStorage::tryGetObjectMetadata(const std::string & path) const
{
    auto settings_ptr = s3_settings.get();
    auto object_info = S3::getObjectInfo(
        *client.get(), uri.bucket, path, {}, settings_ptr->request_settings,
        /* with_metadata= */ true, /* throw_on_error= */ false);

    if (object_info.size == 0 && object_info.last_modification_time == 0 && object_info.metadata.empty())
        return {};

    ObjectMetadata result;
    result.size_bytes = object_info.size;
    result.last_modified = Poco::Timestamp::fromEpochTime(object_info.last_modification_time);
    result.attributes = object_info.metadata;

    return result;
}

ObjectMetadata S3ObjectStorage::getObjectMetadata(const std::string & path) const
{
    auto settings_ptr = s3_settings.get();
    auto object_info = S3::getObjectInfo(*client.get(), uri.bucket, path, {}, settings_ptr->request_settings, /* with_metadata= */ true);

    ObjectMetadata result;
    result.size_bytes = object_info.size;
    result.last_modified = Poco::Timestamp::fromEpochTime(object_info.last_modification_time);
    result.attributes = object_info.metadata;

    return result;
}

void S3ObjectStorage::copyObjectToAnotherObjectStorage( // NOLINT
    const StoredObject & object_from,
    const StoredObject & object_to,
    const ReadSettings & read_settings,
    const WriteSettings & write_settings,
    IObjectStorage & object_storage_to,
    std::optional<ObjectAttributes> object_to_attributes)
{
    /// Shortcut for S3
    if (auto * dest_s3 = dynamic_cast<S3ObjectStorage * >(&object_storage_to); dest_s3 != nullptr)
    {
        auto current_client = dest_s3->client.get();
        auto settings_ptr = s3_settings.get();
        auto size = S3::getObjectSize(*current_client, uri.bucket, object_from.remote_path, {}, settings_ptr->request_settings);
        auto scheduler = threadPoolCallbackRunnerUnsafe<void>(getThreadPoolWriter(), "S3ObjStor_copy");

        try
        {
            copyS3File(
                current_client,
                uri.bucket,
                object_from.remote_path,
                0,
                size,
                dest_s3->uri.bucket,
                object_to.remote_path,
                settings_ptr->request_settings,
                patchSettings(read_settings),
                BlobStorageLogWriter::create(disk_name),
                object_to_attributes,
                scheduler);
            return;
        }
        catch (S3Exception & exc)
        {
            /// If authentication/permissions error occurs then fallthrough to copy with buffer.
            if (exc.getS3ErrorCode() != Aws::S3::S3Errors::ACCESS_DENIED)
                throw;
            LOG_WARNING(getLogger("S3ObjectStorage"),
                "S3-server-side copy object from the disk {} to the disk {} can not be performed: {}\n",
                getName(), dest_s3->getName(), exc.what());
        }
    }

    IObjectStorage::copyObjectToAnotherObjectStorage(object_from, object_to, read_settings, write_settings, object_storage_to, object_to_attributes);
}

void S3ObjectStorage::copyObject( // NOLINT
    const StoredObject & object_from,
    const StoredObject & object_to,
    const ReadSettings & read_settings,
    const WriteSettings &,
    std::optional<ObjectAttributes> object_to_attributes)
{
    auto current_client = client.get();
    auto settings_ptr = s3_settings.get();
    auto size = S3::getObjectSize(*current_client, uri.bucket, object_from.remote_path, {}, settings_ptr->request_settings);
    auto scheduler = threadPoolCallbackRunnerUnsafe<void>(getThreadPoolWriter(), "S3ObjStor_copy");

    copyS3File(current_client,
        uri.bucket,
        object_from.remote_path,
        0,
        size,
        uri.bucket,
        object_to.remote_path,
        settings_ptr->request_settings,
        patchSettings(read_settings),
        BlobStorageLogWriter::create(disk_name),
        object_to_attributes,
        scheduler);
}

void S3ObjectStorage::setNewSettings(std::unique_ptr<S3ObjectStorageSettings> && s3_settings_)
{
    s3_settings.set(std::move(s3_settings_));
}

void S3ObjectStorage::shutdown()
{
    /// This call stops any next retry attempts for ongoing S3 requests.
    /// If S3 request is failed and the method below is executed S3 client immediately returns the last failed S3 request outcome.
    /// If S3 is healthy nothing wrong will be happened and S3 requests will be processed in a regular way without errors.
    /// This should significantly speed up shutdown process if S3 is unhealthy.
    const_cast<S3::Client &>(*client.get()).DisableRequestProcessing();
}

void S3ObjectStorage::startup()
{
    /// Need to be enabled if it was disabled during shutdown() call.
    const_cast<S3::Client &>(*client.get()).EnableRequestProcessing();
}

void S3ObjectStorage::applyNewSettings(
    const Poco::Util::AbstractConfiguration & config,
    const std::string & config_prefix,
    ContextPtr context)
{
    auto new_s3_settings = getSettings(config, config_prefix, context);
    if (!static_headers.empty())
    {
        new_s3_settings->auth_settings.headers.insert(
            new_s3_settings->auth_settings.headers.end(),
            static_headers.begin(), static_headers.end());
    }

    if (auto endpoint_settings = context->getStorageS3Settings().getSettings(uri.uri.toString(), context->getUserName()))
        new_s3_settings->auth_settings.updateFrom(endpoint_settings->auth_settings);

    auto current_s3_settings = s3_settings.get();
    if (current_s3_settings->auth_settings.hasUpdates(new_s3_settings->auth_settings) || for_disk_s3)
    {
        auto new_client = getClient(config, config_prefix, context, *new_s3_settings, for_disk_s3, &uri);
        client.set(std::move(new_client));
    }
    s3_settings.set(std::move(new_s3_settings));
}

std::unique_ptr<IObjectStorage> S3ObjectStorage::cloneObjectStorage(
    const std::string & new_namespace,
    const Poco::Util::AbstractConfiguration & config,
    const std::string & config_prefix,
    ContextPtr context)
{
    auto new_s3_settings = getSettings(config, config_prefix, context);
<<<<<<< HEAD
    auto new_client = getClient(config, config_prefix, context, *new_s3_settings, true);
    String endpoint = context->getMacros()->expand(config.getString(config_prefix + ".endpoint"));
=======
    auto new_client = getClient(config, config_prefix, context, *new_s3_settings);
>>>>>>> 6c0450f8

    auto new_uri{uri};
    new_uri.bucket = new_namespace;

    return std::make_unique<S3ObjectStorage>(
        std::move(new_client), std::move(new_s3_settings), new_uri, s3_capabilities, key_generator, disk_name);
}

ObjectStorageKey S3ObjectStorage::generateObjectKeyForPath(const std::string & path) const
{
    if (!key_generator)
        throw Exception(ErrorCodes::LOGICAL_ERROR, "Key generator is not set");

    return key_generator->generate(path, /* is_directory */ false);
}

}

#endif<|MERGE_RESOLUTION|>--- conflicted
+++ resolved
@@ -592,12 +592,7 @@
     ContextPtr context)
 {
     auto new_s3_settings = getSettings(config, config_prefix, context);
-<<<<<<< HEAD
-    auto new_client = getClient(config, config_prefix, context, *new_s3_settings, true);
-    String endpoint = context->getMacros()->expand(config.getString(config_prefix + ".endpoint"));
-=======
     auto new_client = getClient(config, config_prefix, context, *new_s3_settings);
->>>>>>> 6c0450f8
 
     auto new_uri{uri};
     new_uri.bucket = new_namespace;
