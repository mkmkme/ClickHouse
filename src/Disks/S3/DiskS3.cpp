#include "DiskS3.h"

#include "Disks/DiskFactory.h"

#include <bitset>
#include <random>
#include <utility>
#include <IO/ReadBufferFromString.h>
#include <IO/ReadBufferFromFile.h>
#include <IO/ReadBufferFromS3.h>
#include <IO/ReadHelpers.h>
#include <IO/SeekAvoidingReadBuffer.h>
#include <IO/WriteBufferFromFile.h>
#include <IO/WriteBufferFromS3.h>
#include <IO/WriteHelpers.h>
#include <Poco/File.h>
#include <Common/checkStackSize.h>
#include <Common/createHardLink.h>
#include <Common/quoteString.h>
#include <Common/thread_local_rng.h>
#include <Common/ThreadPool.h>

#include <aws/s3/model/CopyObjectRequest.h>
#include <aws/s3/model/DeleteObjectsRequest.h>
#include <aws/s3/model/GetObjectRequest.h>
#include <aws/s3/model/ListObjectsV2Request.h>
#include <aws/s3/model/HeadObjectRequest.h>

#include <boost/algorithm/string.hpp>


namespace DB
{

namespace ErrorCodes
{
    extern const int S3_ERROR;
    extern const int FILE_ALREADY_EXISTS;
    extern const int CANNOT_SEEK_THROUGH_FILE;
    extern const int UNKNOWN_FORMAT;
    extern const int INCORRECT_DISK_INDEX;
    extern const int BAD_ARGUMENTS;
    extern const int PATH_ACCESS_DENIED;
    extern const int CANNOT_DELETE_DIRECTORY;
    extern const int LOGICAL_ERROR;
}


/// Helper class to collect keys into chunks of maximum size (to prepare batch requests to AWS API)
class DiskS3::AwsS3KeyKeeper : public std::list<Aws::Vector<Aws::S3::Model::ObjectIdentifier>>
{
public:
    void addKey(const String & key);

private:
    /// limit for one DeleteObject request
    /// see https://docs.aws.amazon.com/AmazonS3/latest/API/API_DeleteObjects.html
    const static size_t chunk_limit = 1000;
};

void DiskS3::AwsS3KeyKeeper::addKey(const String & key)
{
    if (empty() || back().size() >= chunk_limit)
    { /// add one more chunk
        push_back(value_type());
        back().reserve(chunk_limit);
    }

    Aws::S3::Model::ObjectIdentifier obj;
    obj.SetKey(key);
    back().push_back(obj);
}

String getRandomName()
{
    std::uniform_int_distribution<int> distribution('a', 'z');
    String res(32, ' '); /// The number of bits of entropy should be not less than 128.
    for (auto & c : res)
        c = distribution(thread_local_rng);
    return res;
}

template <typename Result, typename Error>
void throwIfError(Aws::Utils::Outcome<Result, Error> & response)
{
    if (!response.IsSuccess())
    {
        const auto & err = response.GetError();
        throw Exception(std::to_string(static_cast<int>(err.GetErrorType())) + ": " + err.GetMessage(), ErrorCodes::S3_ERROR);
    }
}

template <typename Result, typename Error>
void throwIfError(const Aws::Utils::Outcome<Result, Error> & response)
{
    if (!response.IsSuccess())
    {
        const auto & err = response.GetError();
        throw Exception(err.GetMessage(), static_cast<int>(err.GetErrorType()));
    }
}

/// Reads data from S3 using stored paths in metadata.
class ReadIndirectBufferFromS3 final : public ReadBufferFromFileBase
{
public:
    ReadIndirectBufferFromS3(
        std::shared_ptr<Aws::S3::S3Client> client_ptr_, const String & bucket_, DiskS3::Metadata metadata_, UInt64 s3_max_single_read_retries_, size_t buf_size_)
        : client_ptr(std::move(client_ptr_))
        , bucket(bucket_)
        , metadata(std::move(metadata_))
        , s3_max_single_read_retries(s3_max_single_read_retries_)
        , buf_size(buf_size_)
    {
    }

    off_t seek(off_t offset_, int whence) override
    {
        if (whence == SEEK_CUR)
        {
            /// If position within current working buffer - shift pos.
            if (!working_buffer.empty() && size_t(getPosition() + offset_) < absolute_position)
            {
                pos += offset_;
                return getPosition();
            }
            else
            {
                absolute_position += offset_;
            }
        }
        else if (whence == SEEK_SET)
        {
            /// If position within current working buffer - shift pos.
            if (!working_buffer.empty() && size_t(offset_) >= absolute_position - working_buffer.size()
                && size_t(offset_) < absolute_position)
            {
                pos = working_buffer.end() - (absolute_position - offset_);
                return getPosition();
            }
            else
            {
                absolute_position = offset_;
            }
        }
        else
            throw Exception("Only SEEK_SET or SEEK_CUR modes are allowed.", ErrorCodes::CANNOT_SEEK_THROUGH_FILE);

        current_buf = initialize();
        pos = working_buffer.end();

        return absolute_position;
    }

    off_t getPosition() override { return absolute_position - available(); }

    std::string getFileName() const override { return metadata.metadata_file_path; }

private:
    std::unique_ptr<ReadBufferFromS3> initialize()
    {
        size_t offset = absolute_position;
        for (size_t i = 0; i < metadata.remote_fs_objects.size(); ++i)
        {
            current_buf_idx = i;
            const auto & [path, size] = metadata.remote_fs_objects[i];
            if (size > offset)
            {
<<<<<<< HEAD
                auto buf = std::make_unique<ReadBufferFromS3>(client_ptr, bucket, metadata.remote_fs_root_path + path, buf_size);
=======
                auto buf = std::make_unique<ReadBufferFromS3>(client_ptr, bucket, metadata.s3_root_path + path, s3_max_single_read_retries, buf_size);
>>>>>>> 08839bc2
                buf->seek(offset, SEEK_SET);
                return buf;
            }
            offset -= size;
        }
        return nullptr;
    }

    bool nextImpl() override
    {
        /// Find first available buffer that fits to given offset.
        if (!current_buf)
            current_buf = initialize();

        /// If current buffer has remaining data - use it.
        if (current_buf && current_buf->next())
        {
            working_buffer = current_buf->buffer();
            absolute_position += working_buffer.size();
            return true;
        }

        /// If there is no available buffers - nothing to read.
        if (current_buf_idx + 1 >= metadata.remote_fs_objects.size())
            return false;

        ++current_buf_idx;
<<<<<<< HEAD
        const auto & path = metadata.remote_fs_objects[current_buf_idx].first;
        current_buf = std::make_unique<ReadBufferFromS3>(client_ptr, bucket, metadata.remote_fs_root_path + path, buf_size);
=======
        const auto & path = metadata.s3_objects[current_buf_idx].first;
        current_buf = std::make_unique<ReadBufferFromS3>(client_ptr, bucket, metadata.s3_root_path + path, s3_max_single_read_retries, buf_size);
>>>>>>> 08839bc2
        current_buf->next();
        working_buffer = current_buf->buffer();
        absolute_position += working_buffer.size();

        return true;
    }

    std::shared_ptr<Aws::S3::S3Client> client_ptr;
    const String & bucket;
    DiskS3::Metadata metadata;
    UInt64 s3_max_single_read_retries;
    size_t buf_size;

    size_t absolute_position = 0;
    size_t current_buf_idx = 0;
    std::unique_ptr<ReadBufferFromS3> current_buf;
};

/// Stores data in S3 and adds the object key (S3 path) and object size to metadata file on local FS.
class WriteIndirectBufferFromS3 final : public WriteBufferFromFileBase
{
public:
    WriteIndirectBufferFromS3(
        std::shared_ptr<Aws::S3::S3Client> & client_ptr_,
        const String & bucket_,
        DiskS3::Metadata metadata_,
        const String & s3_path_,
        std::optional<DiskS3::ObjectMetadata> object_metadata_,
        size_t min_upload_part_size,
        size_t max_single_part_upload_size,
        size_t buf_size_)
        : WriteBufferFromFileBase(buf_size_, nullptr, 0)
        , impl(WriteBufferFromS3(client_ptr_, bucket_, metadata_.remote_fs_root_path + s3_path_, min_upload_part_size, max_single_part_upload_size,std::move(object_metadata_), buf_size_))
        , metadata(std::move(metadata_))
        , s3_path(s3_path_)
    {
    }

    ~WriteIndirectBufferFromS3() override
    {
        try
        {
            finalize();
        }
        catch (...)
        {
            tryLogCurrentException(__PRETTY_FUNCTION__);
        }
    }

    void finalize() override
    {
        if (finalized)
            return;

        next();
        impl.finalize();

        metadata.addObject(s3_path, count());
        metadata.save();

        finalized = true;
    }

    void sync() override
    {
        if (finalized)
            metadata.save(true);
    }

    std::string getFileName() const override { return metadata.metadata_file_path; }

private:
    void nextImpl() override
    {
        /// Transfer current working buffer to WriteBufferFromS3.
        impl.swap(*this);

        /// Write actual data to S3.
        impl.next();

        /// Return back working buffer.
        impl.swap(*this);
    }

    WriteBufferFromS3 impl;
    bool finalized = false;
    DiskS3::Metadata metadata;
    String s3_path;
};


/// Runs tasks asynchronously using thread pool.
class AsyncExecutor : public Executor
{
public:
    explicit AsyncExecutor(int thread_pool_size) : pool(ThreadPool(thread_pool_size)) { }

    std::future<void> execute(std::function<void()> task) override
    {
        auto promise = std::make_shared<std::promise<void>>();

        pool.scheduleOrThrowOnError(
            [promise, task]()
            {
                try
                {
                    task();
                    promise->set_value();
                }
                catch (...)
                {
                    tryLogCurrentException("DiskS3", "Failed to run async task");

                    try
                    {
                        promise->set_exception(std::current_exception());
                    } catch (...) { }
                }
            });

        return promise->get_future();
    }

private:
    ThreadPool pool;
};


DiskS3::DiskS3(
    String disk_name_,
    std::shared_ptr<Aws::S3::S3Client> client_,
    std::shared_ptr<S3::ProxyConfiguration> proxy_configuration_,
    String bucket_,
    String s3_root_path_,
    String metadata_path_,
    UInt64 s3_max_single_read_retries_,
    size_t min_upload_part_size_,
    size_t max_single_part_upload_size_,
    size_t min_bytes_for_seek_,
    bool send_metadata_,
    int thread_pool_size_,
    int list_object_keys_size_)
    : IDiskRemote(disk_name_, s3_root_path_, metadata_path_, "DiskS3", std::make_unique<AsyncExecutor>(thread_pool_size_))
    , client(std::move(client_))
    , proxy_configuration(std::move(proxy_configuration_))
    , bucket(std::move(bucket_))
<<<<<<< HEAD
=======
    , s3_root_path(std::move(s3_root_path_))
    , metadata_path(std::move(metadata_path_))
    , s3_max_single_read_retries(s3_max_single_read_retries_)
>>>>>>> 08839bc2
    , min_upload_part_size(min_upload_part_size_)
    , max_single_part_upload_size(max_single_part_upload_size_)
    , min_bytes_for_seek(min_bytes_for_seek_)
    , send_metadata(send_metadata_)
    , revision_counter(0)
    , list_object_keys_size(list_object_keys_size_)
{
}

String DiskS3::getUniqueId(const String & path) const
{
    Metadata metadata(remote_fs_root_path, metadata_path, path);
    String id;
    if (!metadata.remote_fs_objects.empty())
        id = metadata.remote_fs_root_path + metadata.remote_fs_objects[0].first;
    return id;
}

void DiskS3::moveFile(const String & from_path, const String & to_path)
{
    if (exists(to_path))
        throw Exception("File already exists: " + to_path, ErrorCodes::FILE_ALREADY_EXISTS);

    if (send_metadata)
    {
        auto revision = ++revision_counter;
        const ObjectMetadata object_metadata {
            {"from_path", from_path},
            {"to_path", to_path}
        };
        createFileOperationObject("rename", revision, object_metadata);
    }

    Poco::File(metadata_path + from_path).renameTo(metadata_path + to_path);
}

std::unique_ptr<ReadBufferFromFileBase> DiskS3::readFile(const String & path, size_t buf_size, size_t, size_t, size_t, MMappedFileCache *) const
{
    auto metadata = readMeta(path);

    LOG_DEBUG(log, "Read from file by path: {}. Existing S3 objects: {}",
        backQuote(metadata_path + path), metadata.remote_fs_objects.size());

    auto reader = std::make_unique<ReadIndirectBufferFromS3>(client, bucket, metadata, s3_max_single_read_retries, buf_size);
    return std::make_unique<SeekAvoidingReadBuffer>(std::move(reader), min_bytes_for_seek);
}

std::unique_ptr<WriteBufferFromFileBase> DiskS3::writeFile(const String & path, size_t buf_size, WriteMode mode)
{
    bool exist = exists(path);
    if (exist && readMeta(path).read_only)
        throw Exception("File is read-only: " + path, ErrorCodes::PATH_ACCESS_DENIED);

    /// Path to store new S3 object.
    auto s3_path = getRandomName();

    std::optional<ObjectMetadata> object_metadata;
    if (send_metadata)
    {
        auto revision = ++revision_counter;
        object_metadata = {
            {"path", path}
        };
        s3_path = "r" + revisionToString(revision) + "-file-" + s3_path;
    }

    if (!exist || mode == WriteMode::Rewrite)
    {
        /// If metadata file exists - remove and create new.
        if (exist)
            removeFile(path);

        auto metadata = createMeta(path);
        /// Save empty metadata to disk to have ability to get file size while buffer is not finalized.
        metadata.save();

        LOG_DEBUG(log, "Write to file by path: {}. New S3 path: {}", backQuote(metadata_path + path), remote_fs_root_path + s3_path);

        return std::make_unique<WriteIndirectBufferFromS3>(
            client, bucket, metadata, s3_path, object_metadata, min_upload_part_size, max_single_part_upload_size, buf_size);
    }
    else
    {
        auto metadata = readMeta(path);

        LOG_DEBUG(log, "Append to file by path: {}. New S3 path: {}. Existing S3 objects: {}.",
            backQuote(metadata_path + path), remote_fs_root_path + s3_path, metadata.remote_fs_objects.size());

        return std::make_unique<WriteIndirectBufferFromS3>(
            client, bucket, metadata, s3_path, object_metadata, min_upload_part_size, max_single_part_upload_size, buf_size);
    }
}

void DiskS3::removeMeta(const String & path, AwsS3KeyKeeper & keys)
{
    LOG_DEBUG(log, "Remove file by path: {}", backQuote(metadata_path + path));

    Poco::File file(metadata_path + path);

    if (!file.isFile())
        throw Exception(ErrorCodes::CANNOT_DELETE_DIRECTORY, "Path '{}' is a directory", path);

    try
    {
        auto metadata = readMeta(path);

        /// If there is no references - delete content from S3.
        if (metadata.ref_count == 0)
        {
            file.remove();

            for (const auto & [s3_object_path, _] : metadata.remote_fs_objects)
                keys.addKey(remote_fs_root_path + s3_object_path);
        }
        else /// In other case decrement number of references, save metadata and delete file.
        {
            --metadata.ref_count;
            metadata.save();
            file.remove();
        }
    }
    catch (const Exception & e)
    {
        /// If it's impossible to read meta - just remove it from FS.
        if (e.code() == ErrorCodes::UNKNOWN_FORMAT)
        {
            LOG_WARNING(
                log,
                "Metadata file {} can't be read by reason: {}. Removing it forcibly.",
                backQuote(path),
                e.nested() ? e.nested()->message() : e.message());

            file.remove();
        }
        else
            throw;
    }
}

void DiskS3::removeMetaRecursive(const String & path, AwsS3KeyKeeper & keys)
{
    checkStackSize(); /// This is needed to prevent stack overflow in case of cyclic symlinks.

    Poco::File file(metadata_path + path);
    if (file.isFile())
    {
        removeMeta(path, keys);
    }
    else
    {
        for (auto it{iterateDirectory(path)}; it->isValid(); it->next())
            removeMetaRecursive(it->path(), keys);
        file.remove();
    }
}

void DiskS3::removeAws(const AwsS3KeyKeeper & keys)
{
    if (!keys.empty())
    {
        for (const auto & chunk : keys)
        {
            Aws::S3::Model::Delete delkeys;
            delkeys.SetObjects(chunk);

            /// TODO: Make operation idempotent. Do not throw exception if key is already deleted.
            Aws::S3::Model::DeleteObjectsRequest request;
            request.SetBucket(bucket);
            request.SetDelete(delkeys);
            auto outcome = client->DeleteObjects(request);
            throwIfError(outcome);
        }
    }
}

void DiskS3::removeFileIfExists(const String & path)
{
    AwsS3KeyKeeper keys;
    if (Poco::File(metadata_path + path).exists())
    {
        removeMeta(path, keys);
        removeAws(keys);
    }
}

void DiskS3::removeSharedFile(const String & path, bool keep_s3)
{
    AwsS3KeyKeeper keys;
    removeMeta(path, keys);
    if (!keep_s3)
        removeAws(keys);
}

void DiskS3::removeSharedRecursive(const String & path, bool keep_s3)
{
    AwsS3KeyKeeper keys;
    removeMetaRecursive(path, keys);
    if (!keep_s3)
        removeAws(keys);
}

void DiskS3::createHardLink(const String & src_path, const String & dst_path)
{
    /// We don't need to record hardlinks created to shadow folder.
    if (send_metadata && !dst_path.starts_with("shadow/"))
    {
        auto revision = ++revision_counter;
        const ObjectMetadata object_metadata {
            {"src_path", src_path},
            {"dst_path", dst_path}
        };
        createFileOperationObject("hardlink", revision, object_metadata);
    }

    /// Increment number of references.
    auto src = readMeta(src_path);
    ++src.ref_count;
    src.save();

    /// Create FS hardlink to metadata file.
    DB::createHardLink(metadata_path + src_path, metadata_path + dst_path);
}

void DiskS3::shutdown()
{
    /// This call stops any next retry attempts for ongoing S3 requests.
    /// If S3 request is failed and the method below is executed S3 client immediately returns the last failed S3 request outcome.
    /// If S3 is healthy nothing wrong will be happened and S3 requests will be processed in a regular way without errors.
    /// This should significantly speed up shutdown process if S3 is unhealthy.
    client->DisableRequestProcessing();
}

void DiskS3::createFileOperationObject(const String & operation_name, UInt64 revision, const DiskS3::ObjectMetadata & metadata)
{
    const String key = "operations/r" + revisionToString(revision) + "-" + operation_name;
    WriteBufferFromS3 buffer(client, bucket, remote_fs_root_path + key, min_upload_part_size, max_single_part_upload_size, metadata);
    buffer.write('0');
    buffer.finalize();
}

void DiskS3::startup()
{
    if (!send_metadata)
        return;

    LOG_INFO(log, "Starting up disk {}", disk_name);

    if (readSchemaVersion(bucket, remote_fs_root_path) < RESTORABLE_SCHEMA_VERSION)
        migrateToRestorableSchema();

    findLastRevision();

    LOG_INFO(log, "Disk {} started up", disk_name);
}

void DiskS3::findLastRevision()
{
    /// Construct revision number from high to low bits.
    String revision;
    revision.reserve(64);
    for (int bit = 0; bit < 64; bit++)
    {
        auto revision_prefix = revision + "1";

        LOG_DEBUG(log, "Check object exists with revision prefix {}", revision_prefix);

        /// Check file or operation with such revision prefix exists.
        if (checkObjectExists(bucket, remote_fs_root_path + "r" + revision_prefix)
            || checkObjectExists(bucket, remote_fs_root_path + "operations/r" + revision_prefix))
            revision += "1";
        else
            revision += "0";
    }
    revision_counter = static_cast<UInt64>(std::bitset<64>(revision).to_ullong());
    LOG_INFO(log, "Found last revision number {} for disk {}", revision_counter, disk_name);
}

int DiskS3::readSchemaVersion(const String & source_bucket, const String & source_path)
{
    int version = 0;
    if (!checkObjectExists(source_bucket, source_path + SCHEMA_VERSION_OBJECT))
        return version;

    ReadBufferFromS3 buffer(client, source_bucket, source_path + SCHEMA_VERSION_OBJECT, s3_max_single_read_retries);
    readIntText(version, buffer);

    return version;
}

void DiskS3::saveSchemaVersion(const int & version)
{
    WriteBufferFromS3 buffer (client, bucket, remote_fs_root_path + SCHEMA_VERSION_OBJECT, min_upload_part_size, max_single_part_upload_size);
    writeIntText(version, buffer);
    buffer.finalize();
}

void DiskS3::updateObjectMetadata(const String & key, const ObjectMetadata & metadata)
{
    Aws::S3::Model::CopyObjectRequest request;
    request.SetCopySource(bucket + "/" + key);
    request.SetBucket(bucket);
    request.SetKey(key);
    request.SetMetadata(metadata);
    request.SetMetadataDirective(Aws::S3::Model::MetadataDirective::REPLACE);

    auto outcome = client->CopyObject(request);
    throwIfError(outcome);
}

void DiskS3::migrateFileToRestorableSchema(const String & path)
{
    LOG_DEBUG(log, "Migrate file {} to restorable schema", metadata_path + path);

    auto meta = readMeta(path);

    for (const auto & [key, _] : meta.remote_fs_objects)
    {
        ObjectMetadata metadata {
            {"path", path}
        };
        updateObjectMetadata(remote_fs_root_path + key, metadata);
    }
}

void DiskS3::migrateToRestorableSchemaRecursive(const String & path, Futures & results)
{
    checkStackSize(); /// This is needed to prevent stack overflow in case of cyclic symlinks.

    LOG_DEBUG(log, "Migrate directory {} to restorable schema", metadata_path + path);

    bool dir_contains_only_files = true;
    for (auto it = iterateDirectory(path); it->isValid(); it->next())
        if (isDirectory(it->path()))
        {
            dir_contains_only_files = false;
            break;
        }

    /// The whole directory can be migrated asynchronously.
    if (dir_contains_only_files)
    {
        auto result = getExecutor().execute([this, path]
             {
                 for (auto it = iterateDirectory(path); it->isValid(); it->next())
                     migrateFileToRestorableSchema(it->path());
             });

        results.push_back(std::move(result));
    }
    else
    {
        for (auto it = iterateDirectory(path); it->isValid(); it->next())
            if (!isDirectory(it->path()))
            {
                auto source_path = it->path();
                auto result = getExecutor().execute([this, source_path]
                    {
                        migrateFileToRestorableSchema(source_path);
                    });

                results.push_back(std::move(result));
            }
            else
                migrateToRestorableSchemaRecursive(it->path(), results);
    }
}

void DiskS3::migrateToRestorableSchema()
{
    try
    {
        LOG_INFO(log, "Start migration to restorable schema for disk {}", disk_name);

        Futures results;

        for (const auto & root : data_roots)
            if (exists(root))
                migrateToRestorableSchemaRecursive(root + '/', results);

        for (auto & result : results)
            result.wait();
        for (auto & result : results)
            result.get();

        saveSchemaVersion(RESTORABLE_SCHEMA_VERSION);
    }
    catch (const Exception &)
    {
        tryLogCurrentException(log, fmt::format("Failed to migrate to restorable schema for disk {}", disk_name));

        throw;
    }
}

bool DiskS3::checkObjectExists(const String & source_bucket, const String & prefix)
{
    Aws::S3::Model::ListObjectsV2Request request;
    request.SetBucket(source_bucket);
    request.SetPrefix(prefix);
    request.SetMaxKeys(1);

    auto outcome = client->ListObjectsV2(request);
    throwIfError(outcome);

    return !outcome.GetResult().GetContents().empty();
}

bool DiskS3::checkUniqueId(const String & id) const
{
    /// Check that we have right s3 and have access rights
    /// Actually interprets id as s3 object name and checks if it exists
    Aws::S3::Model::ListObjectsV2Request request;
    request.SetBucket(bucket);
    request.SetPrefix(id);
    auto resp = client->ListObjectsV2(request);
    throwIfError(resp);
    Aws::Vector<Aws::S3::Model::Object> object_list = resp.GetResult().GetContents();

    for (const auto & object : object_list)
        if (object.GetKey() == id)
            return true;
    return false;
}

Aws::S3::Model::HeadObjectResult DiskS3::headObject(const String & source_bucket, const String & key)
{
    Aws::S3::Model::HeadObjectRequest request;
    request.SetBucket(source_bucket);
    request.SetKey(key);

    auto outcome = client->HeadObject(request);
    throwIfError(outcome);

    return outcome.GetResultWithOwnership();
}

void DiskS3::listObjects(const String & source_bucket, const String & source_path, std::function<bool(const Aws::S3::Model::ListObjectsV2Result &)> callback)
{
    Aws::S3::Model::ListObjectsV2Request request;
    request.SetBucket(source_bucket);
    request.SetPrefix(source_path);
    request.SetMaxKeys(list_object_keys_size);

    Aws::S3::Model::ListObjectsV2Outcome outcome;
    do
    {
        outcome = client->ListObjectsV2(request);
        throwIfError(outcome);

        bool should_continue = callback(outcome.GetResult());

        if (!should_continue)
            break;

        request.SetContinuationToken(outcome.GetResult().GetNextContinuationToken());
    } while (outcome.GetResult().GetIsTruncated());
}

void DiskS3::copyObject(const String & src_bucket, const String & src_key, const String & dst_bucket, const String & dst_key)
{
    Aws::S3::Model::CopyObjectRequest request;
    request.SetCopySource(src_bucket + "/" + src_key);
    request.SetBucket(dst_bucket);
    request.SetKey(dst_key);

    auto outcome = client->CopyObject(request);
    throwIfError(outcome);
}

struct DiskS3::RestoreInformation
{
    UInt64 revision = LATEST_REVISION;
    String source_bucket;
    String source_path;
    bool detached = false;
};

void DiskS3::readRestoreInformation(DiskS3::RestoreInformation & restore_information)
{
    ReadBufferFromFile buffer(metadata_path + RESTORE_FILE_NAME, 512);
    buffer.next();

    try
    {
        std::map<String, String> properties;

        while (buffer.hasPendingData())
        {
            String property;
            readText(property, buffer);
            assertChar('\n', buffer);

            auto pos = property.find('=');
            if (pos == String::npos || pos == 0 || pos == property.length())
                throw Exception(fmt::format("Invalid property {} in restore file", property), ErrorCodes::UNKNOWN_FORMAT);

            auto key = property.substr(0, pos);
            auto value = property.substr(pos + 1);

            auto it = properties.find(key);
            if (it != properties.end())
                throw Exception(fmt::format("Property key duplication {} in restore file", key), ErrorCodes::UNKNOWN_FORMAT);

            properties[key] = value;
        }

        for (const auto & [key, value] : properties)
        {
            ReadBufferFromString value_buffer (value);

            if (key == "revision")
                readIntText(restore_information.revision, value_buffer);
            else if (key == "source_bucket")
                readText(restore_information.source_bucket, value_buffer);
            else if (key == "source_path")
                readText(restore_information.source_path, value_buffer);
            else if (key == "detached")
                readBoolTextWord(restore_information.detached, value_buffer);
            else
                throw Exception(fmt::format("Unknown key {} in restore file", key), ErrorCodes::UNKNOWN_FORMAT);
        }
    }
    catch (const Exception &)
    {
        tryLogCurrentException(log, "Failed to read restore information");
        throw;
    }
}

void DiskS3::restore()
{
    if (!exists(RESTORE_FILE_NAME))
        return;

    try
    {
        RestoreInformation information;
        information.source_bucket = bucket;
        information.source_path = remote_fs_root_path;

        readRestoreInformation(information);
        if (information.revision == 0)
            information.revision = LATEST_REVISION;
        if (!information.source_path.ends_with('/'))
            information.source_path += '/';

        if (information.source_bucket == bucket)
        {
            /// In this case we need to additionally cleanup S3 from objects with later revision.
            /// Will be simply just restore to different path.
            if (information.source_path == remote_fs_root_path && information.revision != LATEST_REVISION)
                throw Exception("Restoring to the same bucket and path is allowed if revision is latest (0)", ErrorCodes::BAD_ARGUMENTS);

            /// This case complicates S3 cleanup in case of unsuccessful restore.
            if (information.source_path != remote_fs_root_path && remote_fs_root_path.starts_with(information.source_path))
                throw Exception("Restoring to the same bucket is allowed only if source path is not a sub-path of configured path in S3 disk", ErrorCodes::BAD_ARGUMENTS);
        }

        LOG_INFO(log, "Starting to restore disk {}. Revision: {}, Source bucket: {}, Source path: {}",
                 disk_name, information.revision, information.source_bucket, information.source_path);

        if (readSchemaVersion(information.source_bucket, information.source_path) < RESTORABLE_SCHEMA_VERSION)
            throw Exception("Source bucket doesn't have restorable schema.", ErrorCodes::BAD_ARGUMENTS);

        LOG_INFO(log, "Removing old metadata...");

        bool cleanup_s3 = information.source_bucket != bucket || information.source_path != remote_fs_root_path;
        for (const auto & root : data_roots)
            if (exists(root))
                removeSharedRecursive(root + '/', !cleanup_s3);

        restoreFiles(information);
        restoreFileOperations(information);

        Poco::File restore_file(metadata_path + RESTORE_FILE_NAME);
        restore_file.remove();

        saveSchemaVersion(RESTORABLE_SCHEMA_VERSION);

        LOG_INFO(log, "Restore disk {} finished", disk_name);
    }
    catch (const Exception &)
    {
        tryLogCurrentException(log, fmt::format("Failed to restore disk {}", disk_name));

        throw;
    }
}

void DiskS3::restoreFiles(const RestoreInformation & restore_information)
{
    LOG_INFO(log, "Starting restore files for disk {}", disk_name);

    std::vector<std::future<void>> results;
    auto restore_files = [this, &restore_information, &results](auto list_result)
    {
        std::vector<String> keys;
        for (const auto & row : list_result.GetContents())
        {
            const String & key = row.GetKey();

            /// Skip file operations objects. They will be processed separately.
            if (key.find("/operations/") != String::npos)
                continue;

            const auto [revision, _] = extractRevisionAndOperationFromKey(key);
            /// Filter early if it's possible to get revision from key.
            if (revision > restore_information.revision)
                continue;

            keys.push_back(key);
        }

        if (!keys.empty())
        {
            auto result = getExecutor().execute([this, &restore_information, keys]()
            {
                processRestoreFiles(restore_information.source_bucket, restore_information.source_path, keys);
            });

            results.push_back(std::move(result));
        }

        return true;
    };

    /// Execute.
    listObjects(restore_information.source_bucket, restore_information.source_path, restore_files);

    for (auto & result : results)
        result.wait();
    for (auto & result : results)
        result.get();

    LOG_INFO(log, "Files are restored for disk {}", disk_name);
}

void DiskS3::processRestoreFiles(const String & source_bucket, const String & source_path, Strings keys)
{
    for (const auto & key : keys)
    {
        auto head_result = headObject(source_bucket, key);
        auto object_metadata = head_result.GetMetadata();

        /// Restore file if object has 'path' in metadata.
        auto path_entry = object_metadata.find("path");
        if (path_entry == object_metadata.end())
        {
            /// Such keys can remain after migration, we can skip them.
            LOG_WARNING(log, "Skip key {} because it doesn't have 'path' in metadata", key);
            continue;
        }

        const auto & path = path_entry->second;

        createDirectories(directoryPath(path));
        auto metadata = createMeta(path);
        auto relative_key = shrinkKey(source_path, key);

        /// Copy object if we restore to different bucket / path.
        if (bucket != source_bucket || remote_fs_root_path != source_path)
            copyObject(source_bucket, key, bucket, remote_fs_root_path + relative_key);

        metadata.addObject(relative_key, head_result.GetContentLength());
        metadata.save();

        LOG_DEBUG(log, "Restored file {}", path);
    }
}

void DiskS3::restoreFileOperations(const RestoreInformation & restore_information)
{
    LOG_INFO(log, "Starting restore file operations for disk {}", disk_name);

    /// Enable recording file operations if we restore to different bucket / path.
    send_metadata = bucket != restore_information.source_bucket || remote_fs_root_path != restore_information.source_path;

    std::set<String> renames;
    auto restore_file_operations = [this, &restore_information, &renames](auto list_result)
    {
        const String rename = "rename";
        const String hardlink = "hardlink";

        for (const auto & row : list_result.GetContents())
        {
            const String & key = row.GetKey();

            const auto [revision, operation] = extractRevisionAndOperationFromKey(key);
            if (revision == UNKNOWN_REVISION)
            {
                LOG_WARNING(log, "Skip key {} with unknown revision", key);
                continue;
            }

            /// S3 ensures that keys will be listed in ascending UTF-8 bytes order (revision order).
            /// We can stop processing if revision of the object is already more than required.
            if (revision > restore_information.revision)
                return false;

            /// Keep original revision if restore to different bucket / path.
            if (send_metadata)
                revision_counter = revision - 1;

            auto object_metadata = headObject(restore_information.source_bucket, key).GetMetadata();
            if (operation == rename)
            {
                auto from_path = object_metadata["from_path"];
                auto to_path = object_metadata["to_path"];
                if (exists(from_path))
                {
                    moveFile(from_path, to_path);
                    LOG_DEBUG(log, "Revision {}. Restored rename {} -> {}", revision, from_path, to_path);

                    if (restore_information.detached && isDirectory(to_path))
                    {
                        /// Sometimes directory paths are passed without trailing '/'. We should keep them in one consistent way.
                        if (!from_path.ends_with('/'))
                            from_path += '/';
                        if (!to_path.ends_with('/'))
                            to_path += '/';

                        /// Always keep latest actual directory path to avoid 'detaching' not existing paths.
                        auto it = renames.find(from_path);
                        if (it != renames.end())
                            renames.erase(it);

                        renames.insert(to_path);
                    }
                }
            }
            else if (operation == hardlink)
            {
                auto src_path = object_metadata["src_path"];
                auto dst_path = object_metadata["dst_path"];
                if (exists(src_path))
                {
                    createDirectories(directoryPath(dst_path));
                    createHardLink(src_path, dst_path);
                    LOG_DEBUG(log, "Revision {}. Restored hardlink {} -> {}", revision, src_path, dst_path);
                }
            }
        }

        return true;
    };

    /// Execute.
    listObjects(restore_information.source_bucket, restore_information.source_path + "operations/", restore_file_operations);

    if (restore_information.detached)
    {
        Strings not_finished_prefixes{"tmp_", "delete_tmp_", "attaching_", "deleting_"};

        for (const auto & path : renames)
        {
            /// Skip already detached parts.
            if (path.find("/detached/") != std::string::npos)
                continue;

            /// Skip not finished parts. They shouldn't be in 'detached' directory, because CH wouldn't be able to finish processing them.
            Poco::Path directory_path (path);
            auto directory_name = directory_path.directory(directory_path.depth() - 1);
            auto predicate = [&directory_name](String & prefix) { return directory_name.starts_with(prefix); };
            if (std::any_of(not_finished_prefixes.begin(), not_finished_prefixes.end(), predicate))
                continue;

            auto detached_path = pathToDetached(path);

            LOG_DEBUG(log, "Move directory to 'detached' {} -> {}", path, detached_path);

            Poco::File(metadata_path + path).moveTo(metadata_path + detached_path);
        }
    }

    send_metadata = true;

    LOG_INFO(log, "File operations restored for disk {}", disk_name);
}

std::tuple<UInt64, String> DiskS3::extractRevisionAndOperationFromKey(const String & key)
{
    String revision_str;
    String operation;

    re2::RE2::FullMatch(key, key_regexp, &revision_str, &operation);

    return {(revision_str.empty() ? UNKNOWN_REVISION : static_cast<UInt64>(std::bitset<64>(revision_str).to_ullong())), operation};
}

String DiskS3::shrinkKey(const String & path, const String & key)
{
    if (!key.starts_with(path))
        throw Exception("The key " + key + " prefix mismatch with given " + path, ErrorCodes::LOGICAL_ERROR);

    return key.substr(path.length());
}

String DiskS3::revisionToString(UInt64 revision)
{
    return std::bitset<64>(revision).to_string();
}

String DiskS3::pathToDetached(const String & source_path)
{
    return Poco::Path(source_path).parent().append(Poco::Path("detached")).toString() + '/';
}

void DiskS3::onFreeze(const String & path)
{
    createDirectories(path);
    WriteBufferFromFile revision_file_buf(metadata_path + path + "revision.txt", 32);
    writeIntText(revision_counter.load(), revision_file_buf);
    revision_file_buf.finalize();
}

}<|MERGE_RESOLUTION|>--- conflicted
+++ resolved
@@ -166,11 +166,7 @@
             const auto & [path, size] = metadata.remote_fs_objects[i];
             if (size > offset)
             {
-<<<<<<< HEAD
-                auto buf = std::make_unique<ReadBufferFromS3>(client_ptr, bucket, metadata.remote_fs_root_path + path, buf_size);
-=======
-                auto buf = std::make_unique<ReadBufferFromS3>(client_ptr, bucket, metadata.s3_root_path + path, s3_max_single_read_retries, buf_size);
->>>>>>> 08839bc2
+                auto buf = std::make_unique<ReadBufferFromS3>(client_ptr, bucket, metadata.remote_fs_root_path + path, s3_max_single_read_retries, buf_size);
                 buf->seek(offset, SEEK_SET);
                 return buf;
             }
@@ -198,13 +194,8 @@
             return false;
 
         ++current_buf_idx;
-<<<<<<< HEAD
         const auto & path = metadata.remote_fs_objects[current_buf_idx].first;
-        current_buf = std::make_unique<ReadBufferFromS3>(client_ptr, bucket, metadata.remote_fs_root_path + path, buf_size);
-=======
-        const auto & path = metadata.s3_objects[current_buf_idx].first;
-        current_buf = std::make_unique<ReadBufferFromS3>(client_ptr, bucket, metadata.s3_root_path + path, s3_max_single_read_retries, buf_size);
->>>>>>> 08839bc2
+        current_buf = std::make_unique<ReadBufferFromS3>(client_ptr, bucket, metadata.remote_fs_root_path + path, s3_max_single_read_retries, buf_size);
         current_buf->next();
         working_buffer = current_buf->buffer();
         absolute_position += working_buffer.size();
@@ -352,12 +343,7 @@
     , client(std::move(client_))
     , proxy_configuration(std::move(proxy_configuration_))
     , bucket(std::move(bucket_))
-<<<<<<< HEAD
-=======
-    , s3_root_path(std::move(s3_root_path_))
-    , metadata_path(std::move(metadata_path_))
     , s3_max_single_read_retries(s3_max_single_read_retries_)
->>>>>>> 08839bc2
     , min_upload_part_size(min_upload_part_size_)
     , max_single_part_upload_size(max_single_part_upload_size_)
     , min_bytes_for_seek(min_bytes_for_seek_)
