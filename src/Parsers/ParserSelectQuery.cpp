--- conflicted
+++ resolved
@@ -71,11 +71,8 @@
     ParserNotEmptyExpressionList exp_list_for_select_clause(true);    /// Allows aliases without AS keyword.
     ParserExpressionWithOptionalAlias exp_elem(false);
     ParserOrderByExpressionList order_list;
-<<<<<<< HEAD
     ParserGroupingSetsExpressionList grouping_sets_list;
-=======
     ParserInterpolateExpressionList interpolate_list;
->>>>>>> b36f8101
 
     ParserToken open_bracket(TokenType::OpeningRoundBracket);
     ParserToken close_bracket(TokenType::ClosingRoundBracket);
