#include <Parsers/Access/ASTCreateRoleQuery.h>
#include <Parsers/Access/ASTSettingsProfileElement.h>
#include <Common/quoteString.h>
#include <IO/Operators.h>


namespace DB
{
namespace
{
    void formatNames(const Strings & names, WriteBuffer & ostr)
    {
        ostr << " ";
        bool need_comma = false;
        for (const String & name : names)
        {
            if (std::exchange(need_comma, true))
                ostr << ", ";
            ostr << backQuoteIfNeed(name);
        }
    }

    void formatRenameTo(const String & new_name, WriteBuffer & ostr, const IAST::FormatSettings & settings)
    {
        ostr << (settings.hilite ? IAST::hilite_keyword : "") << " RENAME TO " << (settings.hilite ? IAST::hilite_none : "")
                      << quoteString(new_name);
    }

    void formatSettings(const ASTSettingsProfileElements & settings, WriteBuffer & ostr, const IAST::FormatSettings & format)
    {
        ostr << (format.hilite ? IAST::hilite_keyword : "") << " SETTINGS " << (format.hilite ? IAST::hilite_none : "");
        settings.format(ostr, format);
    }

    void formatAlterSettings(const ASTAlterSettingsProfileElements & alter_settings, const IAST::FormatSettings & format)
    {
        format.ostr << " ";
        alter_settings.format(format);
    }
}


String ASTCreateRoleQuery::getID(char) const
{
    return "CreateRoleQuery";
}


ASTPtr ASTCreateRoleQuery::clone() const
{
    auto res = std::make_shared<ASTCreateRoleQuery>(*this);

    if (settings)
        res->settings = std::static_pointer_cast<ASTSettingsProfileElements>(settings->clone());

    if (alter_settings)
        res->alter_settings = std::static_pointer_cast<ASTAlterSettingsProfileElements>(alter_settings->clone());

    return res;
}


void ASTCreateRoleQuery::formatImpl(WriteBuffer & ostr, const FormatSettings & format, FormatState &, FormatStateStacked) const
{
    if (attach)
    {
        ostr << (format.hilite ? hilite_keyword : "") << "ATTACH ROLE" << (format.hilite ? hilite_none : "");
    }
    else
    {
        ostr << (format.hilite ? hilite_keyword : "") << (alter ? "ALTER ROLE" : "CREATE ROLE")
                      << (format.hilite ? hilite_none : "");
    }

    if (if_exists)
        ostr << (format.hilite ? hilite_keyword : "") << " IF EXISTS" << (format.hilite ? hilite_none : "");
    else if (if_not_exists)
        ostr << (format.hilite ? hilite_keyword : "") << " IF NOT EXISTS" << (format.hilite ? hilite_none : "");
    else if (or_replace)
        ostr << (format.hilite ? hilite_keyword : "") << " OR REPLACE" << (format.hilite ? hilite_none : "");

    formatNames(names, ostr);

    if (!storage_name.empty())
        ostr << (format.hilite ? IAST::hilite_keyword : "")
                    << " IN " << (format.hilite ? IAST::hilite_none : "")
                    << backQuoteIfNeed(storage_name);

    formatOnCluster(ostr, format);

    if (!new_name.empty())
        formatRenameTo(new_name, ostr, format);

<<<<<<< HEAD
    if (alter_settings)
        formatAlterSettings(*alter_settings, format);
    else if (settings)
        formatSettings(*settings, format);
=======
    if (settings && (!settings->empty() || alter))
        formatSettings(*settings, ostr, format);
>>>>>>> 95a36b93
}

}<|MERGE_RESOLUTION|>--- conflicted
+++ resolved
@@ -32,10 +32,10 @@
         settings.format(ostr, format);
     }
 
-    void formatAlterSettings(const ASTAlterSettingsProfileElements & alter_settings, const IAST::FormatSettings & format)
+    void formatAlterSettings(const ASTAlterSettingsProfileElements & alter_settings, WriteBuffer & ostr, const IAST::FormatSettings & format)
     {
-        format.ostr << " ";
-        alter_settings.format(format);
+        ostr << " ";
+        alter_settings.format(ostr, format);
     }
 }
 
@@ -91,15 +91,10 @@
     if (!new_name.empty())
         formatRenameTo(new_name, ostr, format);
 
-<<<<<<< HEAD
     if (alter_settings)
-        formatAlterSettings(*alter_settings, format);
+        formatAlterSettings(*alter_settings, ostr, format);
     else if (settings)
-        formatSettings(*settings, format);
-=======
-    if (settings && (!settings->empty() || alter))
         formatSettings(*settings, ostr, format);
->>>>>>> 95a36b93
 }
 
 }