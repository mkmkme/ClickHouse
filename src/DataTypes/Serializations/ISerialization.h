#pragma once

#include <Common/COW.h>
#include <Core/Types.h>
#include <base/demangle.h>
#include <Common/typeid_cast.h>
#include <Columns/IColumn.h>

#include <boost/noncopyable.hpp>
#include <unordered_map>
#include <memory>
#include <variant>

namespace DB
{

namespace ErrorCodes
{
    extern const int LOGICAL_ERROR;
}

class IDataType;

class ReadBuffer;
class WriteBuffer;
class ProtobufReader;
class ProtobufWriter;

class IDataType;
using DataTypePtr = std::shared_ptr<const IDataType>;

class ISerialization;
using SerializationPtr = std::shared_ptr<const ISerialization>;

class SerializationInfo;
using SerializationInfoPtr = std::shared_ptr<const SerializationInfo>;

class Field;

struct FormatSettings;
struct NameAndTypePair;

/** Represents serialization of data type.
 *  Has methods to serialize/deserialize column in binary and several text formats.
 *  Every data type has default serialization, but can be serialized in different representations.
 *  Default serialization can be wrapped to one of the special kind of serializations.
 *  Currently there is only one special serialization: Sparse.
 *  Each serialization has its own implementation of IColumn as its in-memory representation.
 */
class ISerialization : private boost::noncopyable, public std::enable_shared_from_this<ISerialization>
{
public:
    ISerialization() = default;
    virtual ~ISerialization() = default;

    enum class Kind : UInt8
    {
        DEFAULT = 0,
        SPARSE = 1,
    };

    virtual Kind getKind() const { return Kind::DEFAULT; }
    SerializationPtr getPtr() const { return shared_from_this(); }

    static Kind getKind(const IColumn & column);
    static String kindToString(Kind kind);
    static Kind stringToKind(const String & str);

    /** Binary serialization for range of values in column - for writing to disk/network, etc.
      *
      * Some data types are represented in multiple streams while being serialized.
      * Example:
      * - Arrays are represented as stream of all elements and stream of array sizes.
      * - Nullable types are represented as stream of values (with unspecified values in place of NULLs) and stream of NULL flags.
      *
      * Different streams are identified by "path".
      * If the data type require single stream (it's true for most of data types), the stream will have empty path.
      * Otherwise, the path can have components like "array elements", "array sizes", etc.
      *
      * For multidimensional arrays, path can have arbitrary length.
      * As an example, for 2-dimensional arrays of numbers we have at least three streams:
      * - array sizes;                      (sizes of top level arrays)
      * - array elements / array sizes;     (sizes of second level (nested) arrays)
      * - array elements / array elements;  (the most deep elements, placed contiguously)
      *
      * Descendants must override either serializeBinaryBulk, deserializeBinaryBulk methods (for simple cases with single stream)
      *  or serializeBinaryBulkWithMultipleStreams, deserializeBinaryBulkWithMultipleStreams, enumerateStreams methods (for cases with multiple streams).
      *
      * Default implementations of ...WithMultipleStreams methods will call serializeBinaryBulk, deserializeBinaryBulk for single stream.
      */

    struct ISubcolumnCreator
    {
        virtual DataTypePtr create(const DataTypePtr & prev) const = 0;
        virtual SerializationPtr create(const SerializationPtr & prev) const = 0;
        virtual ColumnPtr create(const ColumnPtr & prev) const = 0;
        virtual ~ISubcolumnCreator() = default;
    };

    using SubcolumnCreatorPtr = std::shared_ptr<const ISubcolumnCreator>;

    struct SubstreamData
    {
        SerializationPtr serialization;
        DataTypePtr type;
        ColumnPtr column;
        SerializationInfoPtr serialization_info;
    };

    struct Substream
    {
        enum Type
        {
            ArrayElements,
            ArraySizes,

            NullableElements,
            NullMap,

            TupleElement,

            DictionaryKeys,
            DictionaryIndexes,

            SparseElements,
            SparseOffsets,

<<<<<<< HEAD
            ObjectStructure,
            ObjectElement,
=======
            Regular,
>>>>>>> 13b35a68
        };

        Type type;

        /// Index of tuple element, starting at 1 or name.
        String tuple_element_name;

        String object_key_name;

        /// Do we need to escape a dot in filenames for tuple elements.
        bool escape_tuple_delimiter = true;

        /// Data for current substream.
        SubstreamData data;

        /// Creator of subcolumn for current substream.
        SubcolumnCreatorPtr creator = nullptr;

        /// Flag, that may help to traverse substream paths.
        mutable bool visited = false;

        Substream(Type type_) : type(type_) {}

        String toString() const;
    };

    struct SubstreamPath : public std::vector<Substream>
    {
        String toString() const;
    };

    /// Cache for common substreams of one type, but possible different its subcolumns.
    /// E.g. sizes of arrays of Nested data type.
    using SubstreamsCache = std::unordered_map<String, ColumnPtr>;

    using StreamCallback = std::function<void(const SubstreamPath &)>;

    virtual void enumerateStreams(
        SubstreamPath & path,
        const StreamCallback & callback,
        const SubstreamData & data) const;

    void enumerateStreams(const StreamCallback & callback, SubstreamPath & path) const;
    void enumerateStreams(const StreamCallback & callback, SubstreamPath && path) const { enumerateStreams(callback, path); }
    void enumerateStreams(const StreamCallback & callback) const { enumerateStreams(callback, {}); }

    void enumerateStreams(SubstreamPath & path, const StreamCallback & callback, const DataTypePtr & type) const;

    using OutputStreamGetter = std::function<WriteBuffer*(const SubstreamPath &)>;
    using InputStreamGetter = std::function<ReadBuffer*(const SubstreamPath &)>;

    struct SerializeBinaryBulkState
    {
        virtual ~SerializeBinaryBulkState() = default;
    };

    struct DeserializeBinaryBulkState
    {
        virtual ~DeserializeBinaryBulkState() = default;
    };

    using SerializeBinaryBulkStatePtr = std::shared_ptr<SerializeBinaryBulkState>;
    using DeserializeBinaryBulkStatePtr = std::shared_ptr<DeserializeBinaryBulkState>;

    struct SerializeBinaryBulkSettings
    {
        OutputStreamGetter getter;
        SubstreamPath path;

        size_t low_cardinality_max_dictionary_size = 0;
        bool low_cardinality_use_single_dictionary_for_part = true;

        bool position_independent_encoding = true;
    };

    struct DeserializeBinaryBulkSettings
    {
        InputStreamGetter getter;
        SubstreamPath path;

        /// True if continue reading from previous positions in file. False if made fseek to the start of new granule.
        bool continuous_reading = true;

        bool position_independent_encoding = true;

        bool native_format = false;

        /// If not zero, may be used to avoid reallocations while reading column of String type.
        double avg_value_size_hint = 0;
    };

    /// Call before serializeBinaryBulkWithMultipleStreams chain to write something before first mark.
    virtual void serializeBinaryBulkStatePrefix(
        SerializeBinaryBulkSettings & /*settings*/,
        SerializeBinaryBulkStatePtr & /*state*/) const {}

    /// Call after serializeBinaryBulkWithMultipleStreams chain to finish serialization.
    virtual void serializeBinaryBulkStateSuffix(
        SerializeBinaryBulkSettings & /*settings*/,
        SerializeBinaryBulkStatePtr & /*state*/) const {}

    /// Call before before deserializeBinaryBulkWithMultipleStreams chain to get DeserializeBinaryBulkStatePtr.
    virtual void deserializeBinaryBulkStatePrefix(
        DeserializeBinaryBulkSettings & /*settings*/,
        DeserializeBinaryBulkStatePtr & /*state*/) const {}

    /** 'offset' and 'limit' are used to specify range.
      * limit = 0 - means no limit.
      * offset must be not greater than size of column.
      * offset + limit could be greater than size of column
      *  - in that case, column is serialized till the end.
      */
    virtual void serializeBinaryBulkWithMultipleStreams(
        const IColumn & column,
        size_t offset,
        size_t limit,
        SerializeBinaryBulkSettings & settings,
        SerializeBinaryBulkStatePtr & state) const;

    /// Read no more than limit values and append them into column.
    virtual void deserializeBinaryBulkWithMultipleStreams(
        ColumnPtr & column,
        size_t limit,
        DeserializeBinaryBulkSettings & settings,
        DeserializeBinaryBulkStatePtr & state,
        SubstreamsCache * cache) const;

    /** Override these methods for data types that require just single stream (most of data types).
      */
    virtual void serializeBinaryBulk(const IColumn & column, WriteBuffer & ostr, size_t offset, size_t limit) const;
    virtual void deserializeBinaryBulk(IColumn & column, ReadBuffer & istr, size_t limit, double avg_value_size_hint) const;

    /** Serialization/deserialization of individual values.
      *
      * These are helper methods for implementation of various formats to input/output for user (like CSV, JSON, etc.).
      * There is no one-to-one correspondence between formats and these methods.
      * For example, TabSeparated and Pretty formats could use same helper method serializeTextEscaped.
      *
      * For complex data types (like arrays) binary serde for individual values may differ from bulk serde.
      * For example, if you serialize single array, it will be represented as its size and elements in single contiguous stream,
      *  but if you bulk serialize column with arrays, then sizes and elements will be written to separate streams.
      */

    /// There is two variants for binary serde. First variant work with Field.
    virtual void serializeBinary(const Field & field, WriteBuffer & ostr) const = 0;
    virtual void deserializeBinary(Field & field, ReadBuffer & istr) const = 0;

    /// Other variants takes a column, to avoid creating temporary Field object.
    /// Column must be non-constant.

    /// Serialize one value of a column at specified row number.
    virtual void serializeBinary(const IColumn & column, size_t row_num, WriteBuffer & ostr) const = 0;
    /// Deserialize one value and insert into a column.
    /// If method will throw an exception, then column will be in same state as before call to method.
    virtual void deserializeBinary(IColumn & column, ReadBuffer & istr) const = 0;

    /** Text serialization with escaping but without quoting.
      */
    virtual void serializeTextEscaped(const IColumn & column, size_t row_num, WriteBuffer & ostr, const FormatSettings &) const = 0;

    virtual void deserializeTextEscaped(IColumn & column, ReadBuffer & istr, const FormatSettings &) const = 0;

    /** Text serialization as a literal that may be inserted into a query.
      */
    virtual void serializeTextQuoted(const IColumn & column, size_t row_num, WriteBuffer & ostr, const FormatSettings &) const = 0;

    virtual void deserializeTextQuoted(IColumn & column, ReadBuffer & istr, const FormatSettings &) const = 0;

    /** Text serialization for the CSV format.
      */
    virtual void serializeTextCSV(const IColumn & column, size_t row_num, WriteBuffer & ostr, const FormatSettings &) const = 0;
    virtual void deserializeTextCSV(IColumn & column, ReadBuffer & istr, const FormatSettings &) const = 0;

    /** Text serialization for displaying on a terminal or saving into a text file, and the like.
      * Without escaping or quoting.
      */
    virtual void serializeText(const IColumn & column, size_t row_num, WriteBuffer & ostr, const FormatSettings &) const = 0;

    /** Text deserialization in case when buffer contains only one value, without any escaping and delimiters.
      */
    virtual void deserializeWholeText(IColumn & column, ReadBuffer & istr, const FormatSettings &) const = 0;

    /** Text serialization intended for using in JSON format.
      */
    virtual void serializeTextJSON(const IColumn & column, size_t row_num, WriteBuffer & ostr, const FormatSettings &) const = 0;
    virtual void deserializeTextJSON(IColumn & column, ReadBuffer & istr, const FormatSettings &) const = 0;

    /** Text serialization for putting into the XML format.
      */
    virtual void serializeTextXML(const IColumn & column, size_t row_num, WriteBuffer & ostr, const FormatSettings & settings) const
    {
        serializeText(column, row_num, ostr, settings);
    }

    /** Text deserialization without escaping and quoting. Reads all data until first \n or \t
     *  into a temporary string and then call deserializeWholeText. It was implemented this way
     *  because this function is rarely used and because proper implementation requires a lot of
     *  additional code in data types serialization and ReadHelpers.
     */
    virtual void deserializeTextRaw(IColumn & column, ReadBuffer & istr, const FormatSettings & settings) const;
    virtual void serializeTextRaw(const IColumn & column, size_t row_num, WriteBuffer & ostr, const FormatSettings & settings) const;

    static String getFileNameForStream(const NameAndTypePair & column, const SubstreamPath & path);
    static String getFileNameForStream(const String & name_in_storage, const SubstreamPath & path);
    static String getSubcolumnNameForStream(const SubstreamPath & path);
    static String getSubcolumnNameForStream(const SubstreamPath & path, size_t prefix_len);

    static void addToSubstreamsCache(SubstreamsCache * cache, const SubstreamPath & path, ColumnPtr column);
    static ColumnPtr getFromSubstreamsCache(SubstreamsCache * cache, const SubstreamPath & path);

    static bool isSpecialCompressionAllowed(const SubstreamPath & path);

    static size_t getArrayLevel(const SubstreamPath & path);
    static bool hasSubcolumnForPath(const SubstreamPath & path, size_t prefix_len);
    static SubstreamData createFromPath(const SubstreamPath & path, size_t prefix_len);

protected:
    template <typename State, typename StatePtr>
    State * checkAndGetState(const StatePtr & state) const;
};

using SerializationPtr = std::shared_ptr<const ISerialization>;
using Serializations = std::vector<SerializationPtr>;
using SerializationByName = std::unordered_map<String, SerializationPtr>;

template <typename State, typename StatePtr>
State * ISerialization::checkAndGetState(const StatePtr & state) const
{
    if (!state)
        throw Exception(ErrorCodes::LOGICAL_ERROR,
            "Got empty state for {}", demangle(typeid(*this).name()));

    auto * state_concrete = typeid_cast<State *>(state.get());
    if (!state_concrete)
    {
        auto & state_ref = *state;
        throw Exception(ErrorCodes::LOGICAL_ERROR,
            "Invalid State for {}. Expected: {}, got {}",
                demangle(typeid(*this).name()),
                demangle(typeid(State).name()),
                demangle(typeid(state_ref).name()));
    }

    return state_concrete;
}

}<|MERGE_RESOLUTION|>--- conflicted
+++ resolved
@@ -125,12 +125,10 @@
             SparseElements,
             SparseOffsets,
 
-<<<<<<< HEAD
             ObjectStructure,
             ObjectElement,
-=======
+
             Regular,
->>>>>>> 13b35a68
         };
 
         Type type;
