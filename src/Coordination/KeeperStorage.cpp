#include <functional>
#include <iomanip>
#include <iterator>
#include <mutex>
#include <sstream>
#include <variant>
#include <Coordination/KeeperStorage.h>
#include <Coordination/pathUtils.h>
#include <IO/Operators.h>
#include <IO/WriteHelpers.h>
#include <boost/algorithm/string.hpp>
<<<<<<< HEAD
#include <Poco/Base64Encoder.h>
#include <Poco/SHA1Engine.h>
#include "Common/SipHash.h"
#include "Common/ZooKeeper/ZooKeeperConstants.h"
#include <Common/StringUtils/StringUtils.h>
#include <Common/ZooKeeper/IKeeper.h>
#include <Common/hex.h>
#include <Common/logger_useful.h>
#include <Common/setThreadName.h>
=======
#include <Coordination/pathUtils.h>
#include <sstream>
#include <iomanip>
#include <mutex>
#include <functional>
#include <base/defines.h>
>>>>>>> 9ec56fa3

namespace DB
{

namespace ErrorCodes
{
    extern const int LOGICAL_ERROR;
    extern const int BAD_ARGUMENTS;
}

namespace
{

String base64Encode(const String & decoded)
{
    std::ostringstream ostr; // STYLE_CHECK_ALLOW_STD_STRING_STREAM
    ostr.exceptions(std::ios::failbit);
    Poco::Base64Encoder encoder(ostr);
    encoder.rdbuf()->setLineLength(0);
    encoder << decoded;
    encoder.close();
    return ostr.str();
}

String getSHA1(const String & userdata)
{
    Poco::SHA1Engine engine;
    engine.update(userdata);
    const auto & digest_id = engine.digest();
    return String{digest_id.begin(), digest_id.end()};
}

String generateDigest(const String & userdata)
{
    std::vector<String> user_password;
    boost::split(user_password, userdata, [](char character) { return character == ':'; });
    return user_password[0] + ":" + base64Encode(getSHA1(userdata));
}

bool fixupACL(
    const std::vector<Coordination::ACL> & request_acls,
    const std::vector<KeeperStorage::AuthID> & current_ids,
    std::vector<Coordination::ACL> & result_acls)
{
    if (request_acls.empty())
        return true;

    bool valid_found = false;
    for (const auto & request_acl : request_acls)
    {
        if (request_acl.scheme == "auth")
        {
            for (const auto & current_id : current_ids)
            {
                valid_found = true;
                Coordination::ACL new_acl = request_acl;
                new_acl.scheme = current_id.scheme;
                new_acl.id = current_id.id;
                result_acls.push_back(new_acl);
            }
        }
        else if (request_acl.scheme == "world" && request_acl.id == "anyone")
        {
            /// We don't need to save default ACLs
            valid_found = true;
        }
        else if (request_acl.scheme == "digest")
        {
            Coordination::ACL new_acl = request_acl;

            /// Bad auth
            if (std::count(new_acl.id.begin(), new_acl.id.end(), ':') != 1)
                return false;

            valid_found = true;
            result_acls.push_back(new_acl);
        }
    }
    return valid_found;
}

KeeperStorage::ResponsesForSessions processWatchesImpl(
    const String & path, KeeperStorage::Watches & watches, KeeperStorage::Watches & list_watches, Coordination::Event event_type)
{
    KeeperStorage::ResponsesForSessions result;
    auto watch_it = watches.find(path);
    if (watch_it != watches.end())
    {
        std::shared_ptr<Coordination::ZooKeeperWatchResponse> watch_response = std::make_shared<Coordination::ZooKeeperWatchResponse>();
        watch_response->path = path;
        watch_response->xid = Coordination::WATCH_XID;
        watch_response->zxid = -1;
        watch_response->type = event_type;
        watch_response->state = Coordination::State::CONNECTED;
        for (auto watcher_session : watch_it->second)
            result.push_back(KeeperStorage::ResponseForSession{watcher_session, watch_response});

        watches.erase(watch_it);
    }

    auto parent_path = parentPath(path);

    Strings paths_to_check_for_list_watches;
    if (event_type == Coordination::Event::CREATED)
    {
        paths_to_check_for_list_watches.push_back(parent_path.toString()); /// Trigger list watches for parent
    }
    else if (event_type == Coordination::Event::DELETED)
    {
        paths_to_check_for_list_watches.push_back(path); /// Trigger both list watches for this path
        paths_to_check_for_list_watches.push_back(parent_path.toString()); /// And for parent path
    }
    /// CHANGED event never trigger list wathes

    for (const auto & path_to_check : paths_to_check_for_list_watches)
    {
        watch_it = list_watches.find(path_to_check);
        if (watch_it != list_watches.end())
        {
            std::shared_ptr<Coordination::ZooKeeperWatchResponse> watch_list_response
                = std::make_shared<Coordination::ZooKeeperWatchResponse>();
            watch_list_response->path = path_to_check;
            watch_list_response->xid = Coordination::WATCH_XID;
            watch_list_response->zxid = -1;
            if (path_to_check == parent_path)
                watch_list_response->type = Coordination::Event::CHILD;
            else
                watch_list_response->type = Coordination::Event::DELETED;

            watch_list_response->state = Coordination::State::CONNECTED;
            for (auto watcher_session : watch_it->second)
                result.push_back(KeeperStorage::ResponseForSession{watcher_session, watch_list_response});

            list_watches.erase(watch_it);
        }
    }
    return result;
}

// When this function is updated, update CURRENT_DIGEST_VERSION!!
UInt64 calculateDigest(std::string_view path, std::string_view data, const Coordination::Stat & stat)
{
    SipHash hash;

    hash.update(path);

    hash.update(data);

    hash.update(stat.czxid);
    hash.update(stat.czxid);
    hash.update(stat.mzxid);
    hash.update(stat.ctime);
    hash.update(stat.mtime);
    hash.update(stat.version);
    hash.update(stat.cversion);
    hash.update(stat.aversion);
    hash.update(stat.ephemeralOwner);
    hash.update(stat.dataLength);
    hash.update(stat.numChildren);
    hash.update(stat.pzxid);

    return hash.get64();
}

}

void KeeperStorage::Node::setData(String new_data)
{
    size_bytes = size_bytes - data.size() + new_data.size();
    data = std::move(new_data);
}

void KeeperStorage::Node::addChild(StringRef child_path)
{
    size_bytes += sizeof child_path;
    children.insert(child_path);
}

void KeeperStorage::Node::removeChild(StringRef child_path)
{
    size_bytes -= sizeof child_path;
    children.erase(child_path);
}

void KeeperStorage::Node::invalidateDigestCache() const
{
    cached_digest.reset();
}

UInt64 KeeperStorage::Node::getDigest(const std::string_view path) const
{
    if (!cached_digest)
        cached_digest = calculateDigest(path, data, stat);

    return *cached_digest;
};

void KeeperStorage::Node::shallowCopy(const KeeperStorage::Node & other)
{
    stat = other.stat;
    seq_num = other.seq_num;
    setData(other.getData());
    cached_digest = other.cached_digest;
}

KeeperStorage::KeeperStorage(int64_t tick_time_ms, const String & superdigest_, const bool digest_enabled_)
    : session_expiry_queue(tick_time_ms), digest_enabled(digest_enabled_), superdigest(superdigest_)
{
    Node root_node;
    container.insert("/", root_node);
    nodes_digest += root_node.getDigest("/");
}

template <class... Ts>
struct Overloaded : Ts...
{
    using Ts::operator()...;
};

// explicit deduction guide
// https://en.cppreference.com/w/cpp/language/class_template_argument_deduction
template <class... Ts>
Overloaded(Ts...) -> Overloaded<Ts...>;

std::shared_ptr<KeeperStorage::Node> KeeperStorage::UncommittedState::getNodeFromStorage(StringRef path) const
{
    if (auto node_it = storage.container.find(path); node_it != storage.container.end())
    {
        const auto & committed_node = node_it->value;
        auto node = std::make_shared<KeeperStorage::Node>();
        node->shallowCopy(committed_node);
        return node;
    }

    return nullptr;
}

void KeeperStorage::UncommittedState::applyDelta(const Delta & delta)
{
    assert(!delta.path.empty());
    if (!nodes.contains(delta.path))
    {
        if (auto storage_node = getNodeFromStorage(delta.path))
            nodes.emplace(delta.path, UncommittedNode{.node = std::move(storage_node)});
        else
            nodes.emplace(delta.path, UncommittedNode{.node = nullptr});
    }

    auto & [node, acls, last_applied_zxid] = nodes.at(delta.path);

    std::visit(
        [&, &node = node, &acls = acls, &last_applied_zxid = last_applied_zxid]<typename DeltaType>(const DeltaType & operation)
        {
            if constexpr (std::same_as<DeltaType, CreateNodeDelta>)
            {
                assert(!node);
                node = std::make_shared<Node>();
                node->stat = operation.stat;
                node->setData(operation.data);
                acls = operation.acls;
                last_applied_zxid = delta.zxid;
            }
            else if constexpr (std::same_as<DeltaType, RemoveNodeDelta>)
            {
                assert(node);
                node = nullptr;
                last_applied_zxid = delta.zxid;
            }
            else if constexpr (std::same_as<DeltaType, UpdateNodeDelta>)
            {
                assert(node);
                node->invalidateDigestCache();
                operation.update_fn(*node);
                last_applied_zxid = delta.zxid;
            }
            else if constexpr (std::same_as<DeltaType, SetACLDelta>)
            {
                acls = operation.acls;
                last_applied_zxid = delta.zxid;
            }
        },
        delta.operation);
}

void KeeperStorage::UncommittedState::addDeltas(std::vector<Delta> new_deltas)
{
    for (auto & delta : new_deltas)
    {
        if (!delta.path.empty())
            applyDelta(delta);

        deltas.push_back(std::move(delta));
    }
}

void KeeperStorage::UncommittedState::commit(int64_t commit_zxid)
{
    assert(deltas.empty() || deltas.front().zxid >= commit_zxid);

    while (!deltas.empty() && deltas.front().zxid == commit_zxid)
    {
        if (std::holds_alternative<SubDeltaEnd>(deltas.front().operation))
        {
            deltas.pop_front();
            break;
        }

        deltas.pop_front();
    }

    // delete all cached nodes that were not modified after the commit_zxid
    // the commit can end on SubDeltaEnd so we don't want to clear cached nodes too soon
    if (deltas.empty() || deltas.front().zxid > commit_zxid)
        std::erase_if(nodes, [commit_zxid](const auto & node) { return node.second.zxid == commit_zxid; });
}

void KeeperStorage::UncommittedState::rollback(int64_t rollback_zxid)
{
    // we can only rollback the last zxid (if there is any)
    // if there is a delta with a larger zxid, we have invalid state
    if (!deltas.empty() && deltas.back().zxid > rollback_zxid)
        throw DB::Exception(
            DB::ErrorCodes::LOGICAL_ERROR,
            "Invalid state of deltas found while trying to rollback request. Last ZXID ({}) is larger than the requested ZXID ({})",
            deltas.back().zxid,
            rollback_zxid);

    // we need to undo ephemeral mapping modifications
    // CreateNodeDelta added ephemeral for session id -> we need to remove it
    // RemoveNodeDelta removed ephemeral for session id -> we need to add it back
    for (auto delta_it = deltas.rbegin(); delta_it != deltas.rend(); ++delta_it)
    {
        if (delta_it->zxid < rollback_zxid)
            break;

        assert(delta_it->zxid == rollback_zxid);
        if (!delta_it->path.empty())
        {
            std::visit(
                [&]<typename DeltaType>(const DeltaType & operation)
                {
                    if constexpr (std::same_as<DeltaType, CreateNodeDelta>)
                    {
                        if (operation.stat.ephemeralOwner != 0)
                            storage.unregisterEphemeralPath(operation.stat.ephemeralOwner, delta_it->path);
                    }
                    else if constexpr (std::same_as<DeltaType, RemoveNodeDelta>)
                    {
                        if (operation.ephemeral_owner != 0)
                            storage.ephemerals[operation.ephemeral_owner].emplace(delta_it->path);
                    }
                },
                delta_it->operation);
        }
    }

    std::erase_if(deltas, [rollback_zxid](const auto & delta) { return delta.zxid == rollback_zxid; });

    std::unordered_set<std::string> deleted_nodes;
    std::erase_if(
        nodes,
        [&, rollback_zxid](const auto & node)
        {
            if (node.second.zxid == rollback_zxid)
            {
                deleted_nodes.emplace(node.first);
                return true;
            }
            return false;
        });

    // recalculate all the uncommitted deleted nodes
    for (const auto & delta : deltas)
    {
        if (!delta.path.empty() && deleted_nodes.contains(delta.path))
            applyDelta(delta);
    }
}

std::shared_ptr<KeeperStorage::Node> KeeperStorage::UncommittedState::getNode(StringRef path) const
{
    if (auto node_it = nodes.find(std::string{path}); node_it != nodes.end())
        return node_it->second.node;

    return getNodeFromStorage(path);
}

Coordination::ACLs KeeperStorage::UncommittedState::getACLs(StringRef path) const
{
    if (auto node_it = nodes.find(std::string{path}); node_it != nodes.end())
        return node_it->second.acls;

    auto node_it = storage.container.find(path);
    if (node_it == storage.container.end())
        return {};

    return storage.acl_map.convertNumber(node_it->value.acl_id);
}

namespace
{

[[noreturn]] void onStorageInconsistency()
{
    LOG_ERROR(
        &Poco::Logger::get("KeeperStorage"),
        "Inconsistency found between uncommitted and committed data. Keeper will terminate to avoid undefined behaviour.");
    std::terminate();
}

}

Coordination::Error KeeperStorage::commit(int64_t commit_zxid)
{
    // Deltas are added with increasing ZXIDs
    // If there are no deltas for the commit_zxid (e.g. read requests), we instantly return
    // on first delta
    for (auto & delta : uncommitted_state.deltas)
    {
        if (delta.zxid > commit_zxid)
            break;

        bool finish_subdelta = false;
        auto result = std::visit(
            [&, &path = delta.path]<typename DeltaType>(DeltaType & operation) -> Coordination::Error
            {
                if constexpr (std::same_as<DeltaType, KeeperStorage::CreateNodeDelta>)
                {
                    if (!createNode(
                            path,
                            std::move(operation.data),
                            operation.stat,
                            operation.is_sequental,
                            std::move(operation.acls)))
                        onStorageInconsistency();

                    return Coordination::Error::ZOK;
                }
                else if constexpr (std::same_as<DeltaType, KeeperStorage::UpdateNodeDelta>)
                {
                    auto node_it = container.find(path);
                    if (node_it == container.end())
                        onStorageInconsistency();

                    if (operation.version != -1 && operation.version != node_it->value.stat.version)
                        onStorageInconsistency();

                    removeDigest(node_it->value, path);
                    auto updated_node = container.updateValue(path, operation.update_fn);
                    addDigest(updated_node->value, path);

                    return Coordination::Error::ZOK;
                }
                else if constexpr (std::same_as<DeltaType, KeeperStorage::RemoveNodeDelta>)
                {
                    if (!removeNode(path, operation.version))
                        onStorageInconsistency();

                    return Coordination::Error::ZOK;
                }
                else if constexpr (std::same_as<DeltaType, KeeperStorage::SetACLDelta>)
                {
                    auto node_it = container.find(path);
                    if (node_it == container.end())
                        onStorageInconsistency();

                    if (operation.version != -1 && operation.version != node_it->value.stat.aversion)
                        onStorageInconsistency();

                    acl_map.removeUsage(node_it->value.acl_id);

                    uint64_t acl_id = acl_map.convertACLs(operation.acls);
                    acl_map.addUsage(acl_id);

                    container.updateValue(path, [acl_id](KeeperStorage::Node & node) { node.acl_id = acl_id; });

                    return Coordination::Error::ZOK;
                }
                else if constexpr (std::same_as<DeltaType, KeeperStorage::ErrorDelta>)
                    return operation.error;
                else if constexpr (std::same_as<DeltaType, KeeperStorage::SubDeltaEnd>)
                {
                    finish_subdelta = true;
                    return Coordination::Error::ZOK;
                }
                else if constexpr (std::same_as<DeltaType, KeeperStorage::AddAuthDelta>)
                {
                    session_and_auth[operation.session_id].emplace_back(std::move(operation.auth_id));
                    return Coordination::Error::ZOK;
                }
                else
                {
                    // shouldn't be called in any process functions
                    onStorageInconsistency();
                }
            },
            delta.operation);

        if (result != Coordination::Error::ZOK)
            return result;

        if (finish_subdelta)
            return Coordination::Error::ZOK;
    }

    return Coordination::Error::ZOK;
}

bool KeeperStorage::createNode(
    const std::string & path,
    String data,
    const Coordination::Stat & stat,
    bool is_sequental,
    Coordination::ACLs node_acls)
{
    auto parent_path = parentPath(path);
    auto node_it = container.find(parent_path);

    if (node_it == container.end())
        return false;

    if (node_it->value.stat.ephemeralOwner != 0)
        return false;

    if (container.contains(path))
        return false;

    KeeperStorage::Node created_node;

    uint64_t acl_id = acl_map.convertACLs(node_acls);
    acl_map.addUsage(acl_id);

    created_node.acl_id = acl_id;
    created_node.stat = stat;
    created_node.setData(std::move(data));
    created_node.is_sequental = is_sequental;
    auto [map_key, _] = container.insert(path, created_node);
    /// Take child path from key owned by map.
    auto child_path = getBaseName(map_key->getKey());
    container.updateValue(parent_path, [child_path](KeeperStorage::Node & parent) { parent.addChild(child_path); });

    addDigest(map_key->getMapped()->value, map_key->getKey().toView());
    return true;
};

bool KeeperStorage::removeNode(const std::string & path, int32_t version)
{
    auto node_it = container.find(path);
    if (node_it == container.end())
        return false;

    if (version != -1 && version != node_it->value.stat.version)
        return false;

    if (node_it->value.stat.numChildren)
        return false;

    auto prev_node = node_it->value;
    acl_map.removeUsage(prev_node.acl_id);

    container.updateValue(
        parentPath(path),
        [child_basename = getBaseName(node_it->key)](KeeperStorage::Node & parent) { parent.removeChild(child_basename); });

    container.erase(path);

    removeDigest(prev_node, path);
    return true;
}

struct KeeperStorageRequestProcessor
{
    Coordination::ZooKeeperRequestPtr zk_request;

    explicit KeeperStorageRequestProcessor(const Coordination::ZooKeeperRequestPtr & zk_request_) : zk_request(zk_request_) { }
    virtual Coordination::ZooKeeperResponsePtr process(KeeperStorage & storage, int64_t zxid) const = 0;
    virtual std::vector<KeeperStorage::Delta>
    preprocess(KeeperStorage & /*storage*/, int64_t /*zxid*/, int64_t /*session_id*/, int64_t /*time*/, uint64_t & /*digest*/) const
    {
        return {};
    }

    // process the request using locally committed data
    virtual Coordination::ZooKeeperResponsePtr
    processLocal(KeeperStorage & /*storage*/, int64_t /*zxid*/) const
    {
        throw Exception{DB::ErrorCodes::LOGICAL_ERROR, "Cannot process the request locally"};
    }

    virtual KeeperStorage::ResponsesForSessions
    processWatches(KeeperStorage::Watches & /*watches*/, KeeperStorage::Watches & /*list_watches*/) const
    {
        return {};
    }
    virtual bool checkAuth(KeeperStorage & /*storage*/, int64_t /*session_id*/, bool /*is_local*/) const { return true; }

    virtual ~KeeperStorageRequestProcessor() = default;
};

struct KeeperStorageHeartbeatRequestProcessor final : public KeeperStorageRequestProcessor
{
    using KeeperStorageRequestProcessor::KeeperStorageRequestProcessor;
    Coordination::ZooKeeperResponsePtr
    process(KeeperStorage & /* storage */, int64_t /* zxid */) const override
    {
        return zk_request->makeResponse();
    }
};

struct KeeperStorageSyncRequestProcessor final : public KeeperStorageRequestProcessor
{
    using KeeperStorageRequestProcessor::KeeperStorageRequestProcessor;
    Coordination::ZooKeeperResponsePtr
    process(KeeperStorage & /* storage */, int64_t /* zxid */) const override
    {
        auto response = zk_request->makeResponse();
        dynamic_cast<Coordination::ZooKeeperSyncResponse &>(*response).path
            = dynamic_cast<Coordination::ZooKeeperSyncRequest &>(*zk_request).path;
        return response;
    }
};

namespace
{

    Coordination::ACLs getNodeACLs(KeeperStorage & storage, StringRef path, bool is_local)
    {
        if (is_local)
        {
            auto node_it = storage.container.find(path);
            if (node_it == storage.container.end())
                return {};

            return storage.acl_map.convertNumber(node_it->value.acl_id);
        }

        return storage.uncommitted_state.getACLs(path);
    }

}
bool KeeperStorage::checkACL(StringRef path, int32_t permission, int64_t session_id, bool is_local)
{
    const auto node_acls = getNodeACLs(*this, path, is_local);
    if (node_acls.empty())
        return true;

    if (uncommitted_state.hasACL(session_id, is_local, [](const auto & auth_id) { return auth_id.scheme == "super"; }))
        return true;

    for (const auto & node_acl : node_acls)
    {
        if (node_acl.permissions & permission)
        {
            if (node_acl.scheme == "world" && node_acl.id == "anyone")
                return true;

            if (uncommitted_state.hasACL(
                    session_id,
                    is_local,
                    [&](const auto & auth_id) { return auth_id.scheme == node_acl.scheme && auth_id.id == node_acl.id; }))
                return true;
        }
    }

    return false;
}

void KeeperStorage::unregisterEphemeralPath(int64_t session_id, const std::string & path)
{
    auto ephemerals_it = ephemerals.find(session_id);
    assert(ephemerals_it != ephemerals.end());
    ephemerals_it->second.erase(path);
    if (ephemerals_it->second.empty())
        ephemerals.erase(ephemerals_it);
}

struct KeeperStorageCreateRequestProcessor final : public KeeperStorageRequestProcessor
{
    using KeeperStorageRequestProcessor::KeeperStorageRequestProcessor;

    KeeperStorage::ResponsesForSessions
    processWatches(KeeperStorage::Watches & watches, KeeperStorage::Watches & list_watches) const override
    {
        return processWatchesImpl(zk_request->getPath(), watches, list_watches, Coordination::Event::CREATED);
    }

    bool checkAuth(KeeperStorage & storage, int64_t session_id, bool is_local) const override
    {
        auto path = zk_request->getPath();
        return storage.checkACL(parentPath(path), Coordination::ACL::Create, session_id, is_local);
    }

    std::vector<KeeperStorage::Delta>
    preprocess(KeeperStorage & storage, int64_t zxid, int64_t session_id, int64_t time, uint64_t & digest) const override
    {
        Coordination::ZooKeeperCreateRequest & request = dynamic_cast<Coordination::ZooKeeperCreateRequest &>(*zk_request);

        std::vector<KeeperStorage::Delta> new_deltas;

        auto parent_path = parentPath(request.path);
        auto parent_node = storage.uncommitted_state.getNode(parent_path);
        if (parent_node == nullptr)
            return {{zxid, Coordination::Error::ZNONODE}};

        else if (parent_node->stat.ephemeralOwner != 0)
            return {{zxid, Coordination::Error::ZNOCHILDRENFOREPHEMERALS}};

        std::string path_created = request.path;
        if (request.is_sequential)
        {
            auto seq_num = parent_node->seq_num;

            std::stringstream seq_num_str; // STYLE_CHECK_ALLOW_STD_STRING_STREAM
            seq_num_str.exceptions(std::ios::failbit);
            seq_num_str << std::setw(10) << std::setfill('0') << seq_num;

            path_created += seq_num_str.str();
        }

        if (storage.uncommitted_state.getNode(path_created))
            return {{zxid, Coordination::Error::ZNODEEXISTS}};

        if (getBaseName(path_created).size == 0)
            return {{zxid, Coordination::Error::ZBADARGUMENTS}};

        Coordination::ACLs node_acls;
        if (!fixupACL(request.acls, storage.session_and_auth[session_id], node_acls))
            return {{zxid, Coordination::Error::ZINVALIDACL}};

        if (request.is_ephemeral)
            storage.ephemerals[session_id].emplace(path_created);

        Coordination::Stat stat;
        stat.czxid = zxid;
        stat.mzxid = zxid;
        stat.pzxid = zxid;
        stat.ctime = time;
        stat.mtime = time;
        stat.numChildren = 0;
        stat.version = 0;
        stat.aversion = 0;
        stat.cversion = 0;
        stat.dataLength = request.data.length();
        stat.ephemeralOwner = request.is_ephemeral ? session_id : 0;

        new_deltas.emplace_back(
            std::move(path_created),
            zxid,
            KeeperStorage::CreateNodeDelta{stat, request.is_sequential, std::move(node_acls), request.data});

        int32_t parent_cversion = request.parent_cversion;
<<<<<<< HEAD
=======
        int64_t prev_parent_zxid;
        int32_t prev_parent_cversion;
        container.updateValue(parent_path, [child_path, zxid, &prev_parent_zxid,
                                            parent_cversion, &prev_parent_cversion] (KeeperStorage::Node & parent)
        {
            ++parent.stat.numChildren;
            parent.addChild(child_path);

            prev_parent_cversion = parent.stat.cversion;
            prev_parent_zxid = parent.stat.pzxid;

            /// Increment sequential number even if node is not sequential
            ++parent.seq_num;

            if (parent_cversion == -1)
                ++parent.stat.cversion;
            else if (parent_cversion > parent.stat.cversion)
                parent.stat.cversion = parent_cversion;

            if (zxid > parent.stat.pzxid)
                parent.stat.pzxid = zxid;
            chassert(parent.stat.numChildren == static_cast<int32_t>(parent.getChildren().size()));
        });
>>>>>>> 9ec56fa3

        new_deltas.emplace_back(
            std::string{parent_path},
            zxid,
            KeeperStorage::UpdateNodeDelta{[parent_cversion, zxid](KeeperStorage::Node & node)
                                           {
                                               ++node.seq_num;
                                               if (parent_cversion == -1)
                                                   ++node.stat.cversion;
                                               else if (parent_cversion > node.stat.cversion)
                                                   node.stat.cversion = parent_cversion;

                                               if (zxid > node.stat.pzxid)
                                                   node.stat.pzxid = zxid;
                                               ++node.stat.numChildren;
                                           }});

        digest = storage.calculateNodesDigest(digest, new_deltas);
        return new_deltas;
    }

    Coordination::ZooKeeperResponsePtr process(KeeperStorage & storage, int64_t zxid) const override
    {
        Coordination::ZooKeeperResponsePtr response_ptr = zk_request->makeResponse();
        Coordination::ZooKeeperCreateResponse & response = dynamic_cast<Coordination::ZooKeeperCreateResponse &>(*response_ptr);

        if (const auto result = storage.commit(zxid); result != Coordination::Error::ZOK)
        {
            response.error = result;
            return response_ptr;
        }

        const auto & deltas = storage.uncommitted_state.deltas;
        auto create_delta_it = std::find_if(
            deltas.begin(),
            deltas.end(),
            [zxid](const auto & delta)
            { return delta.zxid == zxid && std::holds_alternative<KeeperStorage::CreateNodeDelta>(delta.operation); });

<<<<<<< HEAD
        assert(create_delta_it != deltas.end());
=======
            storage.container.updateValue(parent_path, [child_path, prev_parent_zxid, prev_parent_cversion] (KeeperStorage::Node & undo_parent)
            {
                --undo_parent.stat.numChildren;
                --undo_parent.seq_num;
                undo_parent.stat.cversion = prev_parent_cversion;
                undo_parent.stat.pzxid = prev_parent_zxid;
                undo_parent.removeChild(child_path);
                chassert(undo_parent.stat.numChildren == static_cast<int32_t>(undo_parent.getChildren().size()));
            });

            storage.container.erase(path_created);
        };
>>>>>>> 9ec56fa3

        response.path_created = create_delta_it->path;
        response.error = Coordination::Error::ZOK;
        return response_ptr;
    }
};

struct KeeperStorageGetRequestProcessor final : public KeeperStorageRequestProcessor
{
    bool checkAuth(KeeperStorage & storage, int64_t session_id, bool is_local) const override
    {
        return storage.checkACL(zk_request->getPath(), Coordination::ACL::Read, session_id, is_local);
    }

    using KeeperStorageRequestProcessor::KeeperStorageRequestProcessor;

    std::vector<KeeperStorage::Delta>
    preprocess(KeeperStorage & storage, int64_t zxid, int64_t /*session_id*/, int64_t /*time*/, uint64_t & /*digest*/) const override
    {
        Coordination::ZooKeeperGetRequest & request = dynamic_cast<Coordination::ZooKeeperGetRequest &>(*zk_request);

        if (!storage.uncommitted_state.getNode(request.path))
            return {{zxid, Coordination::Error::ZNONODE}};

        return {};
    }

    template <bool local>
    Coordination::ZooKeeperResponsePtr processImpl(KeeperStorage & storage, int64_t zxid) const
    {
        Coordination::ZooKeeperResponsePtr response_ptr = zk_request->makeResponse();
        Coordination::ZooKeeperGetResponse & response = dynamic_cast<Coordination::ZooKeeperGetResponse &>(*response_ptr);
        Coordination::ZooKeeperGetRequest & request = dynamic_cast<Coordination::ZooKeeperGetRequest &>(*zk_request);

        if constexpr (!local)
        {
            if (const auto result = storage.commit(zxid); result != Coordination::Error::ZOK)
            {
                response.error = result;
                return response_ptr;
            }
        }

        auto & container = storage.container;
        auto node_it = container.find(request.path);
        if (node_it == container.end())
        {
            if constexpr (local)
                response.error = Coordination::Error::ZNONODE;
            else
                onStorageInconsistency();
        }
        else
        {
            response.stat = node_it->value.stat;
            response.data = node_it->value.getData();
            response.error = Coordination::Error::ZOK;
        }

        return response_ptr;
    }


    Coordination::ZooKeeperResponsePtr process(KeeperStorage & storage, int64_t zxid) const override
    {
        return processImpl<false>(storage, zxid);
    }

    Coordination::ZooKeeperResponsePtr processLocal(KeeperStorage & storage, int64_t zxid) const override
    {
        return processImpl<true>(storage, zxid);
    }
};

struct KeeperStorageRemoveRequestProcessor final : public KeeperStorageRequestProcessor
{
    bool checkAuth(KeeperStorage & storage, int64_t session_id, bool is_local) const override
    {
        return storage.checkACL(parentPath(zk_request->getPath()), Coordination::ACL::Delete, session_id, is_local);
    }

    using KeeperStorageRequestProcessor::KeeperStorageRequestProcessor;
    std::vector<KeeperStorage::Delta>
    preprocess(KeeperStorage & storage, int64_t zxid, int64_t /*session_id*/, int64_t /*time*/, uint64_t & digest) const override
    {
        Coordination::ZooKeeperRemoveRequest & request = dynamic_cast<Coordination::ZooKeeperRemoveRequest &>(*zk_request);

<<<<<<< HEAD
        std::vector<KeeperStorage::Delta> new_deltas;

        const auto update_parent_pzxid = [&]()
=======
        auto it = container.find(request.path);
        if (it == container.end())
        {
            if (request.restored_from_zookeeper_log)
                updateParentPzxid(request.path, zxid, container);
            response.error = Coordination::Error::ZNONODE;
        }
        else if (request.version != -1 && request.version != it->value.stat.version)
        {
            response.error = Coordination::Error::ZBADVERSION;
        }
        else if (!it->value.getChildren().empty())
>>>>>>> 9ec56fa3
        {
            auto parent_path = parentPath(request.path);
            if (!storage.uncommitted_state.getNode(parent_path))
                return;

            new_deltas.emplace_back(
                std::string{parent_path},
                zxid,
                KeeperStorage::UpdateNodeDelta
                {
                    [zxid](KeeperStorage::Node & parent)
                    {
                        if (parent.stat.pzxid < zxid)
                            parent.stat.pzxid = zxid;
                   }
                }
            );
        };

        auto node = storage.uncommitted_state.getNode(request.path);

        if (!node)
        {
            if (request.restored_from_zookeeper_log)
                update_parent_pzxid();
            return {{zxid, Coordination::Error::ZNONODE}};
        }
        else if (request.version != -1 && request.version != node->stat.version)
            return {{zxid, Coordination::Error::ZBADVERSION}};
        else if (node->stat.numChildren)
            return {{zxid, Coordination::Error::ZNOTEMPTY}};

        if (request.restored_from_zookeeper_log)
            update_parent_pzxid();

        new_deltas.emplace_back(
            std::string{parentPath(request.path)},
            zxid,
            KeeperStorage::UpdateNodeDelta{[](KeeperStorage::Node & parent)
                                           {
                                               --parent.stat.numChildren;
                                               ++parent.stat.cversion;
                                           }});

<<<<<<< HEAD
        if (node->stat.ephemeralOwner != 0)
            storage.unregisterEphemeralPath(node->stat.ephemeralOwner, request.path);
=======
            container.updateValue(parentPath(request.path), [child_basename = getBaseName(it->key)] (KeeperStorage::Node & parent)
            {
                --parent.stat.numChildren;
                ++parent.stat.cversion;
                parent.removeChild(child_basename);
                chassert(parent.stat.numChildren == static_cast<int32_t>(parent.getChildren().size()));
            });
>>>>>>> 9ec56fa3

        new_deltas.emplace_back(request.path, zxid, KeeperStorage::RemoveNodeDelta{request.version, node->stat.ephemeralOwner});

        digest = storage.calculateNodesDigest(digest, new_deltas);

        return new_deltas;
    }

<<<<<<< HEAD
    Coordination::ZooKeeperResponsePtr process(KeeperStorage & storage, int64_t zxid) const override
    {
        Coordination::ZooKeeperResponsePtr response_ptr = zk_request->makeResponse();
        Coordination::ZooKeeperRemoveResponse & response = dynamic_cast<Coordination::ZooKeeperRemoveResponse &>(*response_ptr);
=======
                /// Dangerous place: we are adding StringRef to child into children unordered_hash set.
                /// That's why we are taking getBaseName from inserted key, not from the path from request object.
                auto [map_key, _] = storage.container.insert(path, prev_node);
                storage.container.updateValue(parentPath(path), [child_name = getBaseName(map_key->getKey())] (KeeperStorage::Node & parent)
                {
                    ++parent.stat.numChildren;
                    --parent.stat.cversion;
                    parent.addChild(child_name);
                    chassert(parent.stat.numChildren == static_cast<int32_t>(parent.getChildren().size()));
                });
            };
        }
>>>>>>> 9ec56fa3

        response.error = storage.commit(zxid);
        return response_ptr;
    }

    KeeperStorage::ResponsesForSessions
    processWatches(KeeperStorage::Watches & watches, KeeperStorage::Watches & list_watches) const override
    {
        return processWatchesImpl(zk_request->getPath(), watches, list_watches, Coordination::Event::DELETED);
    }
};

struct KeeperStorageExistsRequestProcessor final : public KeeperStorageRequestProcessor
{
    using KeeperStorageRequestProcessor::KeeperStorageRequestProcessor;

    std::vector<KeeperStorage::Delta>
    preprocess(KeeperStorage & storage, int64_t zxid, int64_t /*session_id*/, int64_t /*time*/, uint64_t & /*digest*/) const override
    {
        Coordination::ZooKeeperExistsRequest & request = dynamic_cast<Coordination::ZooKeeperExistsRequest &>(*zk_request);

        if (!storage.uncommitted_state.getNode(request.path))
            return {{zxid, Coordination::Error::ZNONODE}};

        return {};
    }

    template <bool local>
    Coordination::ZooKeeperResponsePtr processImpl(KeeperStorage & storage, int64_t zxid) const
    {
        Coordination::ZooKeeperResponsePtr response_ptr = zk_request->makeResponse();
        Coordination::ZooKeeperExistsResponse & response = dynamic_cast<Coordination::ZooKeeperExistsResponse &>(*response_ptr);
        Coordination::ZooKeeperExistsRequest & request = dynamic_cast<Coordination::ZooKeeperExistsRequest &>(*zk_request);

        if constexpr (!local)
        {
            if (const auto result = storage.commit(zxid); result != Coordination::Error::ZOK)
            {
                response.error = result;
                return response_ptr;
            }
        }

        auto & container = storage.container;
        auto node_it = container.find(request.path);
        if (node_it == container.end())
        {
            if constexpr (local)
                response.error = Coordination::Error::ZNONODE;
            else
                onStorageInconsistency();
        }
        else
        {
            response.stat = node_it->value.stat;
            response.error = Coordination::Error::ZOK;
        }

        return response_ptr;
    }

    Coordination::ZooKeeperResponsePtr process(KeeperStorage & storage, int64_t zxid) const override
    {
        return processImpl<false>(storage, zxid);
    }

    Coordination::ZooKeeperResponsePtr processLocal(KeeperStorage & storage, int64_t zxid) const override
    {
        return processImpl<true>(storage, zxid);
    }
};

struct KeeperStorageSetRequestProcessor final : public KeeperStorageRequestProcessor
{
    bool checkAuth(KeeperStorage & storage, int64_t session_id, bool is_local) const override
    {
        return storage.checkACL(zk_request->getPath(), Coordination::ACL::Write, session_id, is_local);
    }

    using KeeperStorageRequestProcessor::KeeperStorageRequestProcessor;
    std::vector<KeeperStorage::Delta>
    preprocess(KeeperStorage & storage, int64_t zxid, int64_t /*session_id*/, int64_t time, uint64_t & digest) const override
    {
        Coordination::ZooKeeperSetRequest & request = dynamic_cast<Coordination::ZooKeeperSetRequest &>(*zk_request);

        std::vector<KeeperStorage::Delta> new_deltas;

        if (!storage.uncommitted_state.getNode(request.path))
            return {{zxid, Coordination::Error::ZNONODE}};

        auto node = storage.uncommitted_state.getNode(request.path);

        if (request.version != -1 && request.version != node->stat.version)
            return {{zxid, Coordination::Error::ZBADVERSION}};

        new_deltas.emplace_back(
            request.path,
            zxid,
            KeeperStorage::UpdateNodeDelta{
                [zxid, data = request.data, time](KeeperStorage::Node & value)
                {
                    value.stat.version++;
                    value.stat.mzxid = zxid;
                    value.stat.mtime = time;
                    value.stat.dataLength = data.length();
                    value.setData(data);
                },
                request.version});

        new_deltas.emplace_back(
                parentPath(request.path).toString(),
                zxid,
                KeeperStorage::UpdateNodeDelta
                {
                    [](KeeperStorage::Node & parent)
                    {
                        parent.stat.cversion++;
                    }
                }
        );

        digest = storage.calculateNodesDigest(digest, new_deltas);
        return new_deltas;
    }

    Coordination::ZooKeeperResponsePtr process(KeeperStorage & storage, int64_t zxid) const override
    {
        auto & container = storage.container;

        Coordination::ZooKeeperResponsePtr response_ptr = zk_request->makeResponse();
        Coordination::ZooKeeperSetResponse & response = dynamic_cast<Coordination::ZooKeeperSetResponse &>(*response_ptr);
        Coordination::ZooKeeperSetRequest & request = dynamic_cast<Coordination::ZooKeeperSetRequest &>(*zk_request);

        if (const auto result = storage.commit(zxid); result != Coordination::Error::ZOK)
        {
            response.error = result;
            return response_ptr;
        }

        auto node_it = container.find(request.path);
        if (node_it == container.end())
            onStorageInconsistency();

        response.stat = node_it->value.stat;
        response.error = Coordination::Error::ZOK;

        return response_ptr;
    }

    KeeperStorage::ResponsesForSessions
    processWatches(KeeperStorage::Watches & watches, KeeperStorage::Watches & list_watches) const override
    {
        return processWatchesImpl(zk_request->getPath(), watches, list_watches, Coordination::Event::CHANGED);
    }
};

struct KeeperStorageListRequestProcessor final : public KeeperStorageRequestProcessor
{
    bool checkAuth(KeeperStorage & storage, int64_t session_id, bool is_local) const override
    {
        return storage.checkACL(zk_request->getPath(), Coordination::ACL::Read, session_id, is_local);
    }

    using KeeperStorageRequestProcessor::KeeperStorageRequestProcessor;
    std::vector<KeeperStorage::Delta>
    preprocess(KeeperStorage & storage, int64_t zxid, int64_t /*session_id*/, int64_t /*time*/, uint64_t & /*digest*/) const override
    {
        Coordination::ZooKeeperListRequest & request = dynamic_cast<Coordination::ZooKeeperListRequest &>(*zk_request);

        if (!storage.uncommitted_state.getNode(request.path))
            return {{zxid, Coordination::Error::ZNONODE}};

        return {};
    }


    template <bool local>
    Coordination::ZooKeeperResponsePtr processImpl(KeeperStorage & storage, int64_t zxid) const
    {
        Coordination::ZooKeeperResponsePtr response_ptr = zk_request->makeResponse();
        Coordination::ZooKeeperListResponse & response = dynamic_cast<Coordination::ZooKeeperListResponse &>(*response_ptr);
        Coordination::ZooKeeperListRequest & request = dynamic_cast<Coordination::ZooKeeperListRequest &>(*zk_request);

        if constexpr (!local)
        {
            if (const auto result = storage.commit(zxid); result != Coordination::Error::ZOK)
            {
                response.error = result;
                return response_ptr;
            }
        }

        auto & container = storage.container;
        auto node_it = container.find(request.path);
        if (node_it == container.end())
        {
            if constexpr (local)
                response.error = Coordination::Error::ZNONODE;
            else
                onStorageInconsistency();
        }
        else
        {
            auto path_prefix = request.path;
            if (path_prefix.empty())
                throw DB::Exception("Logical error: path cannot be empty", ErrorCodes::LOGICAL_ERROR);

            const auto & children = node_it->value.getChildren();
            response.names.reserve(children.size());

            for (const auto child : children)
                response.names.push_back(child.toString());

            response.stat = node_it->value.stat;
            response.error = Coordination::Error::ZOK;
        }

        return response_ptr;
    }

    Coordination::ZooKeeperResponsePtr process(KeeperStorage & storage, int64_t zxid) const override
    {
        return processImpl<false>(storage, zxid);
    }

    Coordination::ZooKeeperResponsePtr processLocal(KeeperStorage & storage, int64_t zxid) const override
    {
        return processImpl<true>(storage, zxid);
    }
};

struct KeeperStorageCheckRequestProcessor final : public KeeperStorageRequestProcessor
{
    bool checkAuth(KeeperStorage & storage, int64_t session_id, bool is_local) const override
    {
        return storage.checkACL(zk_request->getPath(), Coordination::ACL::Read, session_id, is_local);
    }

    using KeeperStorageRequestProcessor::KeeperStorageRequestProcessor;
    std::vector<KeeperStorage::Delta>
    preprocess(KeeperStorage & storage, int64_t zxid, int64_t /*session_id*/, int64_t /*time*/, uint64_t & /*digest*/) const override
    {
        Coordination::ZooKeeperCheckRequest & request = dynamic_cast<Coordination::ZooKeeperCheckRequest &>(*zk_request);

        if (!storage.uncommitted_state.getNode(request.path))
            return {{zxid, Coordination::Error::ZNONODE}};

        auto node = storage.uncommitted_state.getNode(request.path);
        if (request.version != -1 && request.version != node->stat.version)
            return {{zxid, Coordination::Error::ZBADVERSION}};

        return {};
    }

    template <bool local>
    Coordination::ZooKeeperResponsePtr processImpl(KeeperStorage & storage, int64_t zxid) const
    {
        Coordination::ZooKeeperResponsePtr response_ptr = zk_request->makeResponse();
        Coordination::ZooKeeperCheckResponse & response = dynamic_cast<Coordination::ZooKeeperCheckResponse &>(*response_ptr);
        Coordination::ZooKeeperCheckRequest & request = dynamic_cast<Coordination::ZooKeeperCheckRequest &>(*zk_request);

        if constexpr (!local)
        {
            if (const auto result = storage.commit(zxid); result != Coordination::Error::ZOK)
            {
                response.error = result;
                return response_ptr;
            }
        }

        const auto on_error = [&]([[maybe_unused]] const auto error_code)
        {
            if constexpr (local)
                response.error = error_code;
            else
                onStorageInconsistency();
        };

        auto & container = storage.container;
        auto node_it = container.find(request.path);
        if (node_it == container.end())
        {
            on_error(Coordination::Error::ZNONODE);
        }
        else if (request.version != -1 && request.version != node_it->value.stat.version)
        {
            on_error(Coordination::Error::ZBADVERSION);
        }
        else
        {
            response.error = Coordination::Error::ZOK;
        }

        return response_ptr;
    }

    Coordination::ZooKeeperResponsePtr process(KeeperStorage & storage, int64_t zxid) const override
    {
        return processImpl<false>(storage, zxid);
    }

    Coordination::ZooKeeperResponsePtr processLocal(KeeperStorage & storage, int64_t zxid) const override
    {
        return processImpl<true>(storage, zxid);
    }
};


struct KeeperStorageSetACLRequestProcessor final : public KeeperStorageRequestProcessor
{
    bool checkAuth(KeeperStorage & storage, int64_t session_id, bool is_local) const override
    {
        return storage.checkACL(zk_request->getPath(), Coordination::ACL::Admin, session_id, is_local);
    }

    using KeeperStorageRequestProcessor::KeeperStorageRequestProcessor;

    std::vector<KeeperStorage::Delta>
    preprocess(KeeperStorage & storage, int64_t zxid, int64_t session_id, int64_t /*time*/, uint64_t & digest) const override
    {
        Coordination::ZooKeeperSetACLRequest & request = dynamic_cast<Coordination::ZooKeeperSetACLRequest &>(*zk_request);

        auto & uncommitted_state = storage.uncommitted_state;
        if (!uncommitted_state.getNode(request.path))
            return {{zxid, Coordination::Error::ZNONODE}};

        auto node = uncommitted_state.getNode(request.path);

        if (request.version != -1 && request.version != node->stat.aversion)
            return {{zxid, Coordination::Error::ZBADVERSION}};


        auto & session_auth_ids = storage.session_and_auth[session_id];
        Coordination::ACLs node_acls;

        if (!fixupACL(request.acls, session_auth_ids, node_acls))
            return {{zxid, Coordination::Error::ZINVALIDACL}};

        std::vector<KeeperStorage::Delta> new_deltas
        {
            {
                request.path,
                zxid,
                KeeperStorage::SetACLDelta{std::move(node_acls), request.version}
            },
            {
                request.path,
                zxid,
                KeeperStorage::UpdateNodeDelta
                {
                    [](KeeperStorage::Node & n) { ++n.stat.aversion; }
                }
            }
        };

        digest = storage.calculateNodesDigest(digest, new_deltas);

        return new_deltas;
    }

    Coordination::ZooKeeperResponsePtr process(KeeperStorage & storage, int64_t zxid) const override
    {
        Coordination::ZooKeeperResponsePtr response_ptr = zk_request->makeResponse();
        Coordination::ZooKeeperSetACLResponse & response = dynamic_cast<Coordination::ZooKeeperSetACLResponse &>(*response_ptr);
        Coordination::ZooKeeperSetACLRequest & request = dynamic_cast<Coordination::ZooKeeperSetACLRequest &>(*zk_request);

        if (const auto result = storage.commit(zxid); result != Coordination::Error::ZOK)
        {
            response.error = result;
            return response_ptr;
        }

        auto node_it = storage.container.find(request.path);
        if (node_it == storage.container.end())
            onStorageInconsistency();
        response.stat = node_it->value.stat;
        response.error = Coordination::Error::ZOK;

        return response_ptr;
    }
};

struct KeeperStorageGetACLRequestProcessor final : public KeeperStorageRequestProcessor
{
    bool checkAuth(KeeperStorage & storage, int64_t session_id, bool is_local) const override
    {
        return storage.checkACL(zk_request->getPath(), Coordination::ACL::Admin | Coordination::ACL::Read, session_id, is_local);
    }

    using KeeperStorageRequestProcessor::KeeperStorageRequestProcessor;

    std::vector<KeeperStorage::Delta>
    preprocess(KeeperStorage & storage, int64_t zxid, int64_t /*session_id*/, int64_t /*time*/, uint64_t & /*digest*/) const override
    {
        Coordination::ZooKeeperGetACLRequest & request = dynamic_cast<Coordination::ZooKeeperGetACLRequest &>(*zk_request);

        if (!storage.uncommitted_state.getNode(request.path))
            return {{zxid, Coordination::Error::ZNONODE}};

        return {};
    }

    template <bool local>
    Coordination::ZooKeeperResponsePtr processImpl(KeeperStorage & storage, int64_t zxid) const
    {
        Coordination::ZooKeeperResponsePtr response_ptr = zk_request->makeResponse();
        Coordination::ZooKeeperGetACLResponse & response = dynamic_cast<Coordination::ZooKeeperGetACLResponse &>(*response_ptr);
        Coordination::ZooKeeperGetACLRequest & request = dynamic_cast<Coordination::ZooKeeperGetACLRequest &>(*zk_request);

        if constexpr (!local)
        {
            if (const auto result = storage.commit(zxid); result != Coordination::Error::ZOK)
            {
                response.error = result;
                return response_ptr;
            }
        }

        auto & container = storage.container;
        auto node_it = container.find(request.path);
        if (node_it == container.end())
        {
            if constexpr (local)
                response.error = Coordination::Error::ZNONODE;
            else
                onStorageInconsistency();
        }
        else
        {
            response.stat = node_it->value.stat;
            response.acl = storage.acl_map.convertNumber(node_it->value.acl_id);
        }

        return response_ptr;
    }

    Coordination::ZooKeeperResponsePtr process(KeeperStorage & storage, int64_t zxid) const override
    {
        return processImpl<false>(storage, zxid);
    }

    Coordination::ZooKeeperResponsePtr processLocal(KeeperStorage & storage, int64_t zxid) const override
    {
        return processImpl<true>(storage, zxid);
    }
};

struct KeeperStorageMultiRequestProcessor final : public KeeperStorageRequestProcessor
{
    bool checkAuth(KeeperStorage & storage, int64_t session_id, bool is_local) const override
    {
        for (const auto & concrete_request : concrete_requests)
            if (!concrete_request->checkAuth(storage, session_id, is_local))
                return false;
        return true;
    }

    std::vector<KeeperStorageRequestProcessorPtr> concrete_requests;
    explicit KeeperStorageMultiRequestProcessor(const Coordination::ZooKeeperRequestPtr & zk_request_)
        : KeeperStorageRequestProcessor(zk_request_)
    {
        Coordination::ZooKeeperMultiRequest & request = dynamic_cast<Coordination::ZooKeeperMultiRequest &>(*zk_request);
        concrete_requests.reserve(request.requests.size());

        for (const auto & sub_request : request.requests)
        {
            auto sub_zk_request = std::dynamic_pointer_cast<Coordination::ZooKeeperRequest>(sub_request);
            switch (sub_zk_request->getOpNum())
            {
                case Coordination::OpNum::Create:
                    concrete_requests.push_back(std::make_shared<KeeperStorageCreateRequestProcessor>(sub_zk_request));
                    break;
                case Coordination::OpNum::Remove:
                    concrete_requests.push_back(std::make_shared<KeeperStorageRemoveRequestProcessor>(sub_zk_request));
                    break;
                case Coordination::OpNum::Set:
                    concrete_requests.push_back(std::make_shared<KeeperStorageSetRequestProcessor>(sub_zk_request));
                    break;
                case Coordination::OpNum::Check:
                    concrete_requests.push_back(std::make_shared<KeeperStorageCheckRequestProcessor>(sub_zk_request));
                    break;
                default:
                    throw DB::Exception(
                        ErrorCodes::BAD_ARGUMENTS, "Illegal command as part of multi ZooKeeper request {}", sub_zk_request->getOpNum());
            }
        }
    }

    std::vector<KeeperStorage::Delta>
    preprocess(KeeperStorage & storage, int64_t zxid, int64_t session_id, int64_t time, uint64_t & digest) const override
    {
        std::vector<Coordination::Error> response_errors;
        response_errors.reserve(concrete_requests.size());
        uint64_t current_digest = digest;
        for (size_t i = 0; i < concrete_requests.size(); ++i)
        {
            auto new_deltas = concrete_requests[i]->preprocess(storage, zxid, session_id, time, current_digest);

            if (!new_deltas.empty())
            {
                if (auto * error = std::get_if<KeeperStorage::ErrorDelta>(&new_deltas.back().operation))
                {
                    storage.uncommitted_state.rollback(zxid);
                    response_errors.push_back(error->error);

                    for (size_t j = i + 1; j < concrete_requests.size(); ++j)
                    {
                        response_errors.push_back(Coordination::Error::ZRUNTIMEINCONSISTENCY);
                    }

                    return {{zxid, KeeperStorage::FailedMultiDelta{std::move(response_errors)}}};
                }
            }
            new_deltas.emplace_back(zxid, KeeperStorage::SubDeltaEnd{});
            response_errors.push_back(Coordination::Error::ZOK);

            // manually add deltas so that the result of previous request in the transaction is used in the next request
            storage.uncommitted_state.addDeltas(std::move(new_deltas));
        }

        digest = current_digest;

        return {};
    }

    Coordination::ZooKeeperResponsePtr process(KeeperStorage & storage, int64_t zxid) const override
    {
        Coordination::ZooKeeperResponsePtr response_ptr = zk_request->makeResponse();
        Coordination::ZooKeeperMultiResponse & response = dynamic_cast<Coordination::ZooKeeperMultiResponse &>(*response_ptr);

        auto & deltas = storage.uncommitted_state.deltas;
        // the deltas will have at least SubDeltaEnd or FailedMultiDelta
        assert(!deltas.empty());
        if (auto * failed_multi = std::get_if<KeeperStorage::FailedMultiDelta>(&deltas.front().operation))
        {
            for (size_t i = 0; i < concrete_requests.size(); ++i)
            {
                response.responses[i] = std::make_shared<Coordination::ZooKeeperErrorResponse>();
                response.responses[i]->error = failed_multi->error_codes[i];
            }

            storage.uncommitted_state.commit(zxid);
            return response_ptr;
        }

        for (size_t i = 0; i < concrete_requests.size(); ++i)
        {
            auto cur_response = concrete_requests[i]->process(storage, zxid);
            response.responses[i] = cur_response;
            storage.uncommitted_state.commit(zxid);
        }

        response.error = Coordination::Error::ZOK;
        return response_ptr;
    }

    Coordination::ZooKeeperResponsePtr processLocal(KeeperStorage & storage, int64_t zxid) const override
    {
        Coordination::ZooKeeperResponsePtr response_ptr = zk_request->makeResponse();
        Coordination::ZooKeeperMultiResponse & response = dynamic_cast<Coordination::ZooKeeperMultiResponse &>(*response_ptr);

        for (size_t i = 0; i < concrete_requests.size(); ++i)
        {
            auto cur_response = concrete_requests[i]->processLocal(storage, zxid);

            response.responses[i] = cur_response;
            if (cur_response->error != Coordination::Error::ZOK)
            {
                for (size_t j = 0; j <= i; ++j)
                {
                    auto response_error = response.responses[j]->error;
                    response.responses[j] = std::make_shared<Coordination::ZooKeeperErrorResponse>();
                    response.responses[j]->error = response_error;
                }

                for (size_t j = i + 1; j < response.responses.size(); ++j)
                {
                    response.responses[j] = std::make_shared<Coordination::ZooKeeperErrorResponse>();
                    response.responses[j]->error = Coordination::Error::ZRUNTIMEINCONSISTENCY;
                }

                return response_ptr;
            }
        }

        response.error = Coordination::Error::ZOK;
        return response_ptr;
    }

    KeeperStorage::ResponsesForSessions
    processWatches(KeeperStorage::Watches & watches, KeeperStorage::Watches & list_watches) const override
    {
        KeeperStorage::ResponsesForSessions result;
        for (const auto & generic_request : concrete_requests)
        {
            auto responses = generic_request->processWatches(watches, list_watches);
            result.insert(result.end(), responses.begin(), responses.end());
        }
        return result;
    }
};

struct KeeperStorageCloseRequestProcessor final : public KeeperStorageRequestProcessor
{
    using KeeperStorageRequestProcessor::KeeperStorageRequestProcessor;
    Coordination::ZooKeeperResponsePtr process(KeeperStorage &, int64_t) const override
    {
        throw DB::Exception("Called process on close request", ErrorCodes::LOGICAL_ERROR);
    }
};

struct KeeperStorageAuthRequestProcessor final : public KeeperStorageRequestProcessor
{
    using KeeperStorageRequestProcessor::KeeperStorageRequestProcessor;
    std::vector<KeeperStorage::Delta>
    preprocess(KeeperStorage & storage, int64_t zxid, int64_t session_id, int64_t /*time*/, uint64_t & /*digest*/) const override
    {
        Coordination::ZooKeeperAuthRequest & auth_request = dynamic_cast<Coordination::ZooKeeperAuthRequest &>(*zk_request);
        Coordination::ZooKeeperResponsePtr response_ptr = zk_request->makeResponse();

        if (auth_request.scheme != "digest" || std::count(auth_request.data.begin(), auth_request.data.end(), ':') != 1)
            return {{zxid, Coordination::Error::ZAUTHFAILED}};

        std::vector<KeeperStorage::Delta> new_deltas;
        auto auth_digest = generateDigest(auth_request.data);
        if (auth_digest == storage.superdigest)
        {
            KeeperStorage::AuthID auth{"super", ""};
            new_deltas.emplace_back(zxid, KeeperStorage::AddAuthDelta{session_id, std::move(auth)});
        }
        else
        {
            KeeperStorage::AuthID new_auth{auth_request.scheme, auth_digest};
            if (!storage.uncommitted_state.hasACL(session_id, false, [&](const auto & auth_id) { return new_auth == auth_id; }))
                new_deltas.emplace_back(zxid, KeeperStorage::AddAuthDelta{session_id, std::move(new_auth)});
        }

        return new_deltas;
    }

    Coordination::ZooKeeperResponsePtr process(KeeperStorage & storage, int64_t zxid) const override
    {
        Coordination::ZooKeeperResponsePtr response_ptr = zk_request->makeResponse();
        Coordination::ZooKeeperAuthResponse & auth_response = dynamic_cast<Coordination::ZooKeeperAuthResponse &>(*response_ptr);

        if (const auto result = storage.commit(zxid); result != Coordination::Error::ZOK)
            auth_response.error = result;

        return response_ptr;
    }
};

void KeeperStorage::finalize()
{
    if (finalized)
        throw DB::Exception("Testkeeper storage already finalized", ErrorCodes::LOGICAL_ERROR);

    finalized = true;

    ephemerals.clear();

    watches.clear();
    list_watches.clear();
    sessions_and_watchers.clear();
    session_expiry_queue.clear();
}


class KeeperStorageRequestProcessorsFactory final : private boost::noncopyable
{
public:
    using Creator = std::function<KeeperStorageRequestProcessorPtr(const Coordination::ZooKeeperRequestPtr &)>;
    using OpNumToRequest = std::unordered_map<Coordination::OpNum, Creator>;

    static KeeperStorageRequestProcessorsFactory & instance()
    {
        static KeeperStorageRequestProcessorsFactory factory;
        return factory;
    }

    KeeperStorageRequestProcessorPtr get(const Coordination::ZooKeeperRequestPtr & zk_request) const
    {
        auto request_it = op_num_to_request.find(zk_request->getOpNum());
        if (request_it == op_num_to_request.end())
            throw DB::Exception("Unknown operation type " + toString(zk_request->getOpNum()), ErrorCodes::LOGICAL_ERROR);

        return request_it->second(zk_request);
    }

    void registerRequest(Coordination::OpNum op_num, Creator creator)
    {
        if (!op_num_to_request.try_emplace(op_num, creator).second)
            throw DB::Exception(ErrorCodes::LOGICAL_ERROR, "Request with op num {} already registered", op_num);
    }

private:
    OpNumToRequest op_num_to_request;
    KeeperStorageRequestProcessorsFactory();
};

template <Coordination::OpNum num, typename RequestT>
void registerKeeperRequestProcessor(KeeperStorageRequestProcessorsFactory & factory)
{
    factory.registerRequest(
        num, [](const Coordination::ZooKeeperRequestPtr & zk_request) { return std::make_shared<RequestT>(zk_request); });
}


KeeperStorageRequestProcessorsFactory::KeeperStorageRequestProcessorsFactory()
{
    registerKeeperRequestProcessor<Coordination::OpNum::Heartbeat, KeeperStorageHeartbeatRequestProcessor>(*this);
    registerKeeperRequestProcessor<Coordination::OpNum::Sync, KeeperStorageSyncRequestProcessor>(*this);
    registerKeeperRequestProcessor<Coordination::OpNum::Auth, KeeperStorageAuthRequestProcessor>(*this);
    registerKeeperRequestProcessor<Coordination::OpNum::Close, KeeperStorageCloseRequestProcessor>(*this);
    registerKeeperRequestProcessor<Coordination::OpNum::Create, KeeperStorageCreateRequestProcessor>(*this);
    registerKeeperRequestProcessor<Coordination::OpNum::Remove, KeeperStorageRemoveRequestProcessor>(*this);
    registerKeeperRequestProcessor<Coordination::OpNum::Exists, KeeperStorageExistsRequestProcessor>(*this);
    registerKeeperRequestProcessor<Coordination::OpNum::Get, KeeperStorageGetRequestProcessor>(*this);
    registerKeeperRequestProcessor<Coordination::OpNum::Set, KeeperStorageSetRequestProcessor>(*this);
    registerKeeperRequestProcessor<Coordination::OpNum::List, KeeperStorageListRequestProcessor>(*this);
    registerKeeperRequestProcessor<Coordination::OpNum::SimpleList, KeeperStorageListRequestProcessor>(*this);
    registerKeeperRequestProcessor<Coordination::OpNum::Check, KeeperStorageCheckRequestProcessor>(*this);
    registerKeeperRequestProcessor<Coordination::OpNum::Multi, KeeperStorageMultiRequestProcessor>(*this);
    registerKeeperRequestProcessor<Coordination::OpNum::SetACL, KeeperStorageSetACLRequestProcessor>(*this);
    registerKeeperRequestProcessor<Coordination::OpNum::GetACL, KeeperStorageGetACLRequestProcessor>(*this);
}


UInt64 KeeperStorage::calculateNodesDigest(UInt64 current_digest, const std::vector<Delta> & new_deltas) const
{
    if (!digest_enabled)
        return current_digest;

    std::unordered_map<std::string, std::shared_ptr<Node>> updated_nodes;

    for (const auto & delta : new_deltas)
    {
        std::visit(
            Overloaded{
                [&](const CreateNodeDelta & create_delta)
                {
                    auto node = std::make_shared<Node>();
                    node->stat = create_delta.stat;
                    node->setData(create_delta.data);
                    updated_nodes.emplace(delta.path, node);
                },
                [&](const RemoveNodeDelta & /* remove_delta */)
                {
                    if (!updated_nodes.contains(delta.path))
                    {
                        auto old_digest = uncommitted_state.getNode(delta.path)->getDigest(delta.path);
                        current_digest -= old_digest;
                    }

                    updated_nodes.insert_or_assign(delta.path, nullptr);
                },
                [&](const UpdateNodeDelta & update_delta)
                {
                    std::shared_ptr<Node> node{nullptr};

                    auto updated_node_it = updated_nodes.find(delta.path);
                    if (updated_node_it == updated_nodes.end())
                    {
                        node = std::make_shared<KeeperStorage::Node>();
                        node->shallowCopy(*uncommitted_state.getNode(delta.path));
                        current_digest -= node->getDigest(delta.path);
                        updated_nodes.emplace(delta.path, node);
                    }
                    else
                        node = updated_node_it->second;

                    update_delta.update_fn(*node);
                },
                [](auto && /* delta */) {}},
            delta.operation);
    }

    for (const auto & [path, updated_node] : updated_nodes)
    {
        if (updated_node)
        {
            updated_node->invalidateDigestCache();
            current_digest += updated_node->getDigest(path);
        }
    }

    return current_digest;
}

void KeeperStorage::preprocessRequest(
    const Coordination::ZooKeeperRequestPtr & zk_request,
    int64_t session_id,
    int64_t time,
    int64_t new_last_zxid,
    bool check_acl,
    std::optional<Digest> digest)
{
    int64_t last_zxid = getNextZXID() - 1;

    if (uncommitted_transactions.empty())
    {
        if (new_last_zxid <= last_zxid)
            throw Exception(
                ErrorCodes::LOGICAL_ERROR, "Got new ZXID {} smaller or equal to current ZXID ({}). It's a bug", new_last_zxid, last_zxid);
    }
    else
    {
        if (last_zxid == new_last_zxid && digest && checkDigest(*digest, getNodesDigest(false)))
            // we found the preprocessed request with the same ZXID, we can skip it
            return;

        if (new_last_zxid <= last_zxid)
            throw Exception(
                ErrorCodes::LOGICAL_ERROR, "Got new ZXID {} smaller or equal to current ZXID ({}). It's a bug", new_last_zxid, last_zxid);
    }

    std::vector<Delta> new_deltas;
    TransactionInfo transaction{.zxid = new_last_zxid};
    uint64_t new_digest = getNodesDigest(false).value;
    SCOPE_EXIT({
        if (digest_enabled)
            // if the version of digest we got from the leader is the same as the one this instances has, we can simply copy the value
            // and just check the digest on the commit
            // a mistake can happen while applying the changes to the uncommitted_state so for now let's just recalculate the digest here also
            transaction.nodes_digest = Digest{CURRENT_DIGEST_VERSION, new_digest};
        else
            transaction.nodes_digest = Digest{DigestVersion::NO_DIGEST};

        uncommitted_transactions.emplace_back(transaction);
        uncommitted_state.addDeltas(std::move(new_deltas));
    });

    KeeperStorageRequestProcessorPtr request_processor = KeeperStorageRequestProcessorsFactory::instance().get(zk_request);

    if (zk_request->getOpNum() == Coordination::OpNum::Close) /// Close request is special
    {
        auto session_ephemerals = ephemerals.find(session_id);
        if (session_ephemerals != ephemerals.end())
        {
            for (const auto & ephemeral_path : session_ephemerals->second)
            {
                new_deltas.emplace_back
                (
                    parentPath(ephemeral_path).toString(),
                    new_last_zxid,
                    UpdateNodeDelta
                    {
                        [ephemeral_path](Node & parent)
                        {
                            --parent.stat.numChildren;
                            ++parent.stat.cversion;
                        }
                    }
                );

                new_deltas.emplace_back(ephemeral_path, transaction.zxid, RemoveNodeDelta{.ephemeral_owner = session_id});
            }

            ephemerals.erase(session_ephemerals);
        }

        new_digest = calculateNodesDigest(new_digest, new_deltas);
        return;
    }

    if (check_acl && !request_processor->checkAuth(*this, session_id, false))
    {
        uncommitted_state.deltas.emplace_back(new_last_zxid, Coordination::Error::ZNOAUTH);
        return;
    }

    new_deltas = request_processor->preprocess(*this, transaction.zxid, session_id, time, new_digest);
}

KeeperStorage::ResponsesForSessions KeeperStorage::processRequest(
    const Coordination::ZooKeeperRequestPtr & zk_request,
    int64_t session_id,
    std::optional<int64_t> new_last_zxid,
    bool check_acl,
    bool is_local)
{
    if (new_last_zxid)
    {
        if (uncommitted_transactions.empty())
            throw Exception(ErrorCodes::LOGICAL_ERROR, "Trying to commit a ZXID ({}) which was not preprocessed", *new_last_zxid);

        if (uncommitted_transactions.front().zxid != *new_last_zxid)
            throw Exception(
                ErrorCodes::LOGICAL_ERROR,
                "Trying to commit a ZXID {} while the next ZXID to commit is {}",
                *new_last_zxid,
                uncommitted_transactions.front().zxid);

        zxid = *new_last_zxid;
        uncommitted_transactions.pop_front();
    }

    KeeperStorage::ResponsesForSessions results;

    /// ZooKeeper update sessions expirity for each request, not only for heartbeats
    session_expiry_queue.addNewSessionOrUpdate(session_id, session_and_timeout[session_id]);

    if (zk_request->getOpNum() == Coordination::OpNum::Close) /// Close request is special
    {
<<<<<<< HEAD
        commit(zxid);
=======
        auto it = ephemerals.find(session_id);
        if (it != ephemerals.end())
        {
            for (const auto & ephemeral_path : it->second)
            {
                container.updateValue(parentPath(ephemeral_path), [&ephemeral_path] (KeeperStorage::Node & parent)
                {
                    --parent.stat.numChildren;
                    ++parent.stat.cversion;
                    auto base_name = getBaseName(ephemeral_path);
                    parent.removeChild(base_name);
                    chassert(parent.stat.numChildren == static_cast<int32_t>(parent.getChildren().size()));
                });
>>>>>>> 9ec56fa3

        for (const auto & delta : uncommitted_state.deltas)
        {
            if (delta.zxid > zxid)
                break;

            if (std::holds_alternative<RemoveNodeDelta>(delta.operation))
            {
                auto responses = processWatchesImpl(delta.path, watches, list_watches, Coordination::Event::DELETED);
                results.insert(results.end(), responses.begin(), responses.end());
            }
        }

        uncommitted_state.commit(zxid);

        clearDeadWatches(session_id);
        auto auth_it = session_and_auth.find(session_id);
        if (auth_it != session_and_auth.end())
            session_and_auth.erase(auth_it);

        /// Finish connection
        auto response = std::make_shared<Coordination::ZooKeeperCloseResponse>();
        response->xid = zk_request->xid;
        response->zxid = getZXID();
        session_expiry_queue.remove(session_id);
        session_and_timeout.erase(session_id);
        results.push_back(ResponseForSession{session_id, response});
    }
    else if (zk_request->getOpNum() == Coordination::OpNum::Heartbeat) /// Heartbeat request is also special
    {
        KeeperStorageRequestProcessorPtr storage_request = KeeperStorageRequestProcessorsFactory::instance().get(zk_request);
        auto response = storage_request->process(*this, zxid);
        response->xid = zk_request->xid;
        response->zxid = getZXID();

        results.push_back(ResponseForSession{session_id, response});
    }
    else /// normal requests proccession
    {
        KeeperStorageRequestProcessorPtr request_processor = KeeperStorageRequestProcessorsFactory::instance().get(zk_request);
        Coordination::ZooKeeperResponsePtr response;

        if (is_local)
        {
            assert(zk_request->isReadRequest());
            if (check_acl && !request_processor->checkAuth(*this, session_id, true))
            {
                response = zk_request->makeResponse();
                /// Original ZooKeeper always throws no auth, even when user provided some credentials
                response->error = Coordination::Error::ZNOAUTH;
            }
            else
            {
                response = request_processor->processLocal(*this, zxid);
            }
        }
        else
        {
            response = request_processor->process(*this, zxid);
            uncommitted_state.commit(zxid);
        }

        /// Watches for this requests are added to the watches lists
        if (zk_request->has_watch)
        {
            if (response->error == Coordination::Error::ZOK)
            {
                auto & watches_type
                    = zk_request->getOpNum() == Coordination::OpNum::List || zk_request->getOpNum() == Coordination::OpNum::SimpleList
                    ? list_watches
                    : watches;

                watches_type[zk_request->getPath()].emplace(session_id);
                sessions_and_watchers[session_id].emplace(zk_request->getPath());
            }
            else if (response->error == Coordination::Error::ZNONODE && zk_request->getOpNum() == Coordination::OpNum::Exists)
            {
                watches[zk_request->getPath()].emplace(session_id);
                sessions_and_watchers[session_id].emplace(zk_request->getPath());
            }
        }

        /// If this requests processed successfully we need to check watches
        if (response->error == Coordination::Error::ZOK)
        {
            auto watch_responses = request_processor->processWatches(watches, list_watches);
            results.insert(results.end(), watch_responses.begin(), watch_responses.end());
        }

        response->xid = zk_request->xid;
        response->zxid = getZXID();

        results.push_back(ResponseForSession{session_id, response});
    }

    return results;
}

void KeeperStorage::rollbackRequest(int64_t rollback_zxid)
{
    if (uncommitted_transactions.empty() || uncommitted_transactions.back().zxid != rollback_zxid)
        throw Exception(
            ErrorCodes::LOGICAL_ERROR, "Trying to rollback invalid ZXID ({}). It should be the last preprocessed.", rollback_zxid);

    uncommitted_transactions.pop_back();
    uncommitted_state.rollback(rollback_zxid);
}

KeeperStorage::Digest KeeperStorage::getNodesDigest(bool committed) const
{
    if (!digest_enabled)
        return {.version = DigestVersion::NO_DIGEST};

    if (committed || uncommitted_transactions.empty())
        return {CURRENT_DIGEST_VERSION, nodes_digest};

    return uncommitted_transactions.back().nodes_digest;
}

void KeeperStorage::removeDigest(const Node & node, const std::string_view path)
{
    if (digest_enabled)
        nodes_digest -= node.getDigest(path);
}

void KeeperStorage::addDigest(const Node & node, const std::string_view path)
{
    if (digest_enabled)
    {
        node.invalidateDigestCache();
        nodes_digest += node.getDigest(path);
    }
}

void KeeperStorage::clearDeadWatches(int64_t session_id)
{
    /// Clear all watches for this session
    auto watches_it = sessions_and_watchers.find(session_id);
    if (watches_it != sessions_and_watchers.end())
    {
        for (const auto & watch_path : watches_it->second)
        {
            /// Maybe it's a normal watch
            auto watch = watches.find(watch_path);
            if (watch != watches.end())
            {
                auto & watches_for_path = watch->second;
                watches_for_path.erase(session_id);
                if (watches_for_path.empty())
                    watches.erase(watch);
            }

            /// Maybe it's a list watch
            auto list_watch = list_watches.find(watch_path);
            if (list_watch != list_watches.end())
            {
                auto & list_watches_for_path = list_watch->second;
                list_watches_for_path.erase(session_id);
                if (list_watches_for_path.empty())
                    list_watches.erase(list_watch);
            }
        }

        sessions_and_watchers.erase(watches_it);
    }
}

void KeeperStorage::dumpWatches(WriteBufferFromOwnString & buf) const
{
    for (const auto & [session_id, watches_paths] : sessions_and_watchers)
    {
        buf << "0x" << getHexUIntLowercase(session_id) << "\n";
        for (const String & path : watches_paths)
            buf << "\t" << path << "\n";
    }
}

void KeeperStorage::dumpWatchesByPath(WriteBufferFromOwnString & buf) const
{
    auto write_int_container = [&buf](const auto & session_ids)
    {
        for (int64_t session_id : session_ids)
        {
            buf << "\t0x" << getHexUIntLowercase(session_id) << "\n";
        }
    };

    for (const auto & [watch_path, sessions] : watches)
    {
        buf << watch_path << "\n";
        write_int_container(sessions);
    }

    for (const auto & [watch_path, sessions] : list_watches)
    {
        buf << watch_path << "\n";
        write_int_container(sessions);
    }
}

void KeeperStorage::dumpSessionsAndEphemerals(WriteBufferFromOwnString & buf) const
{
    auto write_str_set = [&buf](const std::unordered_set<String> & ephemeral_paths)
    {
        for (const String & path : ephemeral_paths)
        {
            buf << "\t" << path << "\n";
        }
    };

    buf << "Sessions dump (" << session_and_timeout.size() << "):\n";

    for (const auto & [session_id, _] : session_and_timeout)
    {
        buf << "0x" << getHexUIntLowercase(session_id) << "\n";
    }

    buf << "Sessions with Ephemerals (" << getSessionWithEphemeralNodesCount() << "):\n";
    for (const auto & [session_id, ephemeral_paths] : ephemerals)
    {
        buf << "0x" << getHexUIntLowercase(session_id) << "\n";
        write_str_set(ephemeral_paths);
    }
}

uint64_t KeeperStorage::getTotalWatchesCount() const
{
    uint64_t ret = 0;
    for (const auto & [path, subscribed_sessions] : watches)
        ret += subscribed_sessions.size();

    for (const auto & [path, subscribed_sessions] : list_watches)
        ret += subscribed_sessions.size();

    return ret;
}

uint64_t KeeperStorage::getSessionsWithWatchesCount() const
{
    std::unordered_set<int64_t> counter;
    for (const auto & [path, subscribed_sessions] : watches)
        counter.insert(subscribed_sessions.begin(), subscribed_sessions.end());

    for (const auto & [path, subscribed_sessions] : list_watches)
        counter.insert(subscribed_sessions.begin(), subscribed_sessions.end());

    return counter.size();
}

uint64_t KeeperStorage::getTotalEphemeralNodesCount() const
{
    uint64_t ret = 0;
    for (const auto & [session_id, nodes] : ephemerals)
        ret += nodes.size();

    return ret;
}


}<|MERGE_RESOLUTION|>--- conflicted
+++ resolved
@@ -1,32 +1,24 @@
-#include <functional>
-#include <iomanip>
 #include <iterator>
-#include <mutex>
-#include <sstream>
 #include <variant>
 #include <Coordination/KeeperStorage.h>
-#include <Coordination/pathUtils.h>
 #include <IO/Operators.h>
 #include <IO/WriteHelpers.h>
 #include <boost/algorithm/string.hpp>
-<<<<<<< HEAD
 #include <Poco/Base64Encoder.h>
 #include <Poco/SHA1Engine.h>
-#include "Common/SipHash.h"
-#include "Common/ZooKeeper/ZooKeeperConstants.h"
+#include <Common/SipHash.h>
+#include <Common/ZooKeeper/ZooKeeperConstants.h>
 #include <Common/StringUtils/StringUtils.h>
 #include <Common/ZooKeeper/IKeeper.h>
 #include <Common/hex.h>
 #include <Common/logger_useful.h>
 #include <Common/setThreadName.h>
-=======
 #include <Coordination/pathUtils.h>
 #include <sstream>
 #include <iomanip>
 #include <mutex>
 #include <functional>
 #include <base/defines.h>
->>>>>>> 9ec56fa3
 
 namespace DB
 {
@@ -778,32 +770,6 @@
             KeeperStorage::CreateNodeDelta{stat, request.is_sequential, std::move(node_acls), request.data});
 
         int32_t parent_cversion = request.parent_cversion;
-<<<<<<< HEAD
-=======
-        int64_t prev_parent_zxid;
-        int32_t prev_parent_cversion;
-        container.updateValue(parent_path, [child_path, zxid, &prev_parent_zxid,
-                                            parent_cversion, &prev_parent_cversion] (KeeperStorage::Node & parent)
-        {
-            ++parent.stat.numChildren;
-            parent.addChild(child_path);
-
-            prev_parent_cversion = parent.stat.cversion;
-            prev_parent_zxid = parent.stat.pzxid;
-
-            /// Increment sequential number even if node is not sequential
-            ++parent.seq_num;
-
-            if (parent_cversion == -1)
-                ++parent.stat.cversion;
-            else if (parent_cversion > parent.stat.cversion)
-                parent.stat.cversion = parent_cversion;
-
-            if (zxid > parent.stat.pzxid)
-                parent.stat.pzxid = zxid;
-            chassert(parent.stat.numChildren == static_cast<int32_t>(parent.getChildren().size()));
-        });
->>>>>>> 9ec56fa3
 
         new_deltas.emplace_back(
             std::string{parent_path},
@@ -819,6 +785,7 @@
                                                if (zxid > node.stat.pzxid)
                                                    node.stat.pzxid = zxid;
                                                ++node.stat.numChildren;
+                                               chassert(node.stat.numChildren == static_cast<int32_t>(node.getChildren().size()));
                                            }});
 
         digest = storage.calculateNodesDigest(digest, new_deltas);
@@ -843,23 +810,6 @@
             [zxid](const auto & delta)
             { return delta.zxid == zxid && std::holds_alternative<KeeperStorage::CreateNodeDelta>(delta.operation); });
 
-<<<<<<< HEAD
-        assert(create_delta_it != deltas.end());
-=======
-            storage.container.updateValue(parent_path, [child_path, prev_parent_zxid, prev_parent_cversion] (KeeperStorage::Node & undo_parent)
-            {
-                --undo_parent.stat.numChildren;
-                --undo_parent.seq_num;
-                undo_parent.stat.cversion = prev_parent_cversion;
-                undo_parent.stat.pzxid = prev_parent_zxid;
-                undo_parent.removeChild(child_path);
-                chassert(undo_parent.stat.numChildren == static_cast<int32_t>(undo_parent.getChildren().size()));
-            });
-
-            storage.container.erase(path_created);
-        };
->>>>>>> 9ec56fa3
-
         response.path_created = create_delta_it->path;
         response.error = Coordination::Error::ZOK;
         return response_ptr;
@@ -946,24 +896,9 @@
     {
         Coordination::ZooKeeperRemoveRequest & request = dynamic_cast<Coordination::ZooKeeperRemoveRequest &>(*zk_request);
 
-<<<<<<< HEAD
         std::vector<KeeperStorage::Delta> new_deltas;
 
         const auto update_parent_pzxid = [&]()
-=======
-        auto it = container.find(request.path);
-        if (it == container.end())
-        {
-            if (request.restored_from_zookeeper_log)
-                updateParentPzxid(request.path, zxid, container);
-            response.error = Coordination::Error::ZNONODE;
-        }
-        else if (request.version != -1 && request.version != it->value.stat.version)
-        {
-            response.error = Coordination::Error::ZBADVERSION;
-        }
-        else if (!it->value.getChildren().empty())
->>>>>>> 9ec56fa3
         {
             auto parent_path = parentPath(request.path);
             if (!storage.uncommitted_state.getNode(parent_path))
@@ -993,11 +928,13 @@
         }
         else if (request.version != -1 && request.version != node->stat.version)
             return {{zxid, Coordination::Error::ZBADVERSION}};
-        else if (node->stat.numChildren)
+        else if (!node->getChildren().empty())
             return {{zxid, Coordination::Error::ZNOTEMPTY}};
 
         if (request.restored_from_zookeeper_log)
             update_parent_pzxid();
+
+        new_deltas.emplace_back(request.path, zxid, KeeperStorage::RemoveNodeDelta{request.version, node->stat.ephemeralOwner});
 
         new_deltas.emplace_back(
             std::string{parentPath(request.path)},
@@ -1006,47 +943,22 @@
                                            {
                                                --parent.stat.numChildren;
                                                ++parent.stat.cversion;
+                                               chassert(parent.stat.numChildren == static_cast<int32_t>(parent.getChildren().size()));
                                            }});
 
-<<<<<<< HEAD
         if (node->stat.ephemeralOwner != 0)
             storage.unregisterEphemeralPath(node->stat.ephemeralOwner, request.path);
-=======
-            container.updateValue(parentPath(request.path), [child_basename = getBaseName(it->key)] (KeeperStorage::Node & parent)
-            {
-                --parent.stat.numChildren;
-                ++parent.stat.cversion;
-                parent.removeChild(child_basename);
-                chassert(parent.stat.numChildren == static_cast<int32_t>(parent.getChildren().size()));
-            });
->>>>>>> 9ec56fa3
-
-        new_deltas.emplace_back(request.path, zxid, KeeperStorage::RemoveNodeDelta{request.version, node->stat.ephemeralOwner});
+
 
         digest = storage.calculateNodesDigest(digest, new_deltas);
 
         return new_deltas;
     }
 
-<<<<<<< HEAD
     Coordination::ZooKeeperResponsePtr process(KeeperStorage & storage, int64_t zxid) const override
     {
         Coordination::ZooKeeperResponsePtr response_ptr = zk_request->makeResponse();
         Coordination::ZooKeeperRemoveResponse & response = dynamic_cast<Coordination::ZooKeeperRemoveResponse &>(*response_ptr);
-=======
-                /// Dangerous place: we are adding StringRef to child into children unordered_hash set.
-                /// That's why we are taking getBaseName from inserted key, not from the path from request object.
-                auto [map_key, _] = storage.container.insert(path, prev_node);
-                storage.container.updateValue(parentPath(path), [child_name = getBaseName(map_key->getKey())] (KeeperStorage::Node & parent)
-                {
-                    ++parent.stat.numChildren;
-                    --parent.stat.cversion;
-                    parent.addChild(child_name);
-                    chassert(parent.stat.numChildren == static_cast<int32_t>(parent.getChildren().size()));
-                });
-            };
-        }
->>>>>>> 9ec56fa3
 
         response.error = storage.commit(zxid);
         return response_ptr;
@@ -1888,6 +1800,8 @@
         {
             for (const auto & ephemeral_path : session_ephemerals->second)
             {
+                new_deltas.emplace_back(ephemeral_path, transaction.zxid, RemoveNodeDelta{.ephemeral_owner = session_id});
+
                 new_deltas.emplace_back
                 (
                     parentPath(ephemeral_path).toString(),
@@ -1898,11 +1812,10 @@
                         {
                             --parent.stat.numChildren;
                             ++parent.stat.cversion;
+                            chassert(parent.stat.numChildren == static_cast<int32_t>(parent.getChildren().size()));
                         }
                     }
                 );
-
-                new_deltas.emplace_back(ephemeral_path, transaction.zxid, RemoveNodeDelta{.ephemeral_owner = session_id});
             }
 
             ephemerals.erase(session_ephemerals);
@@ -1951,23 +1864,7 @@
 
     if (zk_request->getOpNum() == Coordination::OpNum::Close) /// Close request is special
     {
-<<<<<<< HEAD
         commit(zxid);
-=======
-        auto it = ephemerals.find(session_id);
-        if (it != ephemerals.end())
-        {
-            for (const auto & ephemeral_path : it->second)
-            {
-                container.updateValue(parentPath(ephemeral_path), [&ephemeral_path] (KeeperStorage::Node & parent)
-                {
-                    --parent.stat.numChildren;
-                    ++parent.stat.cversion;
-                    auto base_name = getBaseName(ephemeral_path);
-                    parent.removeChild(base_name);
-                    chassert(parent.stat.numChildren == static_cast<int32_t>(parent.getChildren().size()));
-                });
->>>>>>> 9ec56fa3
 
         for (const auto & delta : uncommitted_state.deltas)
         {
