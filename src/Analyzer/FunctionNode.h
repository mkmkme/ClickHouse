--- conflicted
+++ resolved
@@ -85,12 +85,8 @@
     /// Get arguments node
     QueryTreeNodePtr & getArgumentsNode() { return children[arguments_child_index]; }
 
-<<<<<<< HEAD
-    const DataTypes & getExpectedArgumentTypes() const;
-    ColumnsWithTypeAndName getArgumentTypes() const;
-=======
+    const DataTypes & getArgumentTypes() const;
     ColumnsWithTypeAndName getArgumentColumns() const;
->>>>>>> cc352804
 
     /// Returns true if function node has window, false otherwise
     bool hasWindow() const { return children[window_child_index] != nullptr; }
