--- conflicted
+++ resolved
@@ -7087,93 +7087,9 @@
     const ReadSettings & read_settings,
     const WriteSettings & write_settings)
 {
-<<<<<<< HEAD
     return MergeTreeDataPartCloner::clone(
         this, src_part, metadata_snapshot, dst_part_info, tmp_part_prefix, require_part_metadata, params, read_settings, write_settings);
 }
-=======
-    chassert(!isStaticStorage());
-
-    /// Check that the storage policy contains the disk where the src_part is located.
-    bool does_storage_policy_allow_same_disk = false;
-    for (const DiskPtr & disk : getStoragePolicy()->getDisks())
-    {
-        if (disk->getName() == src_part->getDataPartStorage().getDiskName())
-        {
-            does_storage_policy_allow_same_disk = true;
-            break;
-        }
-    }
-    if (!does_storage_policy_allow_same_disk)
-        throw Exception(
-            ErrorCodes::BAD_ARGUMENTS,
-            "Could not clone and load part {} because disk does not belong to storage policy",
-            quoteString(src_part->getDataPartStorage().getFullPath()));
-
-    String dst_part_name = src_part->getNewName(dst_part_info);
-    String tmp_dst_part_name = tmp_part_prefix + dst_part_name;
-    auto temporary_directory_lock = getTemporaryPartDirectoryHolder(tmp_dst_part_name);
-
-    /// Why it is needed if we only hardlink files?
-    auto reservation = src_part->getDataPartStorage().reserve(src_part->getBytesOnDisk());
-    auto src_part_storage = src_part->getDataPartStoragePtr();
-
-    scope_guard src_flushed_tmp_dir_lock;
-    MergeTreeData::MutableDataPartPtr src_flushed_tmp_part;
-
-    /// If source part is in memory, flush it to disk and clone it already in on-disk format
-    /// Protect tmp dir from removing by cleanup thread with src_flushed_tmp_dir_lock
-    /// Construct src_flushed_tmp_part in order to delete part with its directory at destructor
-    if (auto src_part_in_memory = asInMemoryPart(src_part))
-    {
-        auto flushed_part_path = *src_part_in_memory->getRelativePathForPrefix(tmp_part_prefix);
-
-        auto tmp_src_part_file_name = fs::path(tmp_dst_part_name).filename();
-        src_flushed_tmp_dir_lock = src_part->storage.getTemporaryPartDirectoryHolder(tmp_src_part_file_name);
-
-        auto flushed_part_storage = src_part_in_memory->flushToDisk(flushed_part_path, metadata_snapshot);
-
-        src_flushed_tmp_part = MergeTreeDataPartBuilder(*this, src_part->name, flushed_part_storage)
-            .withPartInfo(src_part->info)
-            .withPartFormatFromDisk()
-            .build();
-
-        src_flushed_tmp_part->is_temp = true;
-        src_part_storage = flushed_part_storage;
-    }
-
-    String with_copy;
-    if (params.copy_instead_of_hardlink)
-        with_copy = " (copying data)";
-
-    auto dst_part_storage = src_part_storage->freeze(
-        relative_data_path,
-        tmp_dst_part_name,
-        read_settings,
-        write_settings,
-        /* save_metadata_callback= */ {},
-        params);
-
-    if (params.metadata_version_to_write.has_value())
-    {
-        chassert(!params.keep_metadata_version);
-        auto out_metadata = dst_part_storage->writeFile(IMergeTreeDataPart::METADATA_VERSION_FILE_NAME, 4096, getContext()->getWriteSettings());
-        writeText(metadata_snapshot->getMetadataVersion(), *out_metadata);
-        out_metadata->finalize();
-        if (getSettings()->fsync_after_insert)
-            out_metadata->sync();
-    }
-
-    LOG_DEBUG(log, "Clone{} part {} to {}{}",
-              src_flushed_tmp_part ? " flushed" : "",
-              src_part_storage->getFullPath(),
-              std::string(fs::path(dst_part_storage->getFullRootPath()) / tmp_dst_part_name),
-              with_copy);
-
-    auto dst_data_part = MergeTreeDataPartBuilder(*this, dst_part_name, dst_part_storage)
-        .withPartFormatFromDisk()
-        .build();
->>>>>>> 037d8ef7
 
 std::pair<MergeTreeData::MutableDataPartPtr, scope_guard> MergeTreeData::cloneAndLoadPartOnSameDiskWithDifferentPartitionKey(
     const MergeTreeData::DataPartPtr & src_part,
