#include <Storages/MergeTree/MergeTreeData.h>

#include <Backups/BackupEntryFromImmutableFile.h>
#include <Backups/BackupEntryFromSmallFile.h>
#include <Backups/IBackup.h>
#include <Compression/CompressedReadBuffer.h>
#include <DataTypes/DataTypeArray.h>
#include <DataTypes/DataTypeDate.h>
#include <DataTypes/DataTypeDateTime.h>
#include <DataTypes/DataTypeEnum.h>
#include <DataTypes/DataTypeLowCardinality.h>
#include <DataTypes/DataTypeNullable.h>
#include <DataTypes/DataTypeUUID.h>
#include <DataTypes/DataTypeTuple.h>
#include <DataTypes/NestedUtils.h>
#include <Disks/TemporaryFileOnDisk.h>
#include <Functions/FunctionFactory.h>
#include <Functions/IFunction.h>
#include <IO/ConcatReadBuffer.h>
#include <IO/Operators.h>
#include <IO/ReadBufferFromMemory.h>
#include <IO/WriteBufferFromString.h>
#include <Interpreters/ExpressionAnalyzer.h>
#include <Interpreters/PartLog.h>
#include <Interpreters/TreeRewriter.h>
#include <Interpreters/inplaceBlockConversions.h>
#include <Interpreters/MergeTreeTransaction.h>
#include <Interpreters/Context.h>
#include <Interpreters/InterpreterSelectQuery.h>
#include <Interpreters/TransactionLog.h>
#include <Parsers/ASTFunction.h>
#include <Parsers/ASTLiteral.h>
#include <Parsers/ASTNameTypePair.h>
#include <Parsers/ASTPartition.h>
#include <Parsers/ASTSetQuery.h>
#include <Parsers/ExpressionListParsers.h>
#include <Parsers/parseQuery.h>
#include <Parsers/queryToString.h>
#include <Storages/AlterCommands.h>
#include <Storages/MergeTree/MergeTreeDataPartCompact.h>
#include <Storages/MergeTree/MergeTreeDataPartInMemory.h>
#include <Storages/MergeTree/MergeTreeDataPartWide.h>
#include <Storages/MergeTree/MergeTreeSequentialSource.h>
#include <Storages/MergeTree/MergedBlockOutputStream.h>
#include <Storages/MergeTree/MergedColumnOnlyOutputStream.h>
#include <Storages/MergeTree/checkDataPart.h>
#include <Storages/MergeTree/localBackup.h>
#include <Storages/StorageMergeTree.h>
#include <Storages/StorageReplicatedMergeTree.h>
#include <Storages/VirtualColumnUtils.h>
#include <Common/Increment.h>
#include <Common/SimpleIncrement.h>
#include <Common/Stopwatch.h>
#include <Common/StringUtils/StringUtils.h>
#include <Common/escapeForFileName.h>
#include <Common/quoteString.h>
#include <Common/typeid_cast.h>
#include <Processors/QueryPlan/ReadFromMergeTree.h>
#include <Processors/Formats/IInputFormat.h>
#include <AggregateFunctions/AggregateFunctionCount.h>

#include <boost/range/adaptor/filtered.hpp>
#include <boost/algorithm/string/join.hpp>

#include <base/insertAtEnd.h>
#include <base/scope_guard_safe.h>

#include <algorithm>
#include <iomanip>
#include <optional>
#include <set>
#include <thread>
#include <typeinfo>
#include <typeindex>
#include <unordered_set>
#include <filesystem>


namespace fs = std::filesystem;

namespace ProfileEvents
{
    extern const Event RejectedInserts;
    extern const Event DelayedInserts;
    extern const Event DelayedInsertsMilliseconds;
    extern const Event DuplicatedInsertedBlocks;
}

namespace CurrentMetrics
{
    extern const Metric DelayedInserts;
    extern const Metric BackgroundMovePoolTask;
}


namespace
{
    constexpr UInt64 RESERVATION_MIN_ESTIMATION_SIZE = 1u * 1024u * 1024u; /// 1MB
}


namespace DB
{

namespace ErrorCodes
{
    extern const int NO_SUCH_DATA_PART;
    extern const int NOT_IMPLEMENTED;
    extern const int DIRECTORY_ALREADY_EXISTS;
    extern const int TOO_MANY_UNEXPECTED_DATA_PARTS;
    extern const int DUPLICATE_DATA_PART;
    extern const int NO_SUCH_COLUMN_IN_TABLE;
    extern const int LOGICAL_ERROR;
    extern const int ILLEGAL_COLUMN;
    extern const int ILLEGAL_TYPE_OF_COLUMN_FOR_FILTER;
    extern const int CORRUPTED_DATA;
    extern const int BAD_TYPE_OF_FIELD;
    extern const int BAD_ARGUMENTS;
    extern const int INVALID_PARTITION_VALUE;
    extern const int METADATA_MISMATCH;
    extern const int PART_IS_TEMPORARILY_LOCKED;
    extern const int TOO_MANY_PARTS;
    extern const int INCOMPATIBLE_COLUMNS;
    extern const int BAD_TTL_EXPRESSION;
    extern const int INCORRECT_FILE_NAME;
    extern const int BAD_DATA_PART_NAME;
    extern const int READONLY_SETTING;
    extern const int ABORTED;
    extern const int UNKNOWN_PART_TYPE;
    extern const int UNKNOWN_DISK;
    extern const int NOT_ENOUGH_SPACE;
    extern const int ALTER_OF_COLUMN_IS_FORBIDDEN;
    extern const int SUPPORT_IS_DISABLED;
    extern const int TOO_MANY_SIMULTANEOUS_QUERIES;
    extern const int INCORRECT_QUERY;
}

static void checkSampleExpression(const StorageInMemoryMetadata & metadata, bool allow_sampling_expression_not_in_primary_key, bool check_sample_column_is_correct)
{
    if (metadata.sampling_key.column_names.empty())
        throw Exception("There are no columns in sampling expression", ErrorCodes::INCORRECT_QUERY);

    const auto & pk_sample_block = metadata.getPrimaryKey().sample_block;
    if (!pk_sample_block.has(metadata.sampling_key.column_names[0]) && !allow_sampling_expression_not_in_primary_key)
        throw Exception("Sampling expression must be present in the primary key", ErrorCodes::BAD_ARGUMENTS);

    if (!check_sample_column_is_correct)
        return;

    const auto & sampling_key = metadata.getSamplingKey();
    DataTypePtr sampling_column_type = sampling_key.data_types[0];

    bool is_correct_sample_condition = false;
    if (sampling_key.data_types.size() == 1)
    {
        if (typeid_cast<const DataTypeUInt64 *>(sampling_column_type.get()))
            is_correct_sample_condition = true;
        else if (typeid_cast<const DataTypeUInt32 *>(sampling_column_type.get()))
            is_correct_sample_condition = true;
        else if (typeid_cast<const DataTypeUInt16 *>(sampling_column_type.get()))
            is_correct_sample_condition = true;
        else if (typeid_cast<const DataTypeUInt8 *>(sampling_column_type.get()))
            is_correct_sample_condition = true;
    }

    if (!is_correct_sample_condition)
        throw Exception(
            "Invalid sampling column type in storage parameters: " + sampling_column_type->getName()
            + ". Must be one unsigned integer type",
            ErrorCodes::ILLEGAL_TYPE_OF_COLUMN_FOR_FILTER);
}

inline UInt64 time_in_microseconds(std::chrono::time_point<std::chrono::system_clock> timepoint)
{
    return std::chrono::duration_cast<std::chrono::microseconds>(timepoint.time_since_epoch()).count();
}

inline UInt64 time_in_seconds(std::chrono::time_point<std::chrono::system_clock> timepoint)
{
    return std::chrono::duration_cast<std::chrono::seconds>(timepoint.time_since_epoch()).count();
}

MergeTreeData::MergeTreeData(
    const StorageID & table_id_,
    const String & relative_data_path_,
    const StorageInMemoryMetadata & metadata_,
    ContextMutablePtr context_,
    const String & date_column_name,
    const MergingParams & merging_params_,
    std::unique_ptr<MergeTreeSettings> storage_settings_,
    bool require_part_metadata_,
    bool attach,
    BrokenPartCallback broken_part_callback_)
    : IStorage(table_id_)
    , WithMutableContext(context_->getGlobalContext())
    , merging_params(merging_params_)
    , require_part_metadata(require_part_metadata_)
    , relative_data_path(relative_data_path_)
    , broken_part_callback(broken_part_callback_)
    , log_name(table_id_.getNameForLogs())
    , log(&Poco::Logger::get(log_name))
    , storage_settings(std::move(storage_settings_))
    , pinned_part_uuids(std::make_shared<PinnedPartUUIDs>())
    , data_parts_by_info(data_parts_indexes.get<TagByInfo>())
    , data_parts_by_state_and_info(data_parts_indexes.get<TagByStateAndInfo>())
    , parts_mover(this)
    , background_operations_assignee(*this, BackgroundJobsAssignee::Type::DataProcessing, getContext())
    , background_moves_assignee(*this, BackgroundJobsAssignee::Type::Moving, getContext())
{
    context_->getGlobalContext()->initializeBackgroundExecutorsIfNeeded();

    const auto settings = getSettings();
    allow_nullable_key = attach || settings->allow_nullable_key;

    if (relative_data_path.empty())
        throw Exception("MergeTree storages require data path", ErrorCodes::INCORRECT_FILE_NAME);

    /// Check sanity of MergeTreeSettings. Only when table is created.
    if (!attach)
        settings->sanityCheck(getContext()->getSettingsRef());

    MergeTreeDataFormatVersion min_format_version(0);
    if (!date_column_name.empty())
    {
        try
        {

            checkPartitionKeyAndInitMinMax(metadata_.partition_key);
            setProperties(metadata_, metadata_, attach);
            if (minmax_idx_date_column_pos == -1)
                throw Exception("Could not find Date column", ErrorCodes::BAD_TYPE_OF_FIELD);
        }
        catch (Exception & e)
        {
            /// Better error message.
            e.addMessage("(while initializing MergeTree partition key from date column " + backQuote(date_column_name) + ")");
            throw;
        }
    }
    else
    {
        is_custom_partitioned = true;
        checkPartitionKeyAndInitMinMax(metadata_.partition_key);
        min_format_version = MERGE_TREE_DATA_MIN_FORMAT_VERSION_WITH_CUSTOM_PARTITIONING;
    }
    setProperties(metadata_, metadata_, attach);

    /// NOTE: using the same columns list as is read when performing actual merges.
    merging_params.check(metadata_);

    if (metadata_.sampling_key.definition_ast != nullptr)
    {
        /// This is for backward compatibility.
        checkSampleExpression(metadata_, attach || settings->compatibility_allow_sampling_expression_not_in_primary_key,
                              settings->check_sample_column_is_correct && !attach);
    }

    checkTTLExpressions(metadata_, metadata_);

    /// format_file always contained on any data path
    PathWithDisk version_file;
    /// Creating directories, if not exist.
    for (const auto & [path, disk] : getRelativeDataPathsWithDisks())
    {
        disk->createDirectories(path);
        disk->createDirectories(fs::path(path) / MergeTreeData::DETACHED_DIR_NAME);
        String current_version_file_path = fs::path(path) / MergeTreeData::FORMAT_VERSION_FILE_NAME;
        if (disk->exists(current_version_file_path))
        {
            if (!version_file.first.empty())
            {
                LOG_ERROR(log, "Duplication of version file {} and {}", fullPath(version_file.second, version_file.first), current_version_file_path);
                throw Exception("Multiple format_version.txt file", ErrorCodes::CORRUPTED_DATA);
            }
            version_file = {current_version_file_path, disk};
        }
    }

    /// If not choose any
    if (version_file.first.empty())
        version_file = {fs::path(relative_data_path) / MergeTreeData::FORMAT_VERSION_FILE_NAME, getStoragePolicy()->getAnyDisk()};

    bool version_file_exists = version_file.second->exists(version_file.first);

    // When data path or file not exists, ignore the format_version check
    if (!attach || !version_file_exists)
    {
        format_version = min_format_version;
        if (!version_file.second->isReadOnly())
        {
            auto buf = version_file.second->writeFile(version_file.first);
            writeIntText(format_version.toUnderType(), *buf);
            if (getContext()->getSettingsRef().fsync_metadata)
                buf->sync();
        }
    }
    else
    {
        auto buf = version_file.second->readFile(version_file.first);
        UInt32 read_format_version;
        readIntText(read_format_version, *buf);
        format_version = read_format_version;
        if (!buf->eof())
            throw Exception("Bad version file: " + fullPath(version_file.second, version_file.first), ErrorCodes::CORRUPTED_DATA);
    }

    if (format_version < min_format_version)
    {
        if (min_format_version == MERGE_TREE_DATA_MIN_FORMAT_VERSION_WITH_CUSTOM_PARTITIONING.toUnderType())
            throw Exception(
                "MergeTree data format version on disk doesn't support custom partitioning",
                ErrorCodes::METADATA_MISMATCH);
    }

    String reason;
    if (!canUsePolymorphicParts(*settings, &reason) && !reason.empty())
        LOG_WARNING(log, "{} Settings 'min_rows_for_wide_part', 'min_bytes_for_wide_part', "
            "'min_rows_for_compact_part' and 'min_bytes_for_compact_part' will be ignored.", reason);

    common_assignee_trigger = [this] (bool delay) noexcept
    {
        if (delay)
            background_operations_assignee.postpone();
        else
            background_operations_assignee.trigger();
    };

    moves_assignee_trigger = [this] (bool delay) noexcept
    {
        if (delay)
            background_moves_assignee.postpone();
        else
            background_moves_assignee.trigger();
    };
}

StoragePolicyPtr MergeTreeData::getStoragePolicy() const
{
    return getContext()->getStoragePolicy(getSettings()->storage_policy);
}

static void checkKeyExpression(const ExpressionActions & expr, const Block & sample_block, const String & key_name, bool allow_nullable_key)
{
    if (expr.hasArrayJoin())
        throw Exception(key_name + " key cannot contain array joins", ErrorCodes::ILLEGAL_COLUMN);

    try
    {
        expr.assertDeterministic();
    }
    catch (Exception & e)
    {
        e.addMessage(fmt::format("for {} key", key_name));
        throw;
    }

    for (const ColumnWithTypeAndName & element : sample_block)
    {
        const ColumnPtr & column = element.column;
        if (column && (isColumnConst(*column) || column->isDummy()))
            throw Exception{key_name + " key cannot contain constants", ErrorCodes::ILLEGAL_COLUMN};

        if (!allow_nullable_key && element.type->isNullable())
            throw Exception{key_name + " key cannot contain nullable columns", ErrorCodes::ILLEGAL_COLUMN};
    }
}

void MergeTreeData::checkProperties(
    const StorageInMemoryMetadata & new_metadata, const StorageInMemoryMetadata & old_metadata, bool attach) const
{
    if (!new_metadata.sorting_key.definition_ast)
        throw Exception("ORDER BY cannot be empty", ErrorCodes::BAD_ARGUMENTS);

    KeyDescription new_sorting_key = new_metadata.sorting_key;
    KeyDescription new_primary_key = new_metadata.primary_key;

    size_t sorting_key_size = new_sorting_key.column_names.size();
    size_t primary_key_size = new_primary_key.column_names.size();
    if (primary_key_size > sorting_key_size)
        throw Exception("Primary key must be a prefix of the sorting key, but its length: "
            + toString(primary_key_size) + " is greater than the sorting key length: " + toString(sorting_key_size),
            ErrorCodes::BAD_ARGUMENTS);

    NameSet primary_key_columns_set;

    for (size_t i = 0; i < sorting_key_size; ++i)
    {
        const String & sorting_key_column = new_sorting_key.column_names[i];

        if (i < primary_key_size)
        {
            const String & pk_column = new_primary_key.column_names[i];
            if (pk_column != sorting_key_column)
                throw Exception("Primary key must be a prefix of the sorting key, but the column in the position "
                    + toString(i) + " is " + sorting_key_column +", not " + pk_column,
                    ErrorCodes::BAD_ARGUMENTS);

            if (!primary_key_columns_set.emplace(pk_column).second)
                throw Exception("Primary key contains duplicate columns", ErrorCodes::BAD_ARGUMENTS);

        }
    }

    auto all_columns = new_metadata.columns.getAllPhysical();

    /// Order by check AST
    if (old_metadata.hasSortingKey())
    {
        /// This is ALTER, not CREATE/ATTACH TABLE. Let us check that all new columns used in the sorting key
        /// expression have just been added (so that the sorting order is guaranteed to be valid with the new key).

        Names new_primary_key_columns = new_primary_key.column_names;
        Names new_sorting_key_columns = new_sorting_key.column_names;

        ASTPtr added_key_column_expr_list = std::make_shared<ASTExpressionList>();
        const auto & old_sorting_key_columns = old_metadata.getSortingKeyColumns();
        for (size_t new_i = 0, old_i = 0; new_i < sorting_key_size; ++new_i)
        {
            if (old_i < old_sorting_key_columns.size())
            {
                if (new_sorting_key_columns[new_i] != old_sorting_key_columns[old_i])
                    added_key_column_expr_list->children.push_back(new_sorting_key.expression_list_ast->children[new_i]);
                else
                    ++old_i;
            }
            else
                added_key_column_expr_list->children.push_back(new_sorting_key.expression_list_ast->children[new_i]);
        }

        if (!added_key_column_expr_list->children.empty())
        {
            auto syntax = TreeRewriter(getContext()).analyze(added_key_column_expr_list, all_columns);
            Names used_columns = syntax->requiredSourceColumns();

            NamesAndTypesList deleted_columns;
            NamesAndTypesList added_columns;
            old_metadata.getColumns().getAllPhysical().getDifference(all_columns, deleted_columns, added_columns);

            for (const String & col : used_columns)
            {
                if (!added_columns.contains(col) || deleted_columns.contains(col))
                    throw Exception("Existing column " + backQuoteIfNeed(col) + " is used in the expression that was "
                        "added to the sorting key. You can add expressions that use only the newly added columns",
                        ErrorCodes::BAD_ARGUMENTS);

                if (new_metadata.columns.getDefaults().count(col))
                    throw Exception("Newly added column " + backQuoteIfNeed(col) + " has a default expression, so adding "
                        "expressions that use it to the sorting key is forbidden",
                        ErrorCodes::BAD_ARGUMENTS);
            }
        }
    }

    if (!new_metadata.secondary_indices.empty())
    {
        std::unordered_set<String> indices_names;

        for (const auto & index : new_metadata.secondary_indices)
        {

            MergeTreeIndexFactory::instance().validate(index, attach);

            if (indices_names.find(index.name) != indices_names.end())
                throw Exception(
                        "Index with name " + backQuote(index.name) + " already exists",
                        ErrorCodes::LOGICAL_ERROR);

            indices_names.insert(index.name);
        }
    }

    if (!new_metadata.projections.empty())
    {
        std::unordered_set<String> projections_names;

        for (const auto & projection : new_metadata.projections)
        {
            if (projections_names.find(projection.name) != projections_names.end())
                throw Exception(
                        "Projection with name " + backQuote(projection.name) + " already exists",
                        ErrorCodes::LOGICAL_ERROR);

            projections_names.insert(projection.name);
        }
    }

    checkKeyExpression(*new_sorting_key.expression, new_sorting_key.sample_block, "Sorting", allow_nullable_key);
}

void MergeTreeData::setProperties(const StorageInMemoryMetadata & new_metadata, const StorageInMemoryMetadata & old_metadata, bool attach)
{
    checkProperties(new_metadata, old_metadata, attach);
    setInMemoryMetadata(new_metadata);
}

namespace
{

ExpressionActionsPtr getCombinedIndicesExpression(
    const KeyDescription & key,
    const IndicesDescription & indices,
    const ColumnsDescription & columns,
    ContextPtr context)
{
    ASTPtr combined_expr_list = key.expression_list_ast->clone();

    for (const auto & index : indices)
        for (const auto & index_expr : index.expression_list_ast->children)
            combined_expr_list->children.push_back(index_expr->clone());

    auto syntax_result = TreeRewriter(context).analyze(combined_expr_list, columns.getAllPhysical());
    return ExpressionAnalyzer(combined_expr_list, syntax_result, context).getActions(false);
}

}

ExpressionActionsPtr MergeTreeData::getMinMaxExpr(const KeyDescription & partition_key, const ExpressionActionsSettings & settings)
{
    NamesAndTypesList partition_key_columns;
    if (!partition_key.column_names.empty())
        partition_key_columns = partition_key.expression->getRequiredColumnsWithTypes();

    return std::make_shared<ExpressionActions>(std::make_shared<ActionsDAG>(partition_key_columns), settings);
}

Names MergeTreeData::getMinMaxColumnsNames(const KeyDescription & partition_key)
{
    if (!partition_key.column_names.empty())
        return partition_key.expression->getRequiredColumns();
    return {};
}

DataTypes MergeTreeData::getMinMaxColumnsTypes(const KeyDescription & partition_key)
{
    if (!partition_key.column_names.empty())
        return partition_key.expression->getRequiredColumnsWithTypes().getTypes();
    return {};
}

ExpressionActionsPtr MergeTreeData::getPrimaryKeyAndSkipIndicesExpression(const StorageMetadataPtr & metadata_snapshot) const
{
    return getCombinedIndicesExpression(metadata_snapshot->getPrimaryKey(), metadata_snapshot->getSecondaryIndices(), metadata_snapshot->getColumns(), getContext());
}

ExpressionActionsPtr MergeTreeData::getSortingKeyAndSkipIndicesExpression(const StorageMetadataPtr & metadata_snapshot) const
{
    return getCombinedIndicesExpression(metadata_snapshot->getSortingKey(), metadata_snapshot->getSecondaryIndices(), metadata_snapshot->getColumns(), getContext());
}


void MergeTreeData::checkPartitionKeyAndInitMinMax(const KeyDescription & new_partition_key)
{
    if (new_partition_key.expression_list_ast->children.empty())
        return;

    checkKeyExpression(*new_partition_key.expression, new_partition_key.sample_block, "Partition", allow_nullable_key);

    /// Add all columns used in the partition key to the min-max index.
    DataTypes minmax_idx_columns_types = getMinMaxColumnsTypes(new_partition_key);

    /// Try to find the date column in columns used by the partition key (a common case).
    /// If there are no - DateTime or DateTime64 would also suffice.

    bool has_date_column = false;
    bool has_datetime_column = false;

    for (size_t i = 0; i < minmax_idx_columns_types.size(); ++i)
    {
        if (isDate(minmax_idx_columns_types[i]))
        {
            if (!has_date_column)
            {
                minmax_idx_date_column_pos = i;
                has_date_column = true;
            }
            else
            {
                /// There is more than one Date column in partition key and we don't know which one to choose.
                minmax_idx_date_column_pos = -1;
            }
        }
    }
    if (!has_date_column)
    {
        for (size_t i = 0; i < minmax_idx_columns_types.size(); ++i)
        {
            if (isDateTime(minmax_idx_columns_types[i])
                || isDateTime64(minmax_idx_columns_types[i])
            )
            {
                if (!has_datetime_column)
                {
                    minmax_idx_time_column_pos = i;
                    has_datetime_column = true;
                }
                else
                {
                    /// There is more than one DateTime column in partition key and we don't know which one to choose.
                    minmax_idx_time_column_pos = -1;
                }
            }
        }
    }
}


void MergeTreeData::checkTTLExpressions(const StorageInMemoryMetadata & new_metadata, const StorageInMemoryMetadata & old_metadata) const
{
    auto new_column_ttls = new_metadata.column_ttls_by_name;

    if (!new_column_ttls.empty())
    {
        NameSet columns_ttl_forbidden;

        if (old_metadata.hasPartitionKey())
            for (const auto & col : old_metadata.getColumnsRequiredForPartitionKey())
                columns_ttl_forbidden.insert(col);

        if (old_metadata.hasSortingKey())
            for (const auto & col : old_metadata.getColumnsRequiredForSortingKey())
                columns_ttl_forbidden.insert(col);

        for (const auto & [name, ttl_description] : new_column_ttls)
        {
            if (columns_ttl_forbidden.count(name))
                throw Exception("Trying to set TTL for key column " + name, ErrorCodes::ILLEGAL_COLUMN);
        }
    }
    auto new_table_ttl = new_metadata.table_ttl;

    if (new_table_ttl.definition_ast)
    {
        for (const auto & move_ttl : new_table_ttl.move_ttl)
        {
            if (!getDestinationForMoveTTL(move_ttl))
            {
                String message;
                if (move_ttl.destination_type == DataDestinationType::DISK)
                    message = "No such disk " + backQuote(move_ttl.destination_name) + " for given storage policy.";
                else
                    message = "No such volume " + backQuote(move_ttl.destination_name) + " for given storage policy.";
                throw Exception(message, ErrorCodes::BAD_TTL_EXPRESSION);
            }
        }
    }
}


void MergeTreeData::checkStoragePolicy(const StoragePolicyPtr & new_storage_policy) const
{
    const auto old_storage_policy = getStoragePolicy();
    old_storage_policy->checkCompatibleWith(new_storage_policy);
}


void MergeTreeData::MergingParams::check(const StorageInMemoryMetadata & metadata) const
{
    const auto columns = metadata.getColumns().getAllPhysical();

    if (!sign_column.empty() && mode != MergingParams::Collapsing && mode != MergingParams::VersionedCollapsing)
        throw Exception("Sign column for MergeTree cannot be specified in modes except Collapsing or VersionedCollapsing.",
                        ErrorCodes::LOGICAL_ERROR);

    if (!version_column.empty() && mode != MergingParams::Replacing && mode != MergingParams::VersionedCollapsing)
        throw Exception("Version column for MergeTree cannot be specified in modes except Replacing or VersionedCollapsing.",
                        ErrorCodes::LOGICAL_ERROR);

    if (!columns_to_sum.empty() && mode != MergingParams::Summing)
        throw Exception("List of columns to sum for MergeTree cannot be specified in all modes except Summing.",
                        ErrorCodes::LOGICAL_ERROR);

    /// Check that if the sign column is needed, it exists and is of type Int8.
    auto check_sign_column = [this, & columns](bool is_optional, const std::string & storage)
    {
        if (sign_column.empty())
        {
            if (is_optional)
                return;

            throw Exception("Logical error: Sign column for storage " + storage + " is empty", ErrorCodes::LOGICAL_ERROR);
        }

        bool miss_column = true;
        for (const auto & column : columns)
        {
            if (column.name == sign_column)
            {
                if (!typeid_cast<const DataTypeInt8 *>(column.type.get()))
                    throw Exception("Sign column (" + sign_column + ") for storage " + storage + " must have type Int8."
                            " Provided column of type " + column.type->getName() + ".", ErrorCodes::BAD_TYPE_OF_FIELD);
                miss_column = false;
                break;
            }
        }
        if (miss_column)
            throw Exception("Sign column " + sign_column + " does not exist in table declaration.", ErrorCodes::NO_SUCH_COLUMN_IN_TABLE);
    };

    /// that if the version_column column is needed, it exists and is of unsigned integer type.
    auto check_version_column = [this, & columns](bool is_optional, const std::string & storage)
    {
        if (version_column.empty())
        {
            if (is_optional)
                return;

            throw Exception("Logical error: Version column for storage " + storage + " is empty", ErrorCodes::LOGICAL_ERROR);
        }

        bool miss_column = true;
        for (const auto & column : columns)
        {
            if (column.name == version_column)
            {
                if (!column.type->canBeUsedAsVersion())
                    throw Exception("The column " + version_column +
                        " cannot be used as a version column for storage " + storage +
                        " because it is of type " + column.type->getName() +
                        " (must be of an integer type or of type Date/DateTime/DateTime64)", ErrorCodes::BAD_TYPE_OF_FIELD);
                miss_column = false;
                break;
            }
        }
        if (miss_column)
            throw Exception("Version column " + version_column + " does not exist in table declaration.", ErrorCodes::NO_SUCH_COLUMN_IN_TABLE);
    };

    if (mode == MergingParams::Collapsing)
        check_sign_column(false, "CollapsingMergeTree");

    if (mode == MergingParams::Summing)
    {
        /// If columns_to_sum are set, then check that such columns exist.
        for (const auto & column_to_sum : columns_to_sum)
        {
            auto check_column_to_sum_exists = [& column_to_sum](const NameAndTypePair & name_and_type)
            {
                return column_to_sum == Nested::extractTableName(name_and_type.name);
            };
            if (columns.end() == std::find_if(columns.begin(), columns.end(), check_column_to_sum_exists))
                throw Exception(
                        "Column " + column_to_sum + " listed in columns to sum does not exist in table declaration.", ErrorCodes::NO_SUCH_COLUMN_IN_TABLE);
        }

        /// Check that summing columns are not in partition key.
        if (metadata.isPartitionKeyDefined())
        {
            auto partition_key_columns = metadata.getPartitionKey().column_names;

            Names names_intersection;
            std::set_intersection(columns_to_sum.begin(), columns_to_sum.end(),
                                  partition_key_columns.begin(), partition_key_columns.end(),
                                  std::back_inserter(names_intersection));

            if (!names_intersection.empty())
                throw Exception("Columns: " + boost::algorithm::join(names_intersection, ", ") +
                " listed both in columns to sum and in partition key. That is not allowed.", ErrorCodes::BAD_ARGUMENTS);
        }
    }

    if (mode == MergingParams::Replacing)
        check_version_column(true, "ReplacingMergeTree");

    if (mode == MergingParams::VersionedCollapsing)
    {
        check_sign_column(false, "VersionedCollapsingMergeTree");
        check_version_column(false, "VersionedCollapsingMergeTree");
    }

    /// TODO Checks for Graphite mode.
}


DataTypePtr MergeTreeData::getPartitionValueType() const
{
    DataTypePtr partition_value_type;
    auto partition_types = getInMemoryMetadataPtr()->partition_key.sample_block.getDataTypes();
    if (partition_types.empty())
        partition_value_type = std::make_shared<DataTypeUInt8>();
    else
        partition_value_type = std::make_shared<DataTypeTuple>(std::move(partition_types));
    return partition_value_type;
}


Block MergeTreeData::getSampleBlockWithVirtualColumns() const
{
    DataTypePtr partition_value_type = getPartitionValueType();
    return {
        ColumnWithTypeAndName(ColumnString::create(), std::make_shared<DataTypeString>(), "_part"),
        ColumnWithTypeAndName(ColumnString::create(), std::make_shared<DataTypeString>(), "_partition_id"),
        ColumnWithTypeAndName(ColumnUUID::create(), std::make_shared<DataTypeUUID>(), "_part_uuid"),
        ColumnWithTypeAndName(partition_value_type->createColumn(), partition_value_type, "_partition_value")};
}


Block MergeTreeData::getBlockWithVirtualPartColumns(const MergeTreeData::DataPartsVector & parts, bool one_part, bool ignore_empty) const
{
    auto block = getSampleBlockWithVirtualColumns();
    MutableColumns columns = block.mutateColumns();

    auto & part_column = columns[0];
    auto & partition_id_column = columns[1];
    auto & part_uuid_column = columns[2];
    auto & partition_value_column = columns[3];

    bool has_partition_value = typeid_cast<const ColumnTuple *>(partition_value_column.get());
    for (const auto & part_or_projection : parts)
    {
        if (ignore_empty && part_or_projection->isEmpty())
            continue;
        const auto * part = part_or_projection->isProjectionPart() ? part_or_projection->getParentPart() : part_or_projection.get();
        part_column->insert(part->name);
        partition_id_column->insert(part->info.partition_id);
        part_uuid_column->insert(part->uuid);
        Tuple tuple(part->partition.value.begin(), part->partition.value.end());
        if (has_partition_value)
            partition_value_column->insert(tuple);

        if (one_part)
        {
            part_column = ColumnConst::create(std::move(part_column), 1);
            partition_id_column = ColumnConst::create(std::move(partition_id_column), 1);
            part_uuid_column = ColumnConst::create(std::move(part_uuid_column), 1);
            if (has_partition_value)
                partition_value_column = ColumnConst::create(std::move(partition_value_column), 1);
            break;
        }
    }

    block.setColumns(std::move(columns));
    if (!has_partition_value)
        block.erase("_partition_value");
    return block;
}


std::optional<UInt64> MergeTreeData::totalRowsByPartitionPredicateImpl(
    const SelectQueryInfo & query_info, ContextPtr local_context, const DataPartsVector & parts) const
{
    if (parts.empty())
        return 0u;
    auto metadata_snapshot = getInMemoryMetadataPtr();
    ASTPtr expression_ast;
    Block virtual_columns_block = getBlockWithVirtualPartColumns(parts, true /* one_part */);

    // Generate valid expressions for filtering
    bool valid = VirtualColumnUtils::prepareFilterBlockWithQuery(query_info.query, local_context, virtual_columns_block, expression_ast);

    PartitionPruner partition_pruner(metadata_snapshot, query_info, local_context, true /* strict */);
    if (partition_pruner.isUseless() && !valid)
        return {};

    std::unordered_set<String> part_values;
    if (valid && expression_ast)
    {
        virtual_columns_block = getBlockWithVirtualPartColumns(parts, false /* one_part */);
        VirtualColumnUtils::filterBlockWithQuery(query_info.query, virtual_columns_block, local_context, expression_ast);
        part_values = VirtualColumnUtils::extractSingleValueFromBlock<String>(virtual_columns_block, "_part");
        if (part_values.empty())
            return 0;
    }
    // At this point, empty `part_values` means all parts.

    size_t res = 0;
    for (const auto & part : parts)
    {
        if ((part_values.empty() || part_values.find(part->name) != part_values.end()) && !partition_pruner.canBePruned(*part))
            res += part->rows_count;
    }
    return res;
}


String MergeTreeData::MergingParams::getModeName() const
{
    switch (mode)
    {
        case Ordinary:      return "";
        case Collapsing:    return "Collapsing";
        case Summing:       return "Summing";
        case Aggregating:   return "Aggregating";
        case Replacing:     return "Replacing";
        case Graphite:      return "Graphite";
        case VersionedCollapsing: return "VersionedCollapsing";
    }

    __builtin_unreachable();
}

Int64 MergeTreeData::getMaxBlockNumber() const
{
    auto lock = lockParts();

    Int64 max_block_num = 0;
    for (const DataPartPtr & part : data_parts_by_info)
        max_block_num = std::max({max_block_num, part->info.max_block, part->info.mutation});

    return max_block_num;
}

void MergeTreeData::loadDataPartsFromDisk(
    DataPartsVector & broken_parts_to_detach,
    DataPartsVector & duplicate_parts_to_remove,
    ThreadPool & pool,
    size_t num_parts,
    std::queue<std::vector<std::pair<String, DiskPtr>>> & parts_queue,
    bool skip_sanity_checks,
    const MergeTreeSettingsPtr & settings)
{
    /// Parallel loading of data parts.
    pool.setMaxThreads(std::min(size_t(settings->max_part_loading_threads), num_parts));
    size_t num_threads = pool.getMaxThreads();
    std::vector<size_t> parts_per_thread(num_threads, num_parts / num_threads);
    for (size_t i = 0ul; i < num_parts % num_threads; ++i)
        ++parts_per_thread[i];

    /// Prepare data parts for parallel loading. Threads will focus on given disk first, then steal
    /// others' tasks when finish current disk part loading process.
    std::vector<std::vector<std::pair<String, DiskPtr>>> threads_parts(num_threads);
    std::set<size_t> remaining_thread_parts;
    std::queue<size_t> threads_queue;
    for (size_t i = 0; i < num_threads; ++i)
    {
        remaining_thread_parts.insert(i);
        threads_queue.push(i);
    }

    while (!parts_queue.empty())
    {
        assert(!threads_queue.empty());
        size_t i = threads_queue.front();
        auto & need_parts = parts_per_thread[i];
        assert(need_parts > 0);
        auto & thread_parts = threads_parts[i];
        auto & current_parts = parts_queue.front();
        assert(!current_parts.empty());
        auto parts_to_grab = std::min(need_parts, current_parts.size());

        thread_parts.insert(thread_parts.end(), current_parts.end() - parts_to_grab, current_parts.end());
        current_parts.resize(current_parts.size() - parts_to_grab);
        need_parts -= parts_to_grab;

        /// Before processing next thread, change disk if possible.
        /// Different threads will likely start loading parts from different disk,
        /// which may improve read parallelism for JBOD.

        /// If current disk still has some parts, push it to the tail.
        if (!current_parts.empty())
            parts_queue.push(std::move(current_parts));
        parts_queue.pop();

        /// If current thread still want some parts, push it to the tail.
        if (need_parts > 0)
            threads_queue.push(i);
        threads_queue.pop();
    }
    assert(threads_queue.empty());
    assert(std::all_of(threads_parts.begin(), threads_parts.end(), [](const std::vector<std::pair<String, DiskPtr>> & parts)
    {
        return !parts.empty();
    }));

    size_t suspicious_broken_parts = 0;
    size_t suspicious_broken_parts_bytes = 0;
    std::atomic<bool> has_adaptive_parts = false;
    std::atomic<bool> has_non_adaptive_parts = false;

    std::mutex mutex;
    auto load_part = [&](const String & part_name, const DiskPtr & part_disk_ptr)
    {
        auto part_opt = MergeTreePartInfo::tryParsePartName(part_name, format_version);
        if (!part_opt)
            return;
        const auto & part_info = *part_opt;
        auto single_disk_volume = std::make_shared<SingleDiskVolume>("volume_" + part_name, part_disk_ptr, 0);
        auto part = createPart(part_name, part_info, single_disk_volume, part_name);
        bool broken = false;

        String part_path = fs::path(relative_data_path) / part_name;
        String marker_path = fs::path(part_path) / IMergeTreeDataPart::DELETE_ON_DESTROY_MARKER_FILE_NAME;
        if (part_disk_ptr->exists(marker_path))
        {
            /// NOTE: getBytesOnDisk() cannot be used here, since it maybe zero of checksums.txt will not exist
            size_t size_of_part = IMergeTreeDataPart::calculateTotalSizeOnDisk(part->volume->getDisk(), part->getFullRelativePath());
            LOG_WARNING(log,
                "Detaching stale part {}{} (size: {}), which should have been deleted after a move. "
                "That can only happen after unclean restart of ClickHouse after move of a part having an operation blocking that stale copy of part.",
                getFullPathOnDisk(part_disk_ptr), part_name, formatReadableSizeWithBinarySuffix(size_of_part));
            std::lock_guard loading_lock(mutex);
            broken_parts_to_detach.push_back(part);
            ++suspicious_broken_parts;
            suspicious_broken_parts_bytes += size_of_part;
            return;
        }

        try
        {
            part->loadColumnsChecksumsIndexes(require_part_metadata, true);
        }
        catch (const Exception & e)
        {
            /// Don't count the part as broken if there is not enough memory to load it.
            /// In fact, there can be many similar situations.
            /// But it is OK, because there is a safety guard against deleting too many parts.
            if (isNotEnoughMemoryErrorCode(e.code()))
                throw;

            broken = true;
            tryLogCurrentException(__PRETTY_FUNCTION__);
        }
        catch (...)
        {
            broken = true;
            tryLogCurrentException(__PRETTY_FUNCTION__);
        }

        /// Ignore broken parts that can appear as a result of hard server restart.
        if (broken)
        {
            /// NOTE: getBytesOnDisk() cannot be used here, since it maybe zero of checksums.txt will not exist
            size_t size_of_part = IMergeTreeDataPart::calculateTotalSizeOnDisk(part->volume->getDisk(), part->getFullRelativePath());

            LOG_ERROR(log,
                "Detaching broken part {}{} (size: {}). "
                "If it happened after update, it is likely because of backward incompability. "
                "You need to resolve this manually",
                getFullPathOnDisk(part_disk_ptr), part_name, formatReadableSizeWithBinarySuffix(size_of_part));
            std::lock_guard loading_lock(mutex);
            broken_parts_to_detach.push_back(part);
            ++suspicious_broken_parts;
            suspicious_broken_parts_bytes += size_of_part;
            return;
        }
        if (!part->index_granularity_info.is_adaptive)
            has_non_adaptive_parts.store(true, std::memory_order_relaxed);
        else
            has_adaptive_parts.store(true, std::memory_order_relaxed);

        part->modification_time = part_disk_ptr->getLastModified(fs::path(relative_data_path) / part_name).epochTime();
        /// Assume that all parts are Committed, covered parts will be detected and marked as Outdated later
        part->setState(DataPartState::Committed);

        std::lock_guard loading_lock(mutex);
        auto [it, inserted] = data_parts_indexes.insert(part);
        /// Remove duplicate parts with the same checksum.
        if (!inserted)
        {
            if ((*it)->checksums.getTotalChecksumHex() == part->checksums.getTotalChecksumHex())
            {
                LOG_ERROR(log, "Remove duplicate part {}", part->getFullPath());
                duplicate_parts_to_remove.push_back(part);
            }
            else
                throw Exception("Part " + part->name + " already exists but with different checksums", ErrorCodes::DUPLICATE_DATA_PART);
        }

        addPartContributionToDataVolume(part);
    };

    std::mutex part_select_mutex;
    try
    {
        for (size_t thread = 0; thread < num_threads; ++thread)
        {
            pool.scheduleOrThrowOnError([&, thread]
            {
                while (true)
                {
                    std::pair<String, DiskPtr> thread_part;
                    {
                        const std::lock_guard lock{part_select_mutex};

                        if (remaining_thread_parts.empty())
                            return;

                        /// Steal task if nothing to do
                        auto thread_idx = thread;
                        if (threads_parts[thread].empty())
                        {
                            // Try random steal tasks from the next thread
                            std::uniform_int_distribution<size_t> distribution(0, remaining_thread_parts.size() - 1);
                            auto it = remaining_thread_parts.begin();
                            std::advance(it, distribution(thread_local_rng));
                            thread_idx = *it;
                        }
                        auto & thread_parts = threads_parts[thread_idx];
                        thread_part = thread_parts.back();
                        thread_parts.pop_back();
                        if (thread_parts.empty())
                            remaining_thread_parts.erase(thread_idx);
                    }
                    load_part(thread_part.first, thread_part.second);
                }
            });
        }
    }
    catch (...)
    {
        /// If this is not done, then in case of an exception, tasks will be destroyed before the threads are completed, and it will be bad.
        pool.wait();
        throw;
    }

    pool.wait();

    if (has_non_adaptive_parts && has_adaptive_parts && !settings->enable_mixed_granularity_parts)
        throw Exception(
            "Table contains parts with adaptive and non adaptive marks, but `setting enable_mixed_granularity_parts` is disabled",
            ErrorCodes::LOGICAL_ERROR);

    has_non_adaptive_index_granularity_parts = has_non_adaptive_parts;

    if (suspicious_broken_parts > settings->max_suspicious_broken_parts && !skip_sanity_checks)
        throw Exception(ErrorCodes::TOO_MANY_UNEXPECTED_DATA_PARTS,
            "Suspiciously many ({}) broken parts to remove.",
            suspicious_broken_parts);

    if (suspicious_broken_parts_bytes > settings->max_suspicious_broken_parts_bytes && !skip_sanity_checks)
        throw Exception(ErrorCodes::TOO_MANY_UNEXPECTED_DATA_PARTS,
            "Suspiciously big size ({}) of all broken parts to remove.",
            formatReadableSizeWithBinarySuffix(suspicious_broken_parts_bytes));
}


void MergeTreeData::loadDataPartsFromWAL(
    DataPartsVector & /* broken_parts_to_detach */,
    DataPartsVector & duplicate_parts_to_remove,
    MutableDataPartsVector & parts_from_wal,
    DataPartsLock & part_lock)
{
    for (auto & part : parts_from_wal)
    {
        if (getActiveContainingPart(part->info, DataPartState::Committed, part_lock))
            continue;

        part->modification_time = time(nullptr);
        /// Assume that all parts are Committed, covered parts will be detected and marked as Outdated later
        part->setState(DataPartState::Committed);

        auto [it, inserted] = data_parts_indexes.insert(part);
        if (!inserted)
        {
            if ((*it)->checksums.getTotalChecksumHex() == part->checksums.getTotalChecksumHex())
            {
                LOG_ERROR(log, "Remove duplicate part {}", part->getFullPath());
                duplicate_parts_to_remove.push_back(part);
            }
            else
                throw Exception("Part " + part->name + " already exists but with different checksums", ErrorCodes::DUPLICATE_DATA_PART);
        }

        addPartContributionToDataVolume(part);
    }
}


void MergeTreeData::loadDataParts(bool skip_sanity_checks)
{
    LOG_DEBUG(log, "Loading data parts");

    auto metadata_snapshot = getInMemoryMetadataPtr();
    const auto settings = getSettings();
    MutableDataPartsVector parts_from_wal;
    Strings part_file_names;

    auto disks = getStoragePolicy()->getDisks();

    /// Only check if user did touch storage configuration for this table.
    if (!getStoragePolicy()->isDefaultPolicy() && !skip_sanity_checks)
    {
        /// Check extra parts at different disks, in order to not allow to miss data parts at undefined disks.
        std::unordered_set<String> defined_disk_names;

        for (const auto & disk_ptr : disks)
            defined_disk_names.insert(disk_ptr->getName());

        for (const auto & [disk_name, disk] : getContext()->getDisksMap())
        {
            if (defined_disk_names.count(disk_name) == 0 && disk->exists(relative_data_path))
            {
                for (const auto it = disk->iterateDirectory(relative_data_path); it->isValid(); it->next())
                {
                    if (MergeTreePartInfo::tryParsePartName(it->name(), format_version))
                        throw Exception(ErrorCodes::UNKNOWN_DISK,
                            "Part {} was found on disk {} which is not defined in the storage policy",
                            backQuote(it->name()), backQuote(disk_name));
                }
            }
        }
    }

    /// Collect part names by disk.
    std::map<String, std::vector<std::pair<String, DiskPtr>>> disk_part_map;
    std::map<String, MutableDataPartsVector> disk_wal_part_map;
    ThreadPool pool(disks.size());
    std::mutex wal_init_lock;
    for (const auto & disk_ptr : disks)
    {
        auto & disk_parts = disk_part_map[disk_ptr->getName()];
        auto & disk_wal_parts = disk_wal_part_map[disk_ptr->getName()];

        pool.scheduleOrThrowOnError([&, disk_ptr]()
        {
            for (auto it = disk_ptr->iterateDirectory(relative_data_path); it->isValid(); it->next())
            {
                /// Skip temporary directories, file 'format_version.txt' and directory 'detached'.
                if (startsWith(it->name(), "tmp") || it->name() == MergeTreeData::FORMAT_VERSION_FILE_NAME
                    || it->name() == MergeTreeData::DETACHED_DIR_NAME)
                    continue;

                if (!startsWith(it->name(), MergeTreeWriteAheadLog::WAL_FILE_NAME))
                    disk_parts.emplace_back(std::make_pair(it->name(), disk_ptr));
                else if (it->name() == MergeTreeWriteAheadLog::DEFAULT_WAL_FILE_NAME && settings->in_memory_parts_enable_wal)
                {
                    std::unique_lock lock(wal_init_lock);
                    if (write_ahead_log != nullptr)
                        throw Exception(
                            "There are multiple WAL files appeared in current storage policy. You need to resolve this manually",
                            ErrorCodes::CORRUPTED_DATA);

                    write_ahead_log = std::make_shared<MergeTreeWriteAheadLog>(*this, disk_ptr, it->name());
                    for (auto && part : write_ahead_log->restore(metadata_snapshot, getContext()))
                        disk_wal_parts.push_back(std::move(part));
                }
                else if (settings->in_memory_parts_enable_wal)
                {
                    MergeTreeWriteAheadLog wal(*this, disk_ptr, it->name());
                    for (auto && part : wal.restore(metadata_snapshot, getContext()))
                        disk_wal_parts.push_back(std::move(part));
                }
            }
        });
    }

    pool.wait();

    for (auto & [_, disk_wal_parts] : disk_wal_part_map)
        parts_from_wal.insert(
            parts_from_wal.end(), std::make_move_iterator(disk_wal_parts.begin()), std::make_move_iterator(disk_wal_parts.end()));

    size_t num_parts = 0;
    std::queue<std::vector<std::pair<String, DiskPtr>>> parts_queue;
    for (auto & [_, disk_parts] : disk_part_map)
    {
        if (disk_parts.empty())
            continue;
        num_parts += disk_parts.size();
        parts_queue.push(std::move(disk_parts));
    }

    auto part_lock = lockParts();
    data_parts_indexes.clear();

    if (num_parts == 0 && parts_from_wal.empty())
    {
        LOG_DEBUG(log, "There are no data parts");
        return;
    }


    DataPartsVector broken_parts_to_detach;
    DataPartsVector duplicate_parts_to_remove;

    if (num_parts > 0)
        loadDataPartsFromDisk(
            broken_parts_to_detach, duplicate_parts_to_remove, pool, num_parts, parts_queue, skip_sanity_checks, settings);

    if (!parts_from_wal.empty())
        loadDataPartsFromWAL(broken_parts_to_detach, duplicate_parts_to_remove, parts_from_wal, part_lock);

    for (auto & part : broken_parts_to_detach)
        part->renameToDetached("broken-on-start"); /// detached parts must not have '_' in prefixes

    for (auto & part : duplicate_parts_to_remove)
        part->remove();

    for (const auto & part : data_parts_by_state_and_info)
    {
        /// We do not have version metadata and transactions history for old parts,
        /// so let's consider that such parts were created by some ancient transaction
        /// and were committed with some prehistoric CSN.
        /// TODO Transactions: distinguish "prehistoric" parts from uncommitted parts in case of hard restart
        part->versions.setMinTID(Tx::PrehistoricTID);
        part->versions.mincsn.store(Tx::PrehistoricCSN, std::memory_order_relaxed);
    }

    /// Delete from the set of current parts those parts that are covered by another part (those parts that
    /// were merged), but that for some reason are still not deleted from the filesystem.
    /// Deletion of files will be performed later in the clearOldParts() method.

    if (data_parts_indexes.size() >= 2)
    {
        /// Now all parts are committed, so data_parts_by_state_and_info == committed_parts_range
        auto prev_jt = data_parts_by_state_and_info.begin();
        auto curr_jt = std::next(prev_jt);

        auto deactivate_part = [&] (DataPartIteratorByStateAndInfo it)
        {
            (*it)->remove_time.store((*it)->modification_time, std::memory_order_relaxed);
            modifyPartState(it, DataPartState::Outdated);
            (*it)->versions.lockMaxTID(Tx::PrehistoricTID);
            (*it)->versions.maxcsn.store(Tx::PrehistoricCSN, std::memory_order_relaxed);
            removePartContributionToDataVolume(*it);
        };

        (*prev_jt)->assertState({DataPartState::Committed});

        while (curr_jt != data_parts_by_state_and_info.end() && (*curr_jt)->getState() == DataPartState::Committed)
        {
            /// Don't consider data parts belonging to different partitions.
            if ((*curr_jt)->info.partition_id != (*prev_jt)->info.partition_id)
            {
                ++prev_jt;
                ++curr_jt;
                continue;
            }

            if ((*curr_jt)->contains(**prev_jt))
            {
                deactivate_part(prev_jt);
                prev_jt = curr_jt;
                ++curr_jt;
            }
            else if ((*prev_jt)->contains(**curr_jt))
            {
                auto next = std::next(curr_jt);
                deactivate_part(curr_jt);
                curr_jt = next;
            }
            else
            {
                ++prev_jt;
                ++curr_jt;
            }
        }
    }

    calculateColumnAndSecondaryIndexSizesImpl();

    LOG_DEBUG(log, "Loaded data parts ({} items)", data_parts_indexes.size());
}


/// Is the part directory old.
/// True if its modification time and the modification time of all files inside it is less then threshold.
/// (Only files on the first level of nesting are considered).
static bool isOldPartDirectory(const DiskPtr & disk, const String & directory_path, time_t threshold)
{
    if (disk->getLastModified(directory_path).epochTime() >= threshold)
        return false;

    for (auto it = disk->iterateDirectory(directory_path); it->isValid(); it->next())
        if (disk->getLastModified(it->path()).epochTime() >= threshold)
            return false;

    return true;
}


void MergeTreeData::clearOldTemporaryDirectories(const MergeTreeDataMergerMutator & merger_mutator, size_t custom_directories_lifetime_seconds)
{
    /// If the method is already called from another thread, then we don't need to do anything.
    std::unique_lock lock(clear_old_temporary_directories_mutex, std::defer_lock);
    if (!lock.try_lock())
        return;

    const auto settings = getSettings();
    time_t current_time = time(nullptr);
    ssize_t deadline = current_time - custom_directories_lifetime_seconds;

    /// Delete temporary directories older than a day.
    for (const auto & [path, disk] : getRelativeDataPathsWithDisks())
    {
        for (auto it = disk->iterateDirectory(path); it->isValid(); it->next())
        {
            const std::string & basename = it->name();
            if (!startsWith(basename, "tmp_"))
            {
                continue;
            }
            const std::string & full_path = fullPath(disk, it->path());
            if (merger_mutator.hasTemporaryPart(basename))
            {
                LOG_WARNING(log, "{} is an active destination for one of merge/mutation (consider increasing temporary_directories_lifetime setting)", full_path);
                continue;
            }

            try
            {
                if (disk->isDirectory(it->path()) && isOldPartDirectory(disk, it->path(), deadline))
                {
                    LOG_WARNING(log, "Removing temporary directory {}", full_path);
                    disk->removeRecursive(it->path());
                }
            }
            /// see getModificationTime()
            catch (const ErrnoException & e)
            {
                if (e.getErrno() == ENOENT)
                {
                    /// If the file is already deleted, do nothing.
                }
                else
                    throw;
            }
            catch (const fs::filesystem_error & e)
            {
                if (e.code() == std::errc::no_such_file_or_directory)
                {
                    /// If the file is already deleted, do nothing.
                }
                else
                    throw;
            }
        }
    }
}


MergeTreeData::DataPartsVector MergeTreeData::grabOldParts(bool force)
{
    DataPartsVector res;

    /// If the method is already called from another thread, then we don't need to do anything.
    std::unique_lock lock(grab_old_parts_mutex, std::defer_lock);
    if (!lock.try_lock())
        return res;

    time_t now = time(nullptr);
    std::vector<DataPartIteratorByStateAndInfo> parts_to_delete;

    {
        auto parts_lock = lockParts();

        auto outdated_parts_range = getDataPartsStateRange(DataPartState::Outdated);
        for (auto it = outdated_parts_range.begin(); it != outdated_parts_range.end(); ++it)
        {
            const DataPartPtr & part = *it;

            /// Do not remove outdated part if it may be visible for some transaction
            if (!part->versions.canBeRemoved(TransactionLog::instance().getOldestSnapshot()))
                continue;

            auto part_remove_time = part->remove_time.load(std::memory_order_relaxed);

            if (part.unique() && /// Grab only parts that are not used by anyone (SELECTs for example).
                ((part_remove_time < now &&
                now - part_remove_time > getSettings()->old_parts_lifetime.totalSeconds()) || force
                || isInMemoryPart(part))) /// Remove in-memory parts immediately to not store excessive data in RAM
            {
                parts_to_delete.emplace_back(it);
            }
        }

        res.reserve(parts_to_delete.size());
        for (const auto & it_to_delete : parts_to_delete)
        {
            res.emplace_back(*it_to_delete);
            modifyPartState(it_to_delete, DataPartState::Deleting);
        }
    }

    if (!res.empty())
        LOG_TRACE(log, "Found {} old parts to remove.", res.size());

    return res;
}


void MergeTreeData::rollbackDeletingParts(const MergeTreeData::DataPartsVector & parts)
{
    auto lock = lockParts();
    for (const auto & part : parts)
    {
        /// We should modify it under data_parts_mutex
        part->assertState({DataPartState::Deleting});
        modifyPartState(part, DataPartState::Outdated);
    }
}

void MergeTreeData::removePartsFinally(const MergeTreeData::DataPartsVector & parts)
{
    {
        auto lock = lockParts();

        /// TODO: use data_parts iterators instead of pointers
        for (const auto & part : parts)
        {
            /// Temporary does not present in data_parts_by_info.
            if (part->getState() == DataPartState::Temporary)
                continue;

            auto it = data_parts_by_info.find(part->info);
            if (it == data_parts_by_info.end())
                throw Exception("Deleting data part " + part->name + " doesn't exist", ErrorCodes::LOGICAL_ERROR);

            (*it)->assertState({DataPartState::Deleting});

            data_parts_indexes.erase(it);
        }
    }

    /// Data parts is still alive (since DataPartsVector holds shared_ptrs) and contain useful metainformation for logging
    /// NOTE: There is no need to log parts deletion somewhere else, all deleting parts pass through this function and pass away

    auto table_id = getStorageID();
    if (auto part_log = getContext()->getPartLog(table_id.database_name))
    {
        PartLogElement part_log_elem;

        part_log_elem.event_type = PartLogElement::REMOVE_PART;

        const auto time_now = std::chrono::system_clock::now();
        part_log_elem.event_time = time_in_seconds(time_now);
        part_log_elem.event_time_microseconds = time_in_microseconds(time_now);

        part_log_elem.duration_ms = 0; //-V1048

        part_log_elem.database_name = table_id.database_name;
        part_log_elem.table_name = table_id.table_name;

        for (const auto & part : parts)
        {
            part_log_elem.partition_id = part->info.partition_id;
            part_log_elem.part_name = part->name;
            part_log_elem.bytes_compressed_on_disk = part->getBytesOnDisk();
            part_log_elem.rows = part->rows_count;

            part_log->add(part_log_elem);
        }
    }
}

void MergeTreeData::clearOldPartsFromFilesystem(bool force)
{
    DataPartsVector parts_to_remove = grabOldParts(force);
    clearPartsFromFilesystem(parts_to_remove);
    removePartsFinally(parts_to_remove);

    /// This is needed to close files to avoid they reside on disk after being deleted.
    /// NOTE: we can drop files from cache more selectively but this is good enough.
    if (!parts_to_remove.empty())
        getContext()->dropMMappedFileCache();
}

void MergeTreeData::clearPartsFromFilesystem(const DataPartsVector & parts_to_remove)
{
    const auto settings = getSettings();
    if (parts_to_remove.size() > 1 && settings->max_part_removal_threads > 1 && parts_to_remove.size() > settings->concurrent_part_removal_threshold)
    {
        /// Parallel parts removal.

        size_t num_threads = std::min<size_t>(settings->max_part_removal_threads, parts_to_remove.size());
        ThreadPool pool(num_threads);

        /// NOTE: Under heavy system load you may get "Cannot schedule a task" from ThreadPool.
        for (const DataPartPtr & part : parts_to_remove)
        {
            pool.scheduleOrThrowOnError([&, thread_group = CurrentThread::getGroup()]
            {
                SCOPE_EXIT_SAFE(
                    if (thread_group)
                        CurrentThread::detachQueryIfNotDetached();
                );
                if (thread_group)
                    CurrentThread::attachTo(thread_group);

                LOG_DEBUG(log, "Removing part from filesystem {}", part->name);
                part->remove();
            });
        }

        pool.wait();
    }
    else
    {
        for (const DataPartPtr & part : parts_to_remove)
        {
            LOG_DEBUG(log, "Removing part from filesystem {}", part->name);
            part->remove();
        }
    }
}

void MergeTreeData::clearOldWriteAheadLogs()
{
    DataPartsVector parts = getDataPartsVector();
    std::vector<std::pair<Int64, Int64>> all_block_numbers_on_disk;
    std::vector<std::pair<Int64, Int64>> block_numbers_on_disk;

    for (const auto & part : parts)
        if (part->isStoredOnDisk())
            all_block_numbers_on_disk.emplace_back(part->info.min_block, part->info.max_block);

    if (all_block_numbers_on_disk.empty())
        return;

    std::sort(all_block_numbers_on_disk.begin(), all_block_numbers_on_disk.end());
    block_numbers_on_disk.push_back(all_block_numbers_on_disk[0]);
    for (size_t i = 1; i < all_block_numbers_on_disk.size(); ++i)
    {
        if (all_block_numbers_on_disk[i].first == all_block_numbers_on_disk[i - 1].second + 1)
            block_numbers_on_disk.back().second = all_block_numbers_on_disk[i].second;
        else
            block_numbers_on_disk.push_back(all_block_numbers_on_disk[i]);
    }

    auto is_range_on_disk = [&block_numbers_on_disk](Int64 min_block, Int64 max_block)
    {
        auto lower = std::lower_bound(block_numbers_on_disk.begin(), block_numbers_on_disk.end(), std::make_pair(min_block, Int64(-1L)));
        if (lower != block_numbers_on_disk.end() && min_block >= lower->first && max_block <= lower->second)
            return true;

        if (lower != block_numbers_on_disk.begin())
        {
            --lower;
            if (min_block >= lower->first && max_block <= lower->second)
                return true;
        }

        return false;
    };

    auto disks = getStoragePolicy()->getDisks();
    for (auto disk_it = disks.rbegin(); disk_it != disks.rend(); ++disk_it)
    {
        auto disk_ptr = *disk_it;
        for (auto it = disk_ptr->iterateDirectory(relative_data_path); it->isValid(); it->next())
        {
            auto min_max_block_number = MergeTreeWriteAheadLog::tryParseMinMaxBlockNumber(it->name());
            if (min_max_block_number && is_range_on_disk(min_max_block_number->first, min_max_block_number->second))
            {
                LOG_DEBUG(log, "Removing from filesystem the outdated WAL file " + it->name());
                disk_ptr->removeFile(relative_data_path + it->name());
            }
        }
    }
}

void MergeTreeData::clearEmptyParts()
{
    if (!getSettings()->remove_empty_parts)
        return;

    auto parts = getDataPartsVector();
    for (const auto & part : parts)
    {
        if (part->rows_count == 0)
            dropPartNoWaitNoThrow(part->name);
    }
}

void MergeTreeData::rename(const String & new_table_path, const StorageID & new_table_id)
{
    auto disks = getStoragePolicy()->getDisks();

    for (const auto & disk : disks)
    {
        if (disk->exists(new_table_path))
            throw Exception{"Target path already exists: " + fullPath(disk, new_table_path), ErrorCodes::DIRECTORY_ALREADY_EXISTS};
    }

    for (const auto & disk : disks)
    {
        auto new_table_path_parent = parentPath(new_table_path);
        disk->createDirectories(new_table_path_parent);
        disk->moveDirectory(relative_data_path, new_table_path);
    }

    if (!getStorageID().hasUUID())
        getContext()->dropCaches();

    relative_data_path = new_table_path;
    renameInMemory(new_table_id);
}

void MergeTreeData::dropAllData()
{
    LOG_TRACE(log, "dropAllData: waiting for locks.");

    auto lock = lockParts();

    LOG_TRACE(log, "dropAllData: removing data from memory.");

    DataPartsVector all_parts(data_parts_by_info.begin(), data_parts_by_info.end());

    data_parts_indexes.clear();
    column_sizes.clear();

    /// Tables in atomic databases have UUID and stored in persistent locations.
    /// No need to drop caches (that are keyed by filesystem path) because collision is not possible.
    if (!getStorageID().hasUUID())
        getContext()->dropCaches();

    LOG_TRACE(log, "dropAllData: removing data from filesystem.");

    /// Removing of each data part before recursive removal of directory is to speed-up removal, because there will be less number of syscalls.
    clearPartsFromFilesystem(all_parts);

    for (const auto & [path, disk] : getRelativeDataPathsWithDisks())
    {
        try
        {
            disk->removeRecursive(path);
        }
        catch (const fs::filesystem_error & e)
        {
            if (e.code() == std::errc::no_such_file_or_directory)
            {
                /// If the file is already deleted, log the error message and do nothing.
                tryLogCurrentException(__PRETTY_FUNCTION__);
            }
            else
                throw;
        }
    }

    setDataVolume(0, 0, 0);

    LOG_TRACE(log, "dropAllData: done.");
}

void MergeTreeData::dropIfEmpty()
{
    LOG_TRACE(log, "dropIfEmpty");

    auto lock = lockParts();

    if (!data_parts_by_info.empty())
        return;

    try
    {
        for (const auto & [path, disk] : getRelativeDataPathsWithDisks())
        {
            /// Non recursive, exception is thrown if there are more files.
            disk->removeFileIfExists(fs::path(path) / MergeTreeData::FORMAT_VERSION_FILE_NAME);
            disk->removeDirectory(fs::path(path) / MergeTreeData::DETACHED_DIR_NAME);
            disk->removeDirectory(path);
        }
    }
    catch (...)
    {
        // On unsuccessful creation of ReplicatedMergeTree table with multidisk configuration some files may not exist.
        tryLogCurrentException(__PRETTY_FUNCTION__);
    }
}

namespace
{

/// Conversion that is allowed for serializable key (primary key, sorting key).
/// Key should be serialized in the same way after conversion.
/// NOTE: The list is not complete.
bool isSafeForKeyConversion(const IDataType * from, const IDataType * to)
{
    if (from->getName() == to->getName())
        return true;

    /// Enums are serialized in partition key as numbers - so conversion from Enum to number is Ok.
    /// But only for types of identical width because they are serialized as binary in minmax index.
    /// But not from number to Enum because Enum does not necessarily represents all numbers.

    if (const auto * from_enum8 = typeid_cast<const DataTypeEnum8 *>(from))
    {
        if (const auto * to_enum8 = typeid_cast<const DataTypeEnum8 *>(to))
            return to_enum8->contains(*from_enum8);
        if (typeid_cast<const DataTypeInt8 *>(to))
            return true;    // NOLINT
        return false;
    }

    if (const auto * from_enum16 = typeid_cast<const DataTypeEnum16 *>(from))
    {
        if (const auto * to_enum16 = typeid_cast<const DataTypeEnum16 *>(to))
            return to_enum16->contains(*from_enum16);
        if (typeid_cast<const DataTypeInt16 *>(to))
            return true;    // NOLINT
        return false;
    }

    if (const auto * from_lc = typeid_cast<const DataTypeLowCardinality *>(from))
        return from_lc->getDictionaryType()->equals(*to);

    if (const auto * to_lc = typeid_cast<const DataTypeLowCardinality *>(to))
        return to_lc->getDictionaryType()->equals(*from);

    return false;
}

/// Special check for alters of VersionedCollapsingMergeTree version column
void checkVersionColumnTypesConversion(const IDataType * old_type, const IDataType * new_type, const String column_name)
{
    /// Check new type can be used as version
    if (!new_type->canBeUsedAsVersion())
        throw Exception("Cannot alter version column " + backQuoteIfNeed(column_name) +
            " to type " + new_type->getName() +
            " because version column must be of an integer type or of type Date or DateTime"
            , ErrorCodes::ALTER_OF_COLUMN_IS_FORBIDDEN);

    auto which_new_type = WhichDataType(new_type);
    auto which_old_type = WhichDataType(old_type);

    /// Check alter to different sign or float -> int and so on
    if ((which_old_type.isInt() && !which_new_type.isInt())
        || (which_old_type.isUInt() && !which_new_type.isUInt())
        || (which_old_type.isDate() && !which_new_type.isDate())
        || (which_old_type.isDate32() && !which_new_type.isDate32())
        || (which_old_type.isDateTime() && !which_new_type.isDateTime())
        || (which_old_type.isFloat() && !which_new_type.isFloat()))
    {
        throw Exception("Cannot alter version column " + backQuoteIfNeed(column_name) +
            " from type " + old_type->getName() +
            " to type " + new_type->getName() + " because new type will change sort order of version column." +
            " The only possible conversion is expansion of the number of bytes of the current type."
            , ErrorCodes::ALTER_OF_COLUMN_IS_FORBIDDEN);
    }

    /// Check alter to smaller size: UInt64 -> UInt32 and so on
    if (new_type->getSizeOfValueInMemory() < old_type->getSizeOfValueInMemory())
    {
        throw Exception("Cannot alter version column " + backQuoteIfNeed(column_name) +
            " from type " + old_type->getName() +
            " to type " + new_type->getName() + " because new type is smaller than current in the number of bytes." +
            " The only possible conversion is expansion of the number of bytes of the current type."
            , ErrorCodes::ALTER_OF_COLUMN_IS_FORBIDDEN);
    }
}

}

void MergeTreeData::checkAlterIsPossible(const AlterCommands & commands, ContextPtr local_context) const
{
    /// Check that needed transformations can be applied to the list of columns without considering type conversions.
    StorageInMemoryMetadata new_metadata = getInMemoryMetadata();
    StorageInMemoryMetadata old_metadata = getInMemoryMetadata();

    const auto & settings = local_context->getSettingsRef();

    if (!settings.allow_non_metadata_alters)
    {

        auto mutation_commands = commands.getMutationCommands(new_metadata, settings.materialize_ttl_after_modify, getContext());

        if (!mutation_commands.empty())
            throw Exception(ErrorCodes::ALTER_OF_COLUMN_IS_FORBIDDEN, "The following alter commands: '{}' will modify data on disk, but setting `allow_non_metadata_alters` is disabled", queryToString(mutation_commands.ast()));
    }
    commands.apply(new_metadata, getContext());

    /// Set of columns that shouldn't be altered.
    NameSet columns_alter_type_forbidden;

    /// Primary key columns can be ALTERed only if they are used in the key as-is
    /// (and not as a part of some expression) and if the ALTER only affects column metadata.
    NameSet columns_alter_type_metadata_only;

    /// Columns to check that the type change is safe for partition key.
    NameSet columns_alter_type_check_safe_for_partition;

    if (old_metadata.hasPartitionKey())
    {
        /// Forbid altering columns inside partition key expressions because it can change partition ID format.
        auto partition_key_expr = old_metadata.getPartitionKey().expression;
        for (const auto & action : partition_key_expr->getActions())
        {
            for (const auto * child : action.node->children)
                columns_alter_type_forbidden.insert(child->result_name);
        }

        /// But allow to alter columns without expressions under certain condition.
        for (const String & col : partition_key_expr->getRequiredColumns())
            columns_alter_type_check_safe_for_partition.insert(col);
    }

    for (const auto & index : old_metadata.getSecondaryIndices())
    {
        for (const String & col : index.expression->getRequiredColumns())
            columns_alter_type_forbidden.insert(col);
    }

    if (old_metadata.hasSortingKey())
    {
        auto sorting_key_expr = old_metadata.getSortingKey().expression;
        for (const auto & action : sorting_key_expr->getActions())
        {
            for (const auto * child : action.node->children)
                columns_alter_type_forbidden.insert(child->result_name);
        }
        for (const String & col : sorting_key_expr->getRequiredColumns())
            columns_alter_type_metadata_only.insert(col);

        /// We don't process sample_by_ast separately because it must be among the primary key columns
        /// and we don't process primary_key_expr separately because it is a prefix of sorting_key_expr.
    }
    if (!merging_params.sign_column.empty())
        columns_alter_type_forbidden.insert(merging_params.sign_column);

    /// All of the above.
    NameSet columns_in_keys;
    columns_in_keys.insert(columns_alter_type_forbidden.begin(), columns_alter_type_forbidden.end());
    columns_in_keys.insert(columns_alter_type_metadata_only.begin(), columns_alter_type_metadata_only.end());
    columns_in_keys.insert(columns_alter_type_check_safe_for_partition.begin(), columns_alter_type_check_safe_for_partition.end());

    NameSet dropped_columns;

    std::map<String, const IDataType *> old_types;
    for (const auto & column : old_metadata.getColumns().getAllPhysical())
        old_types.emplace(column.name, column.type.get());

    NamesAndTypesList columns_to_check_conversion;
    auto name_deps = getDependentViewsByColumn(local_context);
    for (const AlterCommand & command : commands)
    {
        /// Just validate partition expression
        if (command.partition)
        {
            getPartitionIDFromQuery(command.partition, getContext());
        }

        if (command.column_name == merging_params.version_column)
        {
            /// Some type changes for version column is allowed despite it's a part of sorting key
            if (command.type == AlterCommand::MODIFY_COLUMN)
            {
                const IDataType * new_type = command.data_type.get();
                const IDataType * old_type = old_types[command.column_name];

                if (new_type)
                    checkVersionColumnTypesConversion(old_type, new_type, command.column_name);

                /// No other checks required
                continue;
            }
            else if (command.type == AlterCommand::DROP_COLUMN)
            {
                throw Exception(
                    "Trying to ALTER DROP version " + backQuoteIfNeed(command.column_name) + " column",
                    ErrorCodes::ALTER_OF_COLUMN_IS_FORBIDDEN);
            }
            else if (command.type == AlterCommand::RENAME_COLUMN)
            {
                throw Exception(
                    "Trying to ALTER RENAME version " + backQuoteIfNeed(command.column_name) + " column",
                    ErrorCodes::ALTER_OF_COLUMN_IS_FORBIDDEN);
            }
        }

        if (command.type == AlterCommand::MODIFY_ORDER_BY && !is_custom_partitioned)
        {
            throw Exception(
                "ALTER MODIFY ORDER BY is not supported for default-partitioned tables created with the old syntax",
                ErrorCodes::BAD_ARGUMENTS);
        }
        if (command.type == AlterCommand::MODIFY_TTL && !is_custom_partitioned)
        {
            throw Exception(
                "ALTER MODIFY TTL is not supported for default-partitioned tables created with the old syntax",
                ErrorCodes::BAD_ARGUMENTS);
        }
        if (command.type == AlterCommand::MODIFY_SAMPLE_BY)
        {
            if (!is_custom_partitioned)
                throw Exception(
                    "ALTER MODIFY SAMPLE BY is not supported for default-partitioned tables created with the old syntax",
                    ErrorCodes::BAD_ARGUMENTS);

            checkSampleExpression(new_metadata, getSettings()->compatibility_allow_sampling_expression_not_in_primary_key,
                                  getSettings()->check_sample_column_is_correct);
        }
        if (command.type == AlterCommand::ADD_INDEX && !is_custom_partitioned)
        {
            throw Exception(
                "ALTER ADD INDEX is not supported for tables with the old syntax",
                ErrorCodes::BAD_ARGUMENTS);
        }
        if (command.type == AlterCommand::ADD_PROJECTION && !is_custom_partitioned)
        {
            throw Exception(
                "ALTER ADD PROJECTION is not supported for tables with the old syntax",
                ErrorCodes::BAD_ARGUMENTS);
        }
        if (command.type == AlterCommand::RENAME_COLUMN)
        {
            if (columns_in_keys.count(command.column_name))
            {
                throw Exception(
                    "Trying to ALTER RENAME key " + backQuoteIfNeed(command.column_name) + " column which is a part of key expression",
                    ErrorCodes::ALTER_OF_COLUMN_IS_FORBIDDEN);
            }
        }
        else if (command.type == AlterCommand::DROP_COLUMN)
        {
            if (columns_in_keys.count(command.column_name))
            {
                throw Exception(
                    "Trying to ALTER DROP key " + backQuoteIfNeed(command.column_name) + " column which is a part of key expression",
                    ErrorCodes::ALTER_OF_COLUMN_IS_FORBIDDEN);
            }

            if (!command.clear)
            {
                const auto & deps_mv = name_deps[command.column_name];
                if (!deps_mv.empty())
                {
                    throw Exception(
                        "Trying to ALTER DROP column " + backQuoteIfNeed(command.column_name) + " which is referenced by materialized view "
                            + toString(deps_mv),
                        ErrorCodes::ALTER_OF_COLUMN_IS_FORBIDDEN);
                }
            }

            dropped_columns.emplace(command.column_name);
        }
        else if (command.isRequireMutationStage(getInMemoryMetadata()))
        {
            /// This alter will override data on disk. Let's check that it doesn't
            /// modify immutable column.
            if (columns_alter_type_forbidden.count(command.column_name))
                throw Exception("ALTER of key column " + backQuoteIfNeed(command.column_name) + " is forbidden",
                    ErrorCodes::ALTER_OF_COLUMN_IS_FORBIDDEN);

            if (command.type == AlterCommand::MODIFY_COLUMN)
            {
                if (columns_alter_type_check_safe_for_partition.count(command.column_name))
                {
                    auto it = old_types.find(command.column_name);

                    assert(it != old_types.end());
                    if (!isSafeForKeyConversion(it->second, command.data_type.get()))
                        throw Exception("ALTER of partition key column " + backQuoteIfNeed(command.column_name) + " from type "
                                + it->second->getName() + " to type " + command.data_type->getName()
                                + " is not safe because it can change the representation of partition key",
                            ErrorCodes::ALTER_OF_COLUMN_IS_FORBIDDEN);
                }

                if (columns_alter_type_metadata_only.count(command.column_name))
                {
                    auto it = old_types.find(command.column_name);
                    assert(it != old_types.end());
                    if (!isSafeForKeyConversion(it->second, command.data_type.get()))
                        throw Exception("ALTER of key column " + backQuoteIfNeed(command.column_name) + " from type "
                                    + it->second->getName() + " to type " + command.data_type->getName()
                                    + " is not safe because it can change the representation of primary key",
                            ErrorCodes::ALTER_OF_COLUMN_IS_FORBIDDEN);
                }

                if (old_metadata.getColumns().has(command.column_name))
                {
                    columns_to_check_conversion.push_back(
                        new_metadata.getColumns().getPhysical(command.column_name));
                }
            }
        }
    }

    checkProperties(new_metadata, old_metadata);
    checkTTLExpressions(new_metadata, old_metadata);

    if (!columns_to_check_conversion.empty())
    {
        auto old_header = old_metadata.getSampleBlock();
        performRequiredConversions(old_header, columns_to_check_conversion, getContext());
    }

    if (old_metadata.hasSettingsChanges())
    {
        const auto current_changes = old_metadata.getSettingsChanges()->as<const ASTSetQuery &>().changes;
        const auto & new_changes = new_metadata.settings_changes->as<const ASTSetQuery &>().changes;
        for (const auto & changed_setting : new_changes)
        {
            const auto & setting_name = changed_setting.name;
            const auto & new_value = changed_setting.value;
            MergeTreeSettings::checkCanSet(setting_name, new_value);
            const Field * current_value = current_changes.tryGet(setting_name);

            if ((!current_value || *current_value != new_value)
                && MergeTreeSettings::isReadonlySetting(setting_name))
            {
                throw Exception{"Setting '" + setting_name + "' is readonly for storage '" + getName() + "'",
                                 ErrorCodes::READONLY_SETTING};
            }

            if (!current_value && MergeTreeSettings::isPartFormatSetting(setting_name))
            {
                MergeTreeSettings copy = *getSettings();
                copy.applyChange(changed_setting);
                String reason;
                if (!canUsePolymorphicParts(copy, &reason) && !reason.empty())
                    throw Exception("Can't change settings. Reason: " + reason, ErrorCodes::NOT_IMPLEMENTED);
            }

            if (setting_name == "storage_policy")
                checkStoragePolicy(getContext()->getStoragePolicy(new_value.safeGet<String>()));
        }

        /// Check if it is safe to reset the settings
        for (const auto & current_setting : current_changes)
        {
            const auto & setting_name = current_setting.name;
            const Field * new_value = new_changes.tryGet(setting_name);
            /// Prevent unsetting readonly setting
            if (MergeTreeSettings::isReadonlySetting(setting_name) && !new_value)
            {
                throw Exception{"Setting '" + setting_name + "' is readonly for storage '" + getName() + "'",
                                ErrorCodes::READONLY_SETTING};
            }

            if (MergeTreeSettings::isPartFormatSetting(setting_name) && !new_value)
            {
                /// Use default settings + new and check if doesn't affect part format settings
                auto copy = getDefaultSettings();
                copy->applyChanges(new_changes);
                String reason;
                if (!canUsePolymorphicParts(*copy, &reason) && !reason.empty())
                    throw Exception("Can't change settings. Reason: " + reason, ErrorCodes::NOT_IMPLEMENTED);
            }

        }
    }

    for (const auto & part : getDataPartsVector())
    {
        bool at_least_one_column_rest = false;
        for (const auto & column : part->getColumns())
        {
            if (!dropped_columns.count(column.name))
            {
                at_least_one_column_rest = true;
                break;
            }
        }
        if (!at_least_one_column_rest)
        {
            std::string postfix;
            if (dropped_columns.size() > 1)
                postfix = "s";
            throw Exception(ErrorCodes::BAD_ARGUMENTS,
                "Cannot drop or clear column{} '{}', because all columns in part '{}' will be removed from disk. Empty parts are not allowed", postfix, boost::algorithm::join(dropped_columns, ", "), part->name);
        }
    }
}


void MergeTreeData::checkMutationIsPossible(const MutationCommands & /*commands*/, const Settings & /*settings*/) const
{
    /// Some validation will be added
}

MergeTreeDataPartType MergeTreeData::choosePartType(size_t bytes_uncompressed, size_t rows_count) const
{
    const auto settings = getSettings();
    if (!canUsePolymorphicParts(*settings))
        return MergeTreeDataPartType::WIDE;

    if (bytes_uncompressed < settings->min_bytes_for_compact_part || rows_count < settings->min_rows_for_compact_part)
        return MergeTreeDataPartType::IN_MEMORY;

    if (bytes_uncompressed < settings->min_bytes_for_wide_part || rows_count < settings->min_rows_for_wide_part)
        return MergeTreeDataPartType::COMPACT;

    return MergeTreeDataPartType::WIDE;
}

MergeTreeDataPartType MergeTreeData::choosePartTypeOnDisk(size_t bytes_uncompressed, size_t rows_count) const
{
    const auto settings = getSettings();
    if (!canUsePolymorphicParts(*settings))
        return MergeTreeDataPartType::WIDE;

    if (bytes_uncompressed < settings->min_bytes_for_wide_part || rows_count < settings->min_rows_for_wide_part)
        return MergeTreeDataPartType::COMPACT;

    return MergeTreeDataPartType::WIDE;
}


MergeTreeData::MutableDataPartPtr MergeTreeData::createPart(const String & name,
    MergeTreeDataPartType type, const MergeTreePartInfo & part_info,
    const VolumePtr & volume, const String & relative_path, const IMergeTreeDataPart * parent_part) const
{
    if (type == MergeTreeDataPartType::COMPACT)
        return std::make_shared<MergeTreeDataPartCompact>(*this, name, part_info, volume, relative_path, parent_part);
    else if (type == MergeTreeDataPartType::WIDE)
        return std::make_shared<MergeTreeDataPartWide>(*this, name, part_info, volume, relative_path, parent_part);
    else if (type == MergeTreeDataPartType::IN_MEMORY)
        return std::make_shared<MergeTreeDataPartInMemory>(*this, name, part_info, volume, relative_path, parent_part);
    else
        throw Exception("Unknown type of part " + relative_path, ErrorCodes::UNKNOWN_PART_TYPE);
}

static MergeTreeDataPartType getPartTypeFromMarkExtension(const String & mrk_ext)
{
    if (mrk_ext == getNonAdaptiveMrkExtension())
        return MergeTreeDataPartType::WIDE;
    if (mrk_ext == getAdaptiveMrkExtension(MergeTreeDataPartType::WIDE))
        return MergeTreeDataPartType::WIDE;
    if (mrk_ext == getAdaptiveMrkExtension(MergeTreeDataPartType::COMPACT))
        return MergeTreeDataPartType::COMPACT;

    throw Exception("Can't determine part type, because of unknown mark extension " + mrk_ext, ErrorCodes::UNKNOWN_PART_TYPE);
}

MergeTreeData::MutableDataPartPtr MergeTreeData::createPart(
    const String & name, const VolumePtr & volume, const String & relative_path, const IMergeTreeDataPart * parent_part) const
{
    return createPart(name, MergeTreePartInfo::fromPartName(name, format_version), volume, relative_path, parent_part);
}

MergeTreeData::MutableDataPartPtr MergeTreeData::createPart(
    const String & name, const MergeTreePartInfo & part_info,
    const VolumePtr & volume, const String & relative_path, const IMergeTreeDataPart * parent_part) const
{
    MergeTreeDataPartType type;
    auto full_path = fs::path(relative_data_path) / (parent_part ? parent_part->relative_path : "") / relative_path / "";
    auto mrk_ext = MergeTreeIndexGranularityInfo::getMarksExtensionFromFilesystem(volume->getDisk(), full_path);

    if (mrk_ext)
        type = getPartTypeFromMarkExtension(*mrk_ext);
    else
    {
        /// Didn't find any mark file, suppose that part is empty.
        type = choosePartTypeOnDisk(0, 0);
    }

    return createPart(name, type, part_info, volume, relative_path, parent_part);
}

void MergeTreeData::changeSettings(
        const ASTPtr & new_settings,
        AlterLockHolder & /* table_lock_holder */)
{
    if (new_settings)
    {
        bool has_storage_policy_changed = false;

        const auto & new_changes = new_settings->as<const ASTSetQuery &>().changes;

        for (const auto & change : new_changes)
        {
            if (change.name == "storage_policy")
            {
                StoragePolicyPtr new_storage_policy = getContext()->getStoragePolicy(change.value.safeGet<String>());
                StoragePolicyPtr old_storage_policy = getStoragePolicy();

                /// StoragePolicy of different version or name is guaranteed to have different pointer
                if (new_storage_policy != old_storage_policy)
                {
                    checkStoragePolicy(new_storage_policy);

                    std::unordered_set<String> all_diff_disk_names;
                    for (const auto & disk : new_storage_policy->getDisks())
                        all_diff_disk_names.insert(disk->getName());
                    for (const auto & disk : old_storage_policy->getDisks())
                        all_diff_disk_names.erase(disk->getName());

                    for (const String & disk_name : all_diff_disk_names)
                    {
                        auto disk = new_storage_policy->getDiskByName(disk_name);
                        if (disk->exists(relative_data_path))
                            throw Exception("New storage policy contain disks which already contain data of a table with the same name", ErrorCodes::LOGICAL_ERROR);
                    }

                    for (const String & disk_name : all_diff_disk_names)
                    {
                        auto disk = new_storage_policy->getDiskByName(disk_name);
                        disk->createDirectories(relative_data_path);
                        disk->createDirectories(fs::path(relative_data_path) / MergeTreeData::DETACHED_DIR_NAME);
                    }
                    /// FIXME how would that be done while reloading configuration???

                    has_storage_policy_changed = true;
                }
            }
        }

        /// Reset to default settings before applying existing.
        auto copy = getDefaultSettings();
        copy->applyChanges(new_changes);
        copy->sanityCheck(getContext()->getSettingsRef());

        storage_settings.set(std::move(copy));
        StorageInMemoryMetadata new_metadata = getInMemoryMetadata();
        new_metadata.setSettingsChanges(new_settings);
        setInMemoryMetadata(new_metadata);

        if (has_storage_policy_changed)
            startBackgroundMovesIfNeeded();
    }
}

void MergeTreeData::PartsTemporaryRename::addPart(const String & old_name, const String & new_name)
{
    old_and_new_names.push_back({old_name, new_name});
    for (const auto & [path, disk] : storage.getRelativeDataPathsWithDisks())
    {
        for (auto it = disk->iterateDirectory(fs::path(path) / source_dir); it->isValid(); it->next())
        {
            if (it->name() == old_name)
            {
                old_part_name_to_path_and_disk[old_name] = {path, disk};
                break;
            }
        }
    }
}

void MergeTreeData::PartsTemporaryRename::tryRenameAll()
{
    renamed = true;
    for (size_t i = 0; i < old_and_new_names.size(); ++i)
    {
        try
        {
            const auto & [old_name, new_name] = old_and_new_names[i];
            if (old_name.empty() || new_name.empty())
                throw DB::Exception("Empty part name. Most likely it's a bug.", ErrorCodes::INCORRECT_FILE_NAME);
            const auto & [path, disk] = old_part_name_to_path_and_disk[old_name];
            const auto full_path = fs::path(path) / source_dir; /// for old_name
            disk->moveFile(fs::path(full_path) / old_name, fs::path(full_path) / new_name);
        }
        catch (...)
        {
            old_and_new_names.resize(i);
            LOG_WARNING(storage.log, "Cannot rename parts to perform operation on them: {}", getCurrentExceptionMessage(false));
            throw;
        }
    }
}

MergeTreeData::PartsTemporaryRename::~PartsTemporaryRename()
{
    // TODO what if server had crashed before this destructor was called?
    if (!renamed)
        return;
    for (const auto & [old_name, new_name] : old_and_new_names)
    {
        if (old_name.empty())
            continue;

        try
        {
            const auto & [path, disk] = old_part_name_to_path_and_disk[old_name];
            const String full_path = fs::path(path) / source_dir; /// for old_name
            disk->moveFile(fs::path(full_path) / new_name, fs::path(full_path) / old_name);
        }
        catch (...)
        {
            tryLogCurrentException(__PRETTY_FUNCTION__);
        }
    }
}


MergeTreeData::DataPartsVector MergeTreeData::getActivePartsToReplace(
    const MergeTreePartInfo & new_part_info,
    const String & new_part_name,
    DataPartPtr & out_covering_part,
    DataPartsLock & /* data_parts_lock */) const
{
    /// Parts contained in the part are consecutive in data_parts, intersecting the insertion place for the part itself.
    auto it_middle = data_parts_by_state_and_info.lower_bound(DataPartStateAndInfo{DataPartState::Committed, new_part_info});
    auto committed_parts_range = getDataPartsStateRange(DataPartState::Committed);

    /// Go to the left.
    DataPartIteratorByStateAndInfo begin = it_middle;
    while (begin != committed_parts_range.begin())
    {
        auto prev = std::prev(begin);

        if (!new_part_info.contains((*prev)->info))
        {
            if ((*prev)->info.contains(new_part_info))
            {
                out_covering_part = *prev;
                return {};
            }

            if (!new_part_info.isDisjoint((*prev)->info))
                throw Exception(ErrorCodes::LOGICAL_ERROR, "Part {} intersects previous part {}. It is a bug.",
                                new_part_name, (*prev)->getNameWithState());

            break;
        }

        begin = prev;
    }

    /// Go to the right.
    DataPartIteratorByStateAndInfo end = it_middle;
    while (end != committed_parts_range.end())
    {
        if ((*end)->info == new_part_info)
            throw Exception(ErrorCodes::LOGICAL_ERROR, "Unexpected duplicate part {}. It is a bug.", (*end)->getNameWithState());

        if (!new_part_info.contains((*end)->info))
        {
            if ((*end)->info.contains(new_part_info))
            {
                out_covering_part = *end;
                return {};
            }

            if (!new_part_info.isDisjoint((*end)->info))
                throw Exception(ErrorCodes::LOGICAL_ERROR, "Part {} intersects next part {}. It is a bug.",
                                new_part_name, (*end)->getNameWithState());

            break;
        }

        ++end;
    }

    return DataPartsVector{begin, end};
}


bool MergeTreeData::renameTempPartAndAdd(MutableDataPartPtr & part, MergeTreeTransaction * txn, SimpleIncrement * increment,
                                         Transaction * out_transaction, MergeTreeDeduplicationLog * deduplication_log)
{
    if (out_transaction && &out_transaction->data != this)
        throw Exception("MergeTreeData::Transaction for one table cannot be used with another. It is a bug.",
            ErrorCodes::LOGICAL_ERROR);

    DataPartsVector covered_parts;
    {
        auto lock = lockParts();
        if (!renameTempPartAndReplace(part, txn, increment, out_transaction, lock, &covered_parts, deduplication_log))
            return false;
    }
    if (!covered_parts.empty())
        throw Exception("Added part " + part->name + " covers " + toString(covered_parts.size())
            + " existing part(s) (including " + covered_parts[0]->name + ")", ErrorCodes::LOGICAL_ERROR);

    return true;
}


bool MergeTreeData::renameTempPartAndReplace(
    MutableDataPartPtr & part, MergeTreeTransaction * txn, SimpleIncrement * increment, Transaction * out_transaction,
    std::unique_lock<std::mutex> & lock, DataPartsVector * out_covered_parts, MergeTreeDeduplicationLog * deduplication_log)
{
    if (out_transaction && &out_transaction->data != this)
        throw Exception("MergeTreeData::Transaction for one table cannot be used with another. It is a bug.",
            ErrorCodes::LOGICAL_ERROR);

    part->assertState({DataPartState::Temporary});

    MergeTreePartInfo part_info = part->info;
    String part_name;

    if (DataPartPtr existing_part_in_partition = getAnyPartInPartition(part->info.partition_id, lock))
    {
        if (part->partition.value != existing_part_in_partition->partition.value)
            throw Exception(
                "Partition value mismatch between two parts with the same partition ID. Existing part: "
                + existing_part_in_partition->name + ", newly added part: " + part->name,
                ErrorCodes::CORRUPTED_DATA);
    }

    /** It is important that obtaining new block number and adding that block to parts set is done atomically.
      * Otherwise there is race condition - merge of blocks could happen in interval that doesn't yet contain new part.
      */
    if (increment)
    {
        part_info.min_block = part_info.max_block = increment->get();
        part_info.mutation = 0; /// it's equal to min_block by default
        part_name = part->getNewName(part_info);
    }
    else /// Parts from ReplicatedMergeTree already have names
        part_name = part->name;

    LOG_TRACE(log, "Renaming temporary part {} to {}.", part->relative_path, part_name);

    if (auto it_duplicate = data_parts_by_info.find(part_info); it_duplicate != data_parts_by_info.end())
    {
        String message = "Part " + (*it_duplicate)->getNameWithState() + " already exists";

        if ((*it_duplicate)->checkState({DataPartState::Outdated, DataPartState::Deleting}))
            throw Exception(message + ", but it will be deleted soon", ErrorCodes::PART_IS_TEMPORARILY_LOCKED);

        throw Exception(message, ErrorCodes::DUPLICATE_DATA_PART);
    }

    DataPartPtr covering_part;
    DataPartsVector covered_parts = getActivePartsToReplace(part_info, part_name, covering_part, lock);

    if (covering_part)
    {
        LOG_WARNING(log, "Tried to add obsolete part {} covered by {}", part_name, covering_part->getNameWithState());
        return false;
    }

    /// Deduplication log used only from non-replicated MergeTree. Replicated
    /// tables have their own mechanism. We try to deduplicate at such deep
    /// level, because only here we know real part name which is required for
    /// deduplication.
    if (deduplication_log)
    {
        String block_id = part->getZeroLevelPartBlockID();
        auto res = deduplication_log->addPart(block_id, part_info);
        if (!res.second)
        {
            ProfileEvents::increment(ProfileEvents::DuplicatedInsertedBlocks);
            LOG_INFO(log, "Block with ID {} already exists as part {}; ignoring it", block_id, res.first.getPartName());
            return false;
        }
    }

    /// All checks are passed. Now we can rename the part on disk.
    /// So, we maintain invariant: if a non-temporary part in filesystem then it is in data_parts
    ///
    /// If out_transaction is null, we commit the part to the active set immediately, else add it to the transaction.
    part->name = part_name;
    part->info = part_info;
    part->is_temp = false;
    part->setState(DataPartState::PreCommitted);
    part->renameTo(part_name, true);

    auto part_it = data_parts_indexes.insert(part).first;
    /// FIXME Transactions: it's not the best place for checking and setting maxtid,
    /// because it's too optimistic. We should lock maxtid of covered parts at the beginning of operation.
    MergeTreeTransaction::addNewPartAndRemoveCovered(shared_from_this(), part, covered_parts, txn);

    if (out_transaction)
    {
        out_transaction->precommitted_parts.insert(part);
    }
    else
    {
        size_t reduce_bytes = 0;
        size_t reduce_rows = 0;
        size_t reduce_parts = 0;
        auto current_time = time(nullptr);
        for (const DataPartPtr & covered_part : covered_parts)
        {
            covered_part->remove_time.store(current_time, std::memory_order_relaxed);
            modifyPartState(covered_part, DataPartState::Outdated);
            removePartContributionToColumnAndSecondaryIndexSizes(covered_part);
            reduce_bytes += covered_part->getBytesOnDisk();
            reduce_rows += covered_part->rows_count;
            ++reduce_parts;
        }

        decreaseDataVolume(reduce_bytes, reduce_rows, reduce_parts);

        modifyPartState(part_it, DataPartState::Committed);
        addPartContributionToColumnAndSecondaryIndexSizes(part);
        addPartContributionToDataVolume(part);
    }

    auto part_in_memory = asInMemoryPart(part);
    if (part_in_memory && getSettings()->in_memory_parts_enable_wal)
    {
        auto wal = getWriteAheadLog();
        wal->addPart(part_in_memory);
    }

    if (out_covered_parts)
    {
        for (DataPartPtr & covered_part : covered_parts)
            out_covered_parts->emplace_back(std::move(covered_part));
    }

    return true;
}

MergeTreeData::DataPartsVector MergeTreeData::renameTempPartAndReplace(
    MutableDataPartPtr & part, MergeTreeTransaction * txn, SimpleIncrement * increment,
    Transaction * out_transaction, MergeTreeDeduplicationLog * deduplication_log)
{
    if (out_transaction && &out_transaction->data != this)
        throw Exception("MergeTreeData::Transaction for one table cannot be used with another. It is a bug.",
            ErrorCodes::LOGICAL_ERROR);

    DataPartsVector covered_parts;
    {
        auto lock = lockParts();
        renameTempPartAndReplace(part, txn, increment, out_transaction, lock, &covered_parts, deduplication_log);
    }
    return covered_parts;
}

void MergeTreeData::removePartsFromWorkingSet(MergeTreeTransaction * txn, const MergeTreeData::DataPartsVector & remove, bool clear_without_timeout, DataPartsLock & /*acquired_lock*/)
{
    auto remove_time = clear_without_timeout ? 0 : time(nullptr);

    for (const DataPartPtr & part : remove)
    {
        if (part->versions.mincsn != Tx::RolledBackCSN)
            MergeTreeTransaction::removeOldPart(shared_from_this(), part, txn);

        if (part->getState() == IMergeTreeDataPart::State::Committed)
        {
            removePartContributionToColumnAndSecondaryIndexSizes(part);
            removePartContributionToDataVolume(part);
        }

        if (part->getState() == IMergeTreeDataPart::State::Committed || clear_without_timeout)
            part->remove_time.store(remove_time, std::memory_order_relaxed);

        if (part->getState() != IMergeTreeDataPart::State::Outdated)
            modifyPartState(part, IMergeTreeDataPart::State::Outdated);

        if (isInMemoryPart(part) && getSettings()->in_memory_parts_enable_wal)
            getWriteAheadLog()->dropPart(part->name);
    }
}

void MergeTreeData::removePartsFromWorkingSetImmediatelyAndSetTemporaryState(const DataPartsVector & remove)
{
    auto lock = lockParts();

    for (const auto & part : remove)
    {
        auto it_part = data_parts_by_info.find(part->info);
        if (it_part == data_parts_by_info.end())
            throw Exception("Part " + part->getNameWithState() + " not found in data_parts", ErrorCodes::LOGICAL_ERROR);

        assert(part->getState() == IMergeTreeDataPart::State::PreCommitted);
        modifyPartState(part, IMergeTreeDataPart::State::Temporary);
        /// Erase immediately
        data_parts_indexes.erase(it_part);
    }
}

void MergeTreeData::removePartsFromWorkingSet(
        MergeTreeTransaction * txn, const DataPartsVector & remove, bool clear_without_timeout, DataPartsLock * acquired_lock)
{
    auto lock = (acquired_lock) ? DataPartsLock() : lockParts();

    for (const auto & part : remove)
    {
        if (!data_parts_by_info.count(part->info))
            throw Exception("Part " + part->getNameWithState() + " not found in data_parts", ErrorCodes::LOGICAL_ERROR);

        part->assertState({DataPartState::PreCommitted, DataPartState::Committed, DataPartState::Outdated});
    }

    removePartsFromWorkingSet(txn, remove, clear_without_timeout, lock);
}

MergeTreeData::DataPartsVector MergeTreeData::removePartsInRangeFromWorkingSet(
        MergeTreeTransaction * txn, const MergeTreePartInfo & drop_range,
        bool clear_without_timeout, DataPartsLock & lock)
{
    DataPartsVector parts_to_remove;

    if (drop_range.min_block > drop_range.max_block)
        throw Exception(ErrorCodes::LOGICAL_ERROR, "Invalid drop range: {}", drop_range.getPartName());

    auto partition_range = getDataPartsPartitionRange(drop_range.partition_id);

    for (const DataPartPtr & part : partition_range)
    {
        if (part->info.partition_id != drop_range.partition_id)
            throw Exception("Unexpected partition_id of part " + part->name + ". This is a bug.", ErrorCodes::LOGICAL_ERROR);

        /// It's a DROP PART and it's already executed by fetching some covering part
        bool is_drop_part = !drop_range.isFakeDropRangePart() && drop_range.min_block;

        if (is_drop_part && (part->info.min_block != drop_range.min_block || part->info.max_block != drop_range.max_block || part->info.getMutationVersion() != drop_range.getMutationVersion()))
        {
            /// Why we check only min and max blocks here without checking merge
            /// level? It's a tricky situation which can happen on a stale
            /// replica. For example, we have parts all_1_1_0, all_2_2_0 and
            /// all_3_3_0. Fast replica assign some merges (OPTIMIZE FINAL or
            /// TTL) all_2_2_0 -> all_2_2_1 -> all_2_2_2. So it has set of parts
            /// all_1_1_0, all_2_2_2 and all_3_3_0. After that it decides to
            /// drop part all_2_2_2. Now set of parts is all_1_1_0 and
            /// all_3_3_0. Now fast replica assign merge all_1_1_0 + all_3_3_0
            /// to all_1_3_1 and finishes it. Slow replica pulls the queue and
            /// have two contradictory tasks -- drop all_2_2_2 and merge/fetch
            /// all_1_3_1. If this replica will fetch all_1_3_1 first and then tries
            /// to drop all_2_2_2 after that it will receive the LOGICAL ERROR.
            /// So here we just check that all_1_3_1 covers blocks from drop
            /// all_2_2_2.
            ///
            bool is_covered_by_min_max_block = part->info.min_block <= drop_range.min_block && part->info.max_block >= drop_range.max_block && part->info.getMutationVersion() >= drop_range.getMutationVersion();
            if (is_covered_by_min_max_block)
            {
                LOG_INFO(log, "Skipping drop range for part {} because covering part {} already exists", drop_range.getPartName(), part->name);
                return {};
            }
        }

        if (part->info.min_block < drop_range.min_block)
        {
            if (drop_range.min_block <= part->info.max_block)
            {
                /// Intersect left border
                throw Exception(ErrorCodes::LOGICAL_ERROR, "Unexpected merged part {} intersecting drop range {}",
                                part->name, drop_range.getPartName());
            }

            continue;
        }

        /// Stop on new parts
        if (part->info.min_block > drop_range.max_block)
            break;

        if (part->info.min_block <= drop_range.max_block && drop_range.max_block < part->info.max_block)
        {
            /// Intersect right border
            throw Exception(ErrorCodes::LOGICAL_ERROR, "Unexpected merged part {} intersecting drop range {}",
                            part->name, drop_range.getPartName());
        }

        if (part->getState() == DataPartState::Deleting)
            continue;

        /// FIXME refactor removePartsFromWorkingSet(...), do not remove parts twice
        TransactionID tid = txn ? txn->tid : Tx::PrehistoricTID;
        if (!part->versions.isVisible(tid.start_csn, tid))
            continue;

        parts_to_remove.emplace_back(part);
    }

    removePartsFromWorkingSet(txn, parts_to_remove, clear_without_timeout, lock);

    return parts_to_remove;
}

void MergeTreeData::restoreAndActivatePart(const DataPartPtr & part, DataPartsLock * acquired_lock)
{
    auto lock = (acquired_lock) ? DataPartsLock() : lockParts();
    assert(part->getState() != DataPartState::Committed);
    addPartContributionToColumnSizes(part);
    addPartContributionToDataVolume(part);
    modifyPartState(part, DataPartState::Committed);
}

void MergeTreeData::forgetPartAndMoveToDetached(const MergeTreeData::DataPartPtr & part_to_detach, const String & prefix, bool
restore_covered)
{
    if (prefix.empty())
        LOG_INFO(log, "Renaming {} to {} and forgetting it.", part_to_detach->relative_path, part_to_detach->name);
    else
        LOG_INFO(log, "Renaming {} to {}_{} and forgetting it.", part_to_detach->relative_path, prefix, part_to_detach->name);

    auto lock = lockParts();

    auto it_part = data_parts_by_info.find(part_to_detach->info);
    if (it_part == data_parts_by_info.end())
        throw Exception("No such data part " + part_to_detach->getNameWithState(), ErrorCodes::NO_SUCH_DATA_PART);

    /// What if part_to_detach is a reference to *it_part? Make a new owner just in case.
    DataPartPtr part = *it_part;

    if (part->getState() == DataPartState::Committed)
    {
        removePartContributionToDataVolume(part);
        removePartContributionToColumnAndSecondaryIndexSizes(part);
    }
    modifyPartState(it_part, DataPartState::Deleting);

    part->renameToDetached(prefix);

    data_parts_indexes.erase(it_part);

    if (restore_covered && part->info.level == 0)
    {
        LOG_WARNING(log, "Will not recover parts covered by zero-level part {}", part->name);
        return;
    }

    if (restore_covered)
    {
        Strings restored;
        bool error = false;
        String error_parts;

        Int64 pos = part->info.min_block;

        auto is_appropriate_state = [] (DataPartState state)
        {
            return state == DataPartState::Committed || state == DataPartState::Outdated;
        };

        auto update_error = [&] (DataPartIteratorByInfo it)
        {
            error = true;
            error_parts += (*it)->getNameWithState() + " ";
        };

        auto it_middle = data_parts_by_info.lower_bound(part->info);

        /// Restore the leftmost part covered by the part
        if (it_middle != data_parts_by_info.begin())
        {
            auto it = std::prev(it_middle);

            if (part->contains(**it) && is_appropriate_state((*it)->getState()))
            {
                /// Maybe, we must consider part level somehow
                if ((*it)->info.min_block != part->info.min_block)
                    update_error(it);

                if ((*it)->getState() != DataPartState::Committed)
                {
                    addPartContributionToColumnAndSecondaryIndexSizes(*it);
                    addPartContributionToDataVolume(*it);
                    modifyPartState(it, DataPartState::Committed); // iterator is not invalidated here
                }

                pos = (*it)->info.max_block + 1;
                restored.push_back((*it)->name);
            }
            else
                update_error(it);
        }
        else
            error = true;

        /// Restore "right" parts
        for (auto it = it_middle; it != data_parts_by_info.end() && part->contains(**it); ++it)
        {
            if ((*it)->info.min_block < pos)
                continue;

            if (!is_appropriate_state((*it)->getState()))
            {
                update_error(it);
                continue;
            }

            if ((*it)->info.min_block > pos)
                update_error(it);

            if ((*it)->getState() != DataPartState::Committed)
            {
                addPartContributionToColumnAndSecondaryIndexSizes(*it);
                addPartContributionToDataVolume(*it);
                modifyPartState(it, DataPartState::Committed);
            }

            pos = (*it)->info.max_block + 1;
            restored.push_back((*it)->name);
        }

        if (pos != part->info.max_block + 1)
            error = true;

        for (const String & name : restored)
        {
            LOG_INFO(log, "Activated part {}", name);
        }

        if (error)
        {
            LOG_ERROR(log, "The set of parts restored in place of {} looks incomplete. There might or might not be a data loss.{}", part->name, (error_parts.empty() ? "" : " Suspicious parts: " + error_parts));
        }
    }
}


void MergeTreeData::tryRemovePartImmediately(DataPartPtr && part)
{
    DataPartPtr part_to_delete;
    {
        auto lock = lockParts();

        LOG_TRACE(log, "Trying to immediately remove part {}", part->getNameWithState());

        if (part->getState() != DataPartState::Temporary)
        {
            auto it = data_parts_by_info.find(part->info);
            if (it == data_parts_by_info.end() || (*it).get() != part.get())
                throw Exception("Part " + part->name + " doesn't exist", ErrorCodes::LOGICAL_ERROR);

            part.reset();

            if (!((*it)->getState() == DataPartState::Outdated && it->unique()))
                return;

            modifyPartState(it, DataPartState::Deleting);

            part_to_delete = *it;
        }
        else
        {
            part_to_delete = std::move(part);
        }
    }

    try
    {
        part_to_delete->remove();
    }
    catch (...)
    {
        rollbackDeletingParts({part_to_delete});
        throw;
    }

    removePartsFinally({part_to_delete});
    LOG_TRACE(log, "Removed part {}", part_to_delete->name);
}


size_t MergeTreeData::getTotalActiveSizeInBytes() const
{
    return total_active_size_bytes.load(std::memory_order_acquire);
}


size_t MergeTreeData::getTotalActiveSizeInRows() const
{
    return total_active_size_rows.load(std::memory_order_acquire);
}


size_t MergeTreeData::getPartsCount() const
{
    return total_active_size_parts.load(std::memory_order_acquire);
}


size_t MergeTreeData::getMaxPartsCountForPartitionWithState(DataPartState state) const
{
    auto lock = lockParts();

    size_t res = 0;
    size_t cur_count = 0;
    const String * cur_partition_id = nullptr;

    for (const auto & part : getDataPartsStateRange(state))
    {
        if (cur_partition_id && part->info.partition_id == *cur_partition_id)
        {
            ++cur_count;
        }
        else
        {
            cur_partition_id = &part->info.partition_id;
            cur_count = 1;
        }

        res = std::max(res, cur_count);
    }

    return res;
}


size_t MergeTreeData::getMaxPartsCountForPartition() const
{
    return getMaxPartsCountForPartitionWithState(DataPartState::Committed);
}


size_t MergeTreeData::getMaxInactivePartsCountForPartition() const
{
    return getMaxPartsCountForPartitionWithState(DataPartState::Outdated);
}


std::optional<Int64> MergeTreeData::getMinPartDataVersion() const
{
    auto lock = lockParts();

    std::optional<Int64> result;
    for (const auto & part : getDataPartsStateRange(DataPartState::Committed))
    {
        if (!result || *result > part->info.getDataVersion())
            result = part->info.getDataVersion();
    }

    return result;
}


void MergeTreeData::delayInsertOrThrowIfNeeded(Poco::Event * until) const
{
    const auto settings = getSettings();
    const size_t parts_count_in_total = getPartsCount();
    if (parts_count_in_total >= settings->max_parts_in_total)
    {
        ProfileEvents::increment(ProfileEvents::RejectedInserts);
        throw Exception("Too many parts (" + toString(parts_count_in_total) + ") in all partitions in total. This indicates wrong choice of partition key. The threshold can be modified with 'max_parts_in_total' setting in <merge_tree> element in config.xml or with per-table setting.", ErrorCodes::TOO_MANY_PARTS);
    }

    size_t parts_count_in_partition = getMaxPartsCountForPartition();
    ssize_t k_inactive = -1;
    if (settings->inactive_parts_to_throw_insert > 0 || settings->inactive_parts_to_delay_insert > 0)
    {
        size_t inactive_parts_count_in_partition = getMaxInactivePartsCountForPartition();
        if (settings->inactive_parts_to_throw_insert > 0 && inactive_parts_count_in_partition >= settings->inactive_parts_to_throw_insert)
        {
            ProfileEvents::increment(ProfileEvents::RejectedInserts);
            throw Exception(
                ErrorCodes::TOO_MANY_PARTS,
                "Too many inactive parts ({}). Parts cleaning are processing significantly slower than inserts",
                inactive_parts_count_in_partition);
        }
        k_inactive = ssize_t(inactive_parts_count_in_partition) - ssize_t(settings->inactive_parts_to_delay_insert);
    }

    if (parts_count_in_partition >= settings->parts_to_throw_insert)
    {
        ProfileEvents::increment(ProfileEvents::RejectedInserts);
        throw Exception(
            ErrorCodes::TOO_MANY_PARTS,
            "Too many parts ({}). Merges are processing significantly slower than inserts",
            parts_count_in_partition);
    }

    if (k_inactive < 0 && parts_count_in_partition < settings->parts_to_delay_insert)
        return;

    const ssize_t k_active = ssize_t(parts_count_in_partition) - ssize_t(settings->parts_to_delay_insert);
    size_t max_k;
    size_t k;
    if (k_active > k_inactive)
    {
        max_k = settings->parts_to_throw_insert - settings->parts_to_delay_insert;
        k = k_active + 1;
    }
    else
    {
        max_k = settings->inactive_parts_to_throw_insert - settings->inactive_parts_to_delay_insert;
        k = k_inactive + 1;
    }
    const double delay_milliseconds = ::pow(settings->max_delay_to_insert * 1000, static_cast<double>(k) / max_k);

    ProfileEvents::increment(ProfileEvents::DelayedInserts);
    ProfileEvents::increment(ProfileEvents::DelayedInsertsMilliseconds, delay_milliseconds);

    CurrentMetrics::Increment metric_increment(CurrentMetrics::DelayedInserts);

    LOG_INFO(log, "Delaying inserting block by {} ms. because there are {} parts", delay_milliseconds, parts_count_in_partition);

    if (until)
        until->tryWait(delay_milliseconds);
    else
        std::this_thread::sleep_for(std::chrono::milliseconds(static_cast<size_t>(delay_milliseconds)));
}

MergeTreeData::DataPartPtr MergeTreeData::getActiveContainingPart(
    const MergeTreePartInfo & part_info, MergeTreeData::DataPartState state, DataPartsLock & /*lock*/) const
{
    auto current_state_parts_range = getDataPartsStateRange(state);

    /// The part can be covered only by the previous or the next one in data_parts.
    auto it = data_parts_by_state_and_info.lower_bound(DataPartStateAndInfo{state, part_info});

    if (it != current_state_parts_range.end())
    {
        if ((*it)->info == part_info)
            return *it;
        if ((*it)->info.contains(part_info))
            return *it;
    }

    if (it != current_state_parts_range.begin())
    {
        --it;
        if ((*it)->info.contains(part_info))
            return *it;
    }

    return nullptr;
}


void MergeTreeData::swapActivePart(MergeTreeData::DataPartPtr part_copy)
{
    auto lock = lockParts();
    for (auto original_active_part : getDataPartsStateRange(DataPartState::Committed)) // NOLINT (copy is intended)
    {
        if (part_copy->name == original_active_part->name)
        {
            auto active_part_it = data_parts_by_info.find(original_active_part->info);
            if (active_part_it == data_parts_by_info.end())
                throw Exception("Cannot swap part '" + part_copy->name + "', no such active part.", ErrorCodes::NO_SUCH_DATA_PART);

            /// We do not check allow_remote_fs_zero_copy_replication here because data may be shared
            /// when allow_remote_fs_zero_copy_replication turned on and off again

            original_active_part->force_keep_shared_data = false;

            if (original_active_part->volume->getDisk()->supportZeroCopyReplication() &&
                part_copy->volume->getDisk()->supportZeroCopyReplication() &&
                original_active_part->getUniqueId() == part_copy->getUniqueId())
            {
                /// May be when several volumes use the same S3/HDFS storage
                original_active_part->force_keep_shared_data = true;
            }

            modifyPartState(original_active_part, DataPartState::DeleteOnDestroy);
            data_parts_indexes.erase(active_part_it);

            auto part_it = data_parts_indexes.insert(part_copy).first;
            modifyPartState(part_it, DataPartState::Committed);

            removePartContributionToDataVolume(original_active_part);
            addPartContributionToDataVolume(part_copy);

            auto disk = original_active_part->volume->getDisk();
            String marker_path = fs::path(original_active_part->getFullRelativePath()) / IMergeTreeDataPart::DELETE_ON_DESTROY_MARKER_FILE_NAME;
            try
            {
                disk->createFile(marker_path);
            }
            catch (Poco::Exception & e)
            {
                LOG_ERROR(log, "{} (while creating DeleteOnDestroy marker: {})", e.what(), backQuote(fullPath(disk, marker_path)));
            }
            return;
        }
    }
    throw Exception("Cannot swap part '" + part_copy->name + "', no such active part.", ErrorCodes::NO_SUCH_DATA_PART);
}


MergeTreeData::DataPartPtr MergeTreeData::getActiveContainingPart(const MergeTreePartInfo & part_info) const
{
    auto lock = lockParts();
    return getActiveContainingPart(part_info, DataPartState::Committed, lock);
}

MergeTreeData::DataPartPtr MergeTreeData::getActiveContainingPart(const String & part_name) const
{
    auto part_info = MergeTreePartInfo::fromPartName(part_name, format_version);
    return getActiveContainingPart(part_info);
}

MergeTreeData::DataPartsVector MergeTreeData::getDataPartsVectorInPartition(MergeTreeData::DataPartState state, const String & partition_id) const
{
    DataPartStateAndPartitionID state_with_partition{state, partition_id};

    auto lock = lockParts();
    return DataPartsVector(
        data_parts_by_state_and_info.lower_bound(state_with_partition),
        data_parts_by_state_and_info.upper_bound(state_with_partition));
}

MergeTreeData::DataPartsVector MergeTreeData::getDataPartsVectorInPartitions(MergeTreeData::DataPartState state, const std::unordered_set<String> & partition_ids) const
{
    auto lock = lockParts();
    DataPartsVector res;
    for (const auto & partition_id : partition_ids)
    {
        DataPartStateAndPartitionID state_with_partition{state, partition_id};
        insertAtEnd(
            res,
            DataPartsVector(
                data_parts_by_state_and_info.lower_bound(state_with_partition),
                data_parts_by_state_and_info.upper_bound(state_with_partition)));
    }
    return res;
}

MergeTreeData::DataPartPtr MergeTreeData::getPartIfExists(const MergeTreePartInfo & part_info, const MergeTreeData::DataPartStates & valid_states)
{
    auto lock = lockParts();

    auto it = data_parts_by_info.find(part_info);
    if (it == data_parts_by_info.end())
        return nullptr;

    for (auto state : valid_states)
        if ((*it)->getState() == state)
            return *it;

    return nullptr;
}

MergeTreeData::DataPartPtr MergeTreeData::getPartIfExists(const String & part_name, const MergeTreeData::DataPartStates & valid_states)
{
    return getPartIfExists(MergeTreePartInfo::fromPartName(part_name, format_version), valid_states);
}


static void loadPartAndFixMetadataImpl(MergeTreeData::MutableDataPartPtr part)
{
    auto disk = part->volume->getDisk();
    String full_part_path = part->getFullRelativePath();

    part->loadColumnsChecksumsIndexes(false, true);
    part->modification_time = disk->getLastModified(full_part_path).epochTime();
}

void MergeTreeData::calculateColumnAndSecondaryIndexSizesImpl()
{
    column_sizes.clear();

    /// Take into account only committed parts
    auto committed_parts_range = getDataPartsStateRange(DataPartState::Committed);
    for (const auto & part : committed_parts_range)
        addPartContributionToColumnAndSecondaryIndexSizes(part);
}

void MergeTreeData::addPartContributionToColumnAndSecondaryIndexSizes(const DataPartPtr & part)
{
    for (const auto & column : part->getColumns())
    {
        ColumnSize & total_column_size = column_sizes[column.name];
        ColumnSize part_column_size = part->getColumnSize(column.name, *column.type);
        total_column_size.add(part_column_size);
    }

    auto indexes_descriptions = getInMemoryMetadataPtr()->secondary_indices;
    for (const auto & index : indexes_descriptions)
    {
        IndexSize & total_secondary_index_size = secondary_index_sizes[index.name];
        IndexSize part_index_size = part->getSecondaryIndexSize(index.name);
        total_secondary_index_size.add(part_index_size);
    }
}

void MergeTreeData::removePartContributionToColumnAndSecondaryIndexSizes(const DataPartPtr & part)
{
    for (const auto & column : part->getColumns())
    {
        ColumnSize & total_column_size = column_sizes[column.name];
        ColumnSize part_column_size = part->getColumnSize(column.name, *column.type);

        auto log_subtract = [&](size_t & from, size_t value, const char * field)
        {
            if (value > from)
                LOG_ERROR(log, "Possibly incorrect column size subtraction: {} - {} = {}, column: {}, field: {}",
                    from, value, from - value, column.name, field);

            from -= value;
        };

        log_subtract(total_column_size.data_compressed, part_column_size.data_compressed, ".data_compressed");
        log_subtract(total_column_size.data_uncompressed, part_column_size.data_uncompressed, ".data_uncompressed");
        log_subtract(total_column_size.marks, part_column_size.marks, ".marks");
    }

    auto indexes_descriptions = getInMemoryMetadataPtr()->secondary_indices;
    for (const auto & index : indexes_descriptions)
    {
        IndexSize & total_secondary_index_size = secondary_index_sizes[index.name];
        IndexSize part_secondary_index_size = part->getSecondaryIndexSize(index.name);

        auto log_subtract = [&](size_t & from, size_t value, const char * field)
        {
            if (value > from)
                LOG_ERROR(log, "Possibly incorrect index size subtraction: {} - {} = {}, index: {}, field: {}",
                    from, value, from - value, index.name, field);

            from -= value;
        };

        log_subtract(total_secondary_index_size.data_compressed, part_secondary_index_size.data_compressed, ".data_compressed");
        log_subtract(total_secondary_index_size.data_uncompressed, part_secondary_index_size.data_uncompressed, ".data_uncompressed");
        log_subtract(total_secondary_index_size.marks, part_secondary_index_size.marks, ".marks");
    }
}

void MergeTreeData::checkAlterPartitionIsPossible(
    const PartitionCommands & commands, const StorageMetadataPtr & /*metadata_snapshot*/, const Settings & settings) const
{
    for (const auto & command : commands)
    {
        if (command.type == PartitionCommand::DROP_DETACHED_PARTITION
            && !settings.allow_drop_detached)
            throw DB::Exception("Cannot execute query: DROP DETACHED PART is disabled "
                                "(see allow_drop_detached setting)", ErrorCodes::SUPPORT_IS_DISABLED);

        if (command.partition && command.type != PartitionCommand::DROP_DETACHED_PARTITION)
        {
            if (command.part)
            {
                auto part_name = command.partition->as<ASTLiteral &>().value.safeGet<String>();
                /// We are able to parse it
                MergeTreePartInfo::fromPartName(part_name, format_version);
            }
            else
            {
                /// We are able to parse it
                getPartitionIDFromQuery(command.partition, getContext());
            }
        }
    }
}

void MergeTreeData::checkPartitionCanBeDropped(const ASTPtr & partition)
{
    const String partition_id = getPartitionIDFromQuery(partition, getContext());
    auto parts_to_remove = getDataPartsVectorInPartition(MergeTreeDataPartState::Committed, partition_id);

    UInt64 partition_size = 0;

    for (const auto & part : parts_to_remove)
        partition_size += part->getBytesOnDisk();

    auto table_id = getStorageID();
    getContext()->checkPartitionCanBeDropped(table_id.database_name, table_id.table_name, partition_size);
}

void MergeTreeData::checkPartCanBeDropped(const String & part_name)
{
    auto part = getPartIfExists(part_name, {MergeTreeDataPartState::Committed});
    if (!part)
        throw Exception(ErrorCodes::NO_SUCH_DATA_PART, "No part {} in committed state", part_name);

    auto table_id = getStorageID();
    getContext()->checkPartitionCanBeDropped(table_id.database_name, table_id.table_name, part->getBytesOnDisk());
}

void MergeTreeData::movePartitionToDisk(const ASTPtr & partition, const String & name, bool moving_part, ContextPtr local_context)
{
    String partition_id;

    if (moving_part)
        partition_id = partition->as<ASTLiteral &>().value.safeGet<String>();
    else
        partition_id = getPartitionIDFromQuery(partition, local_context);

    DataPartsVector parts;
    if (moving_part)
    {
        auto part_info = MergeTreePartInfo::fromPartName(partition_id, format_version);
        parts.push_back(getActiveContainingPart(part_info));
        if (!parts.back() || parts.back()->name != part_info.getPartName())
            throw Exception("Part " + partition_id + " is not exists or not active", ErrorCodes::NO_SUCH_DATA_PART);
    }
    else
        parts = getDataPartsVectorInPartition(MergeTreeDataPartState::Committed, partition_id);

    auto disk = getStoragePolicy()->getDiskByName(name);
    if (!disk)
        throw Exception("Disk " + name + " does not exists on policy " + getStoragePolicy()->getName(), ErrorCodes::UNKNOWN_DISK);

    parts.erase(std::remove_if(parts.begin(), parts.end(), [&](auto part_ptr)
        {
            return part_ptr->volume->getDisk()->getName() == disk->getName();
        }), parts.end());

    if (parts.empty())
    {
        String no_parts_to_move_message;
        if (moving_part)
            no_parts_to_move_message = "Part '" + partition_id + "' is already on disk '" + disk->getName() + "'";
        else
            no_parts_to_move_message = "All parts of partition '" + partition_id + "' are already on disk '" + disk->getName() + "'";

        throw Exception(no_parts_to_move_message, ErrorCodes::UNKNOWN_DISK);
    }

    if (!movePartsToSpace(parts, std::static_pointer_cast<Space>(disk)))
        throw Exception("Cannot move parts because moves are manually disabled", ErrorCodes::ABORTED);
}


void MergeTreeData::movePartitionToVolume(const ASTPtr & partition, const String & name, bool moving_part, ContextPtr local_context)
{
    String partition_id;

    if (moving_part)
        partition_id = partition->as<ASTLiteral &>().value.safeGet<String>();
    else
        partition_id = getPartitionIDFromQuery(partition, local_context);

    DataPartsVector parts;
    if (moving_part)
    {
        auto part_info = MergeTreePartInfo::fromPartName(partition_id, format_version);
        parts.emplace_back(getActiveContainingPart(part_info));
        if (!parts.back() || parts.back()->name != part_info.getPartName())
            throw Exception("Part " + partition_id + " is not exists or not active", ErrorCodes::NO_SUCH_DATA_PART);
    }
    else
        parts = getDataPartsVectorInPartition(MergeTreeDataPartState::Committed, partition_id);

    auto volume = getStoragePolicy()->getVolumeByName(name);
    if (!volume)
        throw Exception("Volume " + name + " does not exists on policy " + getStoragePolicy()->getName(), ErrorCodes::UNKNOWN_DISK);

    if (parts.empty())
        throw Exception("Nothing to move (сheck that the partition exists).", ErrorCodes::NO_SUCH_DATA_PART);

    parts.erase(std::remove_if(parts.begin(), parts.end(), [&](auto part_ptr)
        {
            for (const auto & disk : volume->getDisks())
            {
                if (part_ptr->volume->getDisk()->getName() == disk->getName())
                {
                    return true;
                }
            }
            return false;
        }), parts.end());

    if (parts.empty())
    {
        String no_parts_to_move_message;
        if (moving_part)
            no_parts_to_move_message = "Part '" + partition_id + "' is already on volume '" + volume->getName() + "'";
        else
            no_parts_to_move_message = "All parts of partition '" + partition_id + "' are already on volume '" + volume->getName() + "'";

        throw Exception(no_parts_to_move_message, ErrorCodes::UNKNOWN_DISK);
    }

    if (!movePartsToSpace(parts, std::static_pointer_cast<Space>(volume)))
        throw Exception("Cannot move parts because moves are manually disabled", ErrorCodes::ABORTED);
}

void MergeTreeData::movePartitionToShard(const ASTPtr & /*partition*/, bool /*move_part*/, const String & /*to*/, ContextPtr /*query_context*/)
{
    throw Exception(ErrorCodes::NOT_IMPLEMENTED, "MOVE PARTITION TO SHARD is not supported by storage {}", getName());
}

void MergeTreeData::fetchPartition(
    const ASTPtr & /*partition*/,
    const StorageMetadataPtr & /*metadata_snapshot*/,
    const String & /*from*/,
    bool /*fetch_part*/,
    ContextPtr /*query_context*/)
{
    throw Exception(ErrorCodes::NOT_IMPLEMENTED, "FETCH PARTITION is not supported by storage {}", getName());
}

Pipe MergeTreeData::alterPartition(
    const StorageMetadataPtr & metadata_snapshot,
    const PartitionCommands & commands,
    ContextPtr query_context)
{
    PartitionCommandsResultInfo result;
    for (const PartitionCommand & command : commands)
    {
        PartitionCommandsResultInfo current_command_results;
        switch (command.type)
        {
            case PartitionCommand::DROP_PARTITION:
            {
                if (command.part)
                {
                    auto part_name = command.partition->as<ASTLiteral &>().value.safeGet<String>();
                    checkPartCanBeDropped(part_name);
                    dropPart(part_name, command.detach, query_context);
                }
                else
                {
                    checkPartitionCanBeDropped(command.partition);
                    dropPartition(command.partition, command.detach, query_context);
                }
            }
            break;

            case PartitionCommand::DROP_DETACHED_PARTITION:
                dropDetached(command.partition, command.part, query_context);
                break;

            case PartitionCommand::ATTACH_PARTITION:
                current_command_results = attachPartition(command.partition, metadata_snapshot, command.part, query_context);
                break;
            case PartitionCommand::MOVE_PARTITION:
            {
                switch (*command.move_destination_type)
                {
                    case PartitionCommand::MoveDestinationType::DISK:
                        movePartitionToDisk(command.partition, command.move_destination_name, command.part, query_context);
                        break;

                    case PartitionCommand::MoveDestinationType::VOLUME:
                        movePartitionToVolume(command.partition, command.move_destination_name, command.part, query_context);
                        break;

                    case PartitionCommand::MoveDestinationType::TABLE:
                    {
                        checkPartitionCanBeDropped(command.partition);
                        String dest_database = query_context->resolveDatabase(command.to_database);
                        auto dest_storage = DatabaseCatalog::instance().getTable({dest_database, command.to_table}, query_context);
                        movePartitionToTable(dest_storage, command.partition, query_context);
                    }
                    break;

                    case PartitionCommand::MoveDestinationType::SHARD:
                    {
                        if (!getSettings()->part_moves_between_shards_enable)
                            throw Exception(ErrorCodes::SUPPORT_IS_DISABLED,
                                            "Moving parts between shards is experimental and work in progress"
                                            ", see part_moves_between_shards_enable setting");
                        movePartitionToShard(command.partition, command.part, command.move_destination_name, query_context);
                    }
                    break;
                }
            }
            break;

            case PartitionCommand::REPLACE_PARTITION:
            {
                checkPartitionCanBeDropped(command.partition);
                String from_database = query_context->resolveDatabase(command.from_database);
                auto from_storage = DatabaseCatalog::instance().getTable({from_database, command.from_table}, query_context);
                replacePartitionFrom(from_storage, command.partition, command.replace, query_context);
            }
            break;

            case PartitionCommand::FETCH_PARTITION:
                fetchPartition(command.partition, metadata_snapshot, command.from_zookeeper_path, command.part, query_context);
                break;

            case PartitionCommand::FREEZE_PARTITION:
            {
                auto lock = lockForShare(query_context->getCurrentQueryId(), query_context->getSettingsRef().lock_acquire_timeout);
                current_command_results = freezePartition(command.partition, metadata_snapshot, command.with_name, query_context, lock);
            }
            break;

            case PartitionCommand::FREEZE_ALL_PARTITIONS:
            {
                auto lock = lockForShare(query_context->getCurrentQueryId(), query_context->getSettingsRef().lock_acquire_timeout);
                current_command_results = freezeAll(command.with_name, metadata_snapshot, query_context, lock);
            }
            break;

            case PartitionCommand::UNFREEZE_PARTITION:
            {
                auto lock = lockForShare(query_context->getCurrentQueryId(), query_context->getSettingsRef().lock_acquire_timeout);
                current_command_results = unfreezePartition(command.partition, command.with_name, query_context, lock);
            }
            break;

            case PartitionCommand::UNFREEZE_ALL_PARTITIONS:
            {
                auto lock = lockForShare(query_context->getCurrentQueryId(), query_context->getSettingsRef().lock_acquire_timeout);
                current_command_results = unfreezeAll(command.with_name, query_context, lock);
            }

            break;

            default:
                throw Exception("Uninitialized partition command", ErrorCodes::LOGICAL_ERROR);
        }
        for (auto & command_result : current_command_results)
            command_result.command_type = command.typeToString();
        result.insert(result.end(), current_command_results.begin(), current_command_results.end());
    }

    if (query_context->getSettingsRef().alter_partition_verbose_result)
        return convertCommandsResultToSource(result);

    return {};
}


BackupEntries MergeTreeData::backup(const ASTs & partitions, ContextPtr local_context)
{
    DataPartsVector data_parts;
    if (partitions.empty())
        data_parts = getDataPartsVector();
    else
        data_parts = getDataPartsVectorInPartitions(MergeTreeDataPartState::Committed, getPartitionIDsFromQuery(partitions, local_context));
    return backupDataParts(data_parts);
}


BackupEntries MergeTreeData::backupDataParts(const DataPartsVector & data_parts)
{
    BackupEntries backup_entries;
    std::map<DiskPtr, std::shared_ptr<TemporaryFileOnDisk>> temp_dirs;

    for (const auto & part : data_parts)
    {
        auto disk = part->volume->getDisk();

        auto temp_dir_it = temp_dirs.find(disk);
        if (temp_dir_it == temp_dirs.end())
            temp_dir_it = temp_dirs.emplace(disk, std::make_shared<TemporaryFileOnDisk>(disk, "tmp/backup_")).first;
        auto temp_dir_owner = temp_dir_it->second;
        fs::path temp_dir = temp_dir_owner->getPath();

        fs::path part_dir = part->getFullRelativePath();
        fs::path temp_part_dir = temp_dir / part->relative_path;
        disk->createDirectories(temp_part_dir);

        for (const auto & [filepath, checksum] : part->checksums.files)
        {
            String relative_filepath = fs::path(part->relative_path) / filepath;
            String hardlink_filepath = temp_part_dir / filepath;
            disk->createHardLink(part_dir / filepath, hardlink_filepath);
            UInt128 file_hash{checksum.file_hash.first, checksum.file_hash.second};
            backup_entries.emplace_back(
                relative_filepath,
                std::make_unique<BackupEntryFromImmutableFile>(disk, hardlink_filepath, checksum.file_size, file_hash, temp_dir_owner));
        }

        for (const auto & filepath : part->getFileNamesWithoutChecksums())
        {
            String relative_filepath = fs::path(part->relative_path) / filepath;
            backup_entries.emplace_back(relative_filepath, std::make_unique<BackupEntryFromSmallFile>(disk, part_dir / filepath));
        }
    }

    return backup_entries;
}


RestoreDataTasks MergeTreeData::restoreDataPartsFromBackup(const BackupPtr & backup, const String & data_path_in_backup,
                                                           const std::unordered_set<String> & partition_ids,
                                                           SimpleIncrement * increment)
{
    RestoreDataTasks restore_tasks;

    Strings part_names = backup->list(data_path_in_backup);
    for (const String & part_name : part_names)
    {
        const auto part_info = MergeTreePartInfo::tryParsePartName(part_name, format_version);

        if (!part_info)
            continue;

        if (!partition_ids.empty() && !partition_ids.contains(part_info->partition_id))
            continue;

        UInt64 total_size_of_part = 0;
        Strings filenames = backup->list(data_path_in_backup + part_name + "/", "");
        for (const String & filename : filenames)
            total_size_of_part += backup->getSize(data_path_in_backup + part_name + "/" + filename);

        std::shared_ptr<IReservation> reservation = getStoragePolicy()->reserveAndCheck(total_size_of_part);

        auto restore_task = [this,
                             backup,
                             data_path_in_backup,
                             part_name,
                             part_info = std::move(part_info),
                             filenames = std::move(filenames),
                             reservation,
                             increment]()
        {
            auto disk = reservation->getDisk();

            auto temp_part_dir_owner = std::make_shared<TemporaryFileOnDisk>(disk, relative_data_path + "restoring_" + part_name + "_");
            String temp_part_dir = temp_part_dir_owner->getPath();
            disk->createDirectories(temp_part_dir);

            assert(temp_part_dir.starts_with(relative_data_path));
            String relative_temp_part_dir = temp_part_dir.substr(relative_data_path.size());

            for (const String & filename : filenames)
            {
                auto backup_entry = backup->read(data_path_in_backup + part_name + "/" + filename);
                auto read_buffer = backup_entry->getReadBuffer();
                auto write_buffer = disk->writeFile(temp_part_dir + "/" + filename);
                copyData(*read_buffer, *write_buffer);
            }

            auto single_disk_volume = std::make_shared<SingleDiskVolume>(disk->getName(), disk, 0);
            auto part = createPart(part_name, *part_info, single_disk_volume, relative_temp_part_dir);
            part->loadColumnsChecksumsIndexes(false, true);
            renameTempPartAndAdd(part, nullptr, increment); //FIXME
        };

        restore_tasks.emplace_back(std::move(restore_task));
    }

    return restore_tasks;
}


String MergeTreeData::getPartitionIDFromQuery(const ASTPtr & ast, ContextPtr local_context) const
{
    const auto & partition_ast = ast->as<ASTPartition &>();

    if (!partition_ast.value)
    {
        MergeTreePartInfo::validatePartitionID(partition_ast.id, format_version);
        return partition_ast.id;
    }

    if (format_version < MERGE_TREE_DATA_MIN_FORMAT_VERSION_WITH_CUSTOM_PARTITIONING)
    {
        /// Month-partitioning specific - partition ID can be passed in the partition value.
        const auto * partition_lit = partition_ast.value->as<ASTLiteral>();
        if (partition_lit && partition_lit->value.getType() == Field::Types::String)
        {
            String partition_id = partition_lit->value.get<String>();
            MergeTreePartInfo::validatePartitionID(partition_id, format_version);
            return partition_id;
        }
    }

    /// Re-parse partition key fields using the information about expected field types.

    auto metadata_snapshot = getInMemoryMetadataPtr();
    size_t fields_count = metadata_snapshot->getPartitionKey().sample_block.columns();
    if (partition_ast.fields_count != fields_count)
        throw Exception(
            "Wrong number of fields in the partition expression: " + toString(partition_ast.fields_count) +
            ", must be: " + toString(fields_count),
            ErrorCodes::INVALID_PARTITION_VALUE);

    if (auto * f = partition_ast.value->as<ASTFunction>())
    {
        assert(f->name == "tuple");
        if (f->arguments && !f->arguments->as<ASTExpressionList>()->children.empty())
        {
            ASTPtr query = partition_ast.value->clone();
            auto syntax_analyzer_result
                = TreeRewriter(local_context)
                      .analyze(query, metadata_snapshot->getPartitionKey().sample_block.getNamesAndTypesList(), {}, {}, false, false);
            auto actions = ExpressionAnalyzer(query, syntax_analyzer_result, local_context).getActions(true);
            if (actions->hasArrayJoin())
                throw Exception("The partition expression cannot contain array joins", ErrorCodes::INVALID_PARTITION_VALUE);
        }
    }

    const FormatSettings format_settings;
    Row partition_row(fields_count);

    if (fields_count)
    {
        ConcatReadBuffer buf;
        buf.appendBuffer(std::make_unique<ReadBufferFromMemory>("(", 1));
        buf.appendBuffer(std::make_unique<ReadBufferFromMemory>(partition_ast.fields_str.data(), partition_ast.fields_str.size()));
        buf.appendBuffer(std::make_unique<ReadBufferFromMemory>(")", 1));

        auto input_format = local_context->getInputFormat(
            "Values",
            buf,
            metadata_snapshot->getPartitionKey().sample_block,
            local_context->getSettingsRef().max_block_size);
        QueryPipeline pipeline(std::move(input_format));
        PullingPipelineExecutor executor(pipeline);

        Block block;
        executor.pull(block);

        if (!block || !block.rows())
            throw Exception(
                "Could not parse partition value: `" + partition_ast.fields_str + "`",
                ErrorCodes::INVALID_PARTITION_VALUE);

        for (size_t i = 0; i < fields_count; ++i)
            block.getByPosition(i).column->get(0, partition_row[i]);
    }

    MergeTreePartition partition(std::move(partition_row));
    String partition_id = partition.getID(*this);

    {
        auto data_parts_lock = lockParts();
        DataPartPtr existing_part_in_partition = getAnyPartInPartition(partition_id, data_parts_lock);
        if (existing_part_in_partition && existing_part_in_partition->partition.value != partition.value)
        {
            WriteBufferFromOwnString buf;
            writeCString("Parsed partition value: ", buf);
            partition.serializeText(*this, buf, format_settings);
            writeCString(" doesn't match partition value for an existing part with the same partition ID: ", buf);
            writeString(existing_part_in_partition->name, buf);
            throw Exception(buf.str(), ErrorCodes::INVALID_PARTITION_VALUE);
        }
    }

    return partition_id;
}


DataPartsVector MergeTreeData::getDataPartsVector(ContextPtr local_context) const
{
    return getVisibleDataPartsVector(local_context->getCurrentTransaction());
}

MergeTreeData::DataPartsVector MergeTreeData::getVisibleDataPartsVector(const MergeTreeTransactionPtr & txn) const
{
    if (!txn)
        return getDataPartsVector();

    DataPartsVector maybe_visible_parts = getDataPartsVector({DataPartState::PreCommitted, DataPartState::Committed, DataPartState::Outdated});
    if (maybe_visible_parts.empty())
        return maybe_visible_parts;

    auto it = maybe_visible_parts.begin();
    auto it_last = maybe_visible_parts.end() - 1;
    String visible_parts_str;
    while (it <= it_last)
    {
        if ((*it)->versions.isVisible(*txn))
        {
            visible_parts_str += (*it)->name;
            visible_parts_str += " ";
            ++it;
        }
        else
        {
            std::swap(*it, *it_last);
            --it_last;
        }
    }

    size_t new_size = it_last - maybe_visible_parts.begin() + 1;
    LOG_TRACE(log, "Got {} parts visible for {}: {}", new_size, txn->tid, visible_parts_str);
    maybe_visible_parts.resize(new_size);
    return maybe_visible_parts;
}


std::unordered_set<String> MergeTreeData::getPartitionIDsFromQuery(const ASTs & asts, ContextPtr local_context) const
{
    std::unordered_set<String> partition_ids;
    for (const auto & ast : asts)
        partition_ids.emplace(getPartitionIDFromQuery(ast, local_context));
    return partition_ids;
}


MergeTreeData::DataPartsVector MergeTreeData::getDataPartsVector(
    const DataPartStates & affordable_states, DataPartStateVector * out_states, bool require_projection_parts) const
{
    DataPartsVector res;
    DataPartsVector buf;
    {
        auto lock = lockParts();

        for (auto state : affordable_states)
        {
            auto range = getDataPartsStateRange(state);

            if (require_projection_parts)
            {
                for (const auto & part : range)
                {
                    for (const auto & [_, projection_part] : part->getProjectionParts())
                        res.push_back(projection_part);
                }
            }
            else
            {
                std::swap(buf, res);
                res.clear();
                std::merge(range.begin(), range.end(), buf.begin(), buf.end(), std::back_inserter(res), LessDataPart()); //-V783
            }
        }

        if (out_states != nullptr)
        {
            out_states->resize(res.size());
            if (require_projection_parts)
            {
                for (size_t i = 0; i < res.size(); ++i)
                    (*out_states)[i] = res[i]->getParentPart()->getState();
            }
            else
            {
                for (size_t i = 0; i < res.size(); ++i)
                    (*out_states)[i] = res[i]->getState();
            }
        }
    }

    return res;
}

MergeTreeData::DataPartsVector
MergeTreeData::getAllDataPartsVector(MergeTreeData::DataPartStateVector * out_states, bool require_projection_parts) const
{
    DataPartsVector res;
    if (require_projection_parts)
    {
        auto lock = lockParts();
        for (const auto & part : data_parts_by_info)
        {
            for (const auto & [p_name, projection_part] : part->getProjectionParts())
                res.push_back(projection_part);
        }

        if (out_states != nullptr)
        {
            out_states->resize(res.size());
            for (size_t i = 0; i < res.size(); ++i)
                (*out_states)[i] = res[i]->getParentPart()->getState();
        }
    }
    else
    {
        auto lock = lockParts();
        res.assign(data_parts_by_info.begin(), data_parts_by_info.end());

        if (out_states != nullptr)
        {
            out_states->resize(res.size());
            for (size_t i = 0; i < res.size(); ++i)
                (*out_states)[i] = res[i]->getState();
        }
    }

    return res;
}

std::vector<DetachedPartInfo> MergeTreeData::getDetachedParts() const
{
    std::vector<DetachedPartInfo> res;

    for (const auto & [path, disk] : getRelativeDataPathsWithDisks())
    {
        String detached_path = fs::path(path) / MergeTreeData::DETACHED_DIR_NAME;

        /// Note: we don't care about TOCTOU issue here.
        if (disk->exists(detached_path))
        {
            for (auto it = disk->iterateDirectory(detached_path); it->isValid(); it->next())
            {
                auto part = DetachedPartInfo::parseDetachedPartName(it->name(), format_version);
                part.disk = disk->getName();

                res.push_back(std::move(part));
            }
        }
    }
    return res;
}

void MergeTreeData::validateDetachedPartName(const String & name) const
{
    if (name.find('/') != std::string::npos || name == "." || name == "..")
        throw DB::Exception("Invalid part name '" + name + "'", ErrorCodes::INCORRECT_FILE_NAME);

    auto full_path = getFullRelativePathForPart(name, "detached/");

    if (!full_path)
        throw DB::Exception("Detached part \"" + name + "\" not found" , ErrorCodes::BAD_DATA_PART_NAME);

    if (startsWith(name, "attaching_") || startsWith(name, "deleting_"))
        throw DB::Exception("Cannot drop part " + name + ": "
                            "most likely it is used by another DROP or ATTACH query.",
                            ErrorCodes::BAD_DATA_PART_NAME);
}

void MergeTreeData::dropDetached(const ASTPtr & partition, bool part, ContextPtr local_context)
{
    PartsTemporaryRename renamed_parts(*this, "detached/");

    if (part)
    {
        String part_name = partition->as<ASTLiteral &>().value.safeGet<String>();
        validateDetachedPartName(part_name);
        renamed_parts.addPart(part_name, "deleting_" + part_name);
    }
    else
    {
        String partition_id = getPartitionIDFromQuery(partition, local_context);
        DetachedPartsInfo detached_parts = getDetachedParts();
        for (const auto & part_info : detached_parts)
            if (part_info.valid_name && part_info.partition_id == partition_id
                && part_info.prefix != "attaching" && part_info.prefix != "deleting")
                renamed_parts.addPart(part_info.dir_name, "deleting_" + part_info.dir_name);
    }

    LOG_DEBUG(log, "Will drop {} detached parts.", renamed_parts.old_and_new_names.size());

    renamed_parts.tryRenameAll();

    for (auto & [old_name, new_name] : renamed_parts.old_and_new_names)
    {
        const auto & [path, disk] = renamed_parts.old_part_name_to_path_and_disk[old_name];
        disk->removeRecursive(fs::path(path) / "detached" / new_name / "");
        LOG_DEBUG(log, "Dropped detached part {}", old_name);
        old_name.clear();
    }
}

MergeTreeData::MutableDataPartsVector MergeTreeData::tryLoadPartsToAttach(const ASTPtr & partition, bool attach_part,
        ContextPtr local_context, PartsTemporaryRename & renamed_parts)
{
    const String source_dir = "detached/";

    std::map<String, DiskPtr> name_to_disk;

    /// Let's compose a list of parts that should be added.
    if (attach_part)
    {
        const String part_id = partition->as<ASTLiteral &>().value.safeGet<String>();

        validateDetachedPartName(part_id);
        renamed_parts.addPart(part_id, "attaching_" + part_id);

        if (MergeTreePartInfo::tryParsePartName(part_id, format_version))
            name_to_disk[part_id] = getDiskForPart(part_id, source_dir);
    }
    else
    {
        String partition_id = getPartitionIDFromQuery(partition, local_context);
        LOG_DEBUG(log, "Looking for parts for partition {} in {}", partition_id, source_dir);
        ActiveDataPartSet active_parts(format_version);

        const auto disks = getStoragePolicy()->getDisks();

        for (const auto & disk : disks)
        {
            for (auto it = disk->iterateDirectory(relative_data_path + source_dir); it->isValid(); it->next())
            {
                const String & name = it->name();

                // TODO what if name contains "_tryN" suffix?
                /// Parts with prefix in name (e.g. attaching_1_3_3_0, deleting_1_3_3_0) will be ignored
                if (auto part_opt = MergeTreePartInfo::tryParsePartName(name, format_version);
                    !part_opt || part_opt->partition_id != partition_id)
                {
                    continue;
                }

                LOG_DEBUG(log, "Found part {}", name);
                active_parts.add(name);
                name_to_disk[name] = disk;
            }
        }
        LOG_DEBUG(log, "{} of them are active", active_parts.size());

        /// Inactive parts are renamed so they can not be attached in case of repeated ATTACH.
        for (const auto & [name, disk] : name_to_disk)
        {
            const String containing_part = active_parts.getContainingPart(name);

            if (!containing_part.empty() && containing_part != name)
                // TODO maybe use PartsTemporaryRename here?
                disk->moveDirectory(fs::path(relative_data_path) / source_dir / name,
                    fs::path(relative_data_path) / source_dir / ("inactive_" + name));
            else
                renamed_parts.addPart(name, "attaching_" + name);
        }
    }


    /// Try to rename all parts before attaching to prevent race with DROP DETACHED and another ATTACH.
    renamed_parts.tryRenameAll();

    /// Synchronously check that added parts exist and are not broken. We will write checksums.txt if it does not exist.
    LOG_DEBUG(log, "Checking parts");
    MutableDataPartsVector loaded_parts;
    loaded_parts.reserve(renamed_parts.old_and_new_names.size());

    for (const auto & [old_name, new_name] : renamed_parts.old_and_new_names)
    {
        LOG_DEBUG(log, "Checking part {}", new_name);

        auto single_disk_volume = std::make_shared<SingleDiskVolume>("volume_" + old_name, name_to_disk[old_name]);
        MutableDataPartPtr part = createPart(old_name, single_disk_volume, source_dir + new_name);

        loadPartAndFixMetadataImpl(part);
        loaded_parts.push_back(part);
    }

    return loaded_parts;
}

namespace
{

inline ReservationPtr checkAndReturnReservation(UInt64 expected_size, ReservationPtr reservation)
{
    if (reservation)
        return reservation;

    throw Exception(fmt::format("Cannot reserve {}, not enough space", ReadableSize(expected_size)), ErrorCodes::NOT_ENOUGH_SPACE);
}

}

ReservationPtr MergeTreeData::reserveSpace(UInt64 expected_size) const
{
    expected_size = std::max(RESERVATION_MIN_ESTIMATION_SIZE, expected_size);
    return getStoragePolicy()->reserveAndCheck(expected_size);
}

ReservationPtr MergeTreeData::reserveSpace(UInt64 expected_size, SpacePtr space)
{
    expected_size = std::max(RESERVATION_MIN_ESTIMATION_SIZE, expected_size);
    auto reservation = tryReserveSpace(expected_size, space);
    return checkAndReturnReservation(expected_size, std::move(reservation));
}

ReservationPtr MergeTreeData::tryReserveSpace(UInt64 expected_size, SpacePtr space)
{
    expected_size = std::max(RESERVATION_MIN_ESTIMATION_SIZE, expected_size);
    return space->reserve(expected_size);
}

ReservationPtr MergeTreeData::reserveSpacePreferringTTLRules(
    const StorageMetadataPtr & metadata_snapshot,
    UInt64 expected_size,
    const IMergeTreeDataPart::TTLInfos & ttl_infos,
    time_t time_of_move,
    size_t min_volume_index,
    bool is_insert,
    DiskPtr selected_disk) const
{
    expected_size = std::max(RESERVATION_MIN_ESTIMATION_SIZE, expected_size);

    ReservationPtr reservation = tryReserveSpacePreferringTTLRules(
        metadata_snapshot, expected_size, ttl_infos, time_of_move, min_volume_index, is_insert, selected_disk);

    return checkAndReturnReservation(expected_size, std::move(reservation));
}

ReservationPtr MergeTreeData::tryReserveSpacePreferringTTLRules(
    const StorageMetadataPtr & metadata_snapshot,
    UInt64 expected_size,
    const IMergeTreeDataPart::TTLInfos & ttl_infos,
    time_t time_of_move,
    size_t min_volume_index,
    bool is_insert,
    DiskPtr selected_disk) const
{
    expected_size = std::max(RESERVATION_MIN_ESTIMATION_SIZE, expected_size);

    ReservationPtr reservation;

    auto move_ttl_entry = selectTTLDescriptionForTTLInfos(metadata_snapshot->getMoveTTLs(), ttl_infos.moves_ttl, time_of_move, true);

    if (move_ttl_entry)
    {
        SpacePtr destination_ptr = getDestinationForMoveTTL(*move_ttl_entry, is_insert);
        if (!destination_ptr)
        {
            if (move_ttl_entry->destination_type == DataDestinationType::VOLUME)
                LOG_WARNING(log, "Would like to reserve space on volume '{}' by TTL rule of table '{}' but volume was not found or rule is not applicable at the moment",
                    move_ttl_entry->destination_name, log_name);
            else if (move_ttl_entry->destination_type == DataDestinationType::DISK)
                LOG_WARNING(log, "Would like to reserve space on disk '{}' by TTL rule of table '{}' but disk was not found or rule is not applicable at the moment",
                    move_ttl_entry->destination_name, log_name);
        }
        else
        {
            reservation = destination_ptr->reserve(expected_size);
            if (reservation)
                return reservation;
            else
                if (move_ttl_entry->destination_type == DataDestinationType::VOLUME)
                    LOG_WARNING(log, "Would like to reserve space on volume '{}' by TTL rule of table '{}' but there is not enough space",
                    move_ttl_entry->destination_name, log_name);
                else if (move_ttl_entry->destination_type == DataDestinationType::DISK)
                    LOG_WARNING(log, "Would like to reserve space on disk '{}' by TTL rule of table '{}' but there is not enough space",
                        move_ttl_entry->destination_name, log_name);
        }
    }

    // Prefer selected_disk
    if (selected_disk)
        reservation = selected_disk->reserve(expected_size);

    if (!reservation)
        reservation = getStoragePolicy()->reserve(expected_size, min_volume_index);

    return reservation;
}

SpacePtr MergeTreeData::getDestinationForMoveTTL(const TTLDescription & move_ttl, bool is_insert) const
{
    auto policy = getStoragePolicy();
    if (move_ttl.destination_type == DataDestinationType::VOLUME)
    {
        auto volume = policy->getVolumeByName(move_ttl.destination_name);

        if (!volume)
            return {};

        if (is_insert && !volume->perform_ttl_move_on_insert)
            return {};

        return volume;
    }
    else if (move_ttl.destination_type == DataDestinationType::DISK)
    {
        auto disk = policy->getDiskByName(move_ttl.destination_name);
        if (!disk)
            return {};

        auto volume = policy->getVolume(policy->getVolumeIndexByDisk(disk));
        if (!volume)
            return {};

        if (is_insert && !volume->perform_ttl_move_on_insert)
            return {};

        return disk;
    }
    else
        return {};
}

bool MergeTreeData::isPartInTTLDestination(const TTLDescription & ttl, const IMergeTreeDataPart & part) const
{
    auto policy = getStoragePolicy();
    if (ttl.destination_type == DataDestinationType::VOLUME)
    {
        for (const auto & disk : policy->getVolumeByName(ttl.destination_name)->getDisks())
            if (disk->getName() == part.volume->getDisk()->getName())
                return true;
    }
    else if (ttl.destination_type == DataDestinationType::DISK)
        return policy->getDiskByName(ttl.destination_name)->getName() == part.volume->getDisk()->getName();
    return false;
}

CompressionCodecPtr MergeTreeData::getCompressionCodecForPart(size_t part_size_compressed, const IMergeTreeDataPart::TTLInfos & ttl_infos, time_t current_time) const
{

    auto metadata_snapshot = getInMemoryMetadataPtr();

    const auto & recompression_ttl_entries = metadata_snapshot->getRecompressionTTLs();
    auto best_ttl_entry = selectTTLDescriptionForTTLInfos(recompression_ttl_entries, ttl_infos.recompression_ttl, current_time, true);


    if (best_ttl_entry)
        return CompressionCodecFactory::instance().get(best_ttl_entry->recompression_codec, {});

    return getContext()->chooseCompressionCodec(
        part_size_compressed,
        static_cast<double>(part_size_compressed) / getTotalActiveSizeInBytes());
}

MergeTreeData::DataParts MergeTreeData::getDataParts(const DataPartStates & affordable_states) const
{
    DataParts res;
    {
        auto lock = lockParts();
        for (auto state : affordable_states)
        {
            auto range = getDataPartsStateRange(state);
            res.insert(range.begin(), range.end());
        }
    }
    return res;
}

MergeTreeData::DataParts MergeTreeData::getDataParts() const
{
    return getDataParts({DataPartState::Committed});
}

MergeTreeData::DataPartsVector MergeTreeData::getDataPartsVector() const
{
    return getDataPartsVector({DataPartState::Committed});
}

MergeTreeData::DataPartPtr MergeTreeData::getAnyPartInPartition(
    const String & partition_id, DataPartsLock & /*data_parts_lock*/) const
{
    auto it = data_parts_by_state_and_info.lower_bound(DataPartStateAndPartitionID{DataPartState::Committed, partition_id});

    if (it != data_parts_by_state_and_info.end() && (*it)->getState() == DataPartState::Committed && (*it)->info.partition_id == partition_id)
        return *it;

    return nullptr;
}


void MergeTreeData::Transaction::rollbackPartsToTemporaryState()
{
    if (!isEmpty())
    {
        WriteBufferFromOwnString buf;
        buf << " Rollbacking parts state to temporary and removing from working set:";
        for (const auto & part : precommitted_parts)
            buf << " " << part->relative_path;
        buf << ".";
        LOG_DEBUG(data.log, "Undoing transaction.{}", buf.str());

        data.removePartsFromWorkingSetImmediatelyAndSetTemporaryState(
            DataPartsVector(precommitted_parts.begin(), precommitted_parts.end()));
    }

    clear();
}

void MergeTreeData::Transaction::rollback()
{
    if (!isEmpty())
    {
        WriteBufferFromOwnString buf;
        buf << " Removing parts:";
        for (const auto & part : precommitted_parts)
            buf << " " << part->relative_path;
        buf << ".";
        LOG_DEBUG(data.log, "Undoing transaction.{}", buf.str());

        if (!txn)
        {
            auto lock = data.lockParts();
            for (const auto & part : precommitted_parts)
            {
                DataPartPtr covering_part;
                DataPartsVector covered_parts = data.getActivePartsToReplace(part->info, part->name, covering_part, lock);
                for (auto & covered : covered_parts)
                    covered->versions.unlockMaxTID(Tx::PrehistoricTID);
            }
        }

        data.removePartsFromWorkingSet(txn,
            DataPartsVector(precommitted_parts.begin(), precommitted_parts.end()),
            /* clear_without_timeout = */ true);
    }

    clear();
}

MergeTreeData::DataPartsVector MergeTreeData::Transaction::commit(MergeTreeData::DataPartsLock * acquired_parts_lock)
{
    DataPartsVector total_covered_parts;

    if (!isEmpty())
    {
        auto parts_lock = acquired_parts_lock ? MergeTreeData::DataPartsLock() : data.lockParts();
        auto * owing_parts_lock = acquired_parts_lock ? acquired_parts_lock : &parts_lock;

        auto current_time = time(nullptr);

        size_t add_bytes = 0;
        size_t add_rows = 0;
        size_t add_parts = 0;

        size_t reduce_bytes = 0;
        size_t reduce_rows = 0;
        size_t reduce_parts = 0;

        for (const DataPartPtr & part : precommitted_parts)
        {
            DataPartPtr covering_part;
            DataPartsVector covered_parts = data.getActivePartsToReplace(part->info, part->name, covering_part, *owing_parts_lock);
            if (covering_part)
            {
                LOG_WARNING(data.log, "Tried to commit obsolete part {} covered by {}", part->name, covering_part->getNameWithState());

                part->remove_time.store(0, std::memory_order_relaxed); /// The part will be removed without waiting for old_parts_lifetime seconds.
                data.modifyPartState(part, DataPartState::Outdated);
            }
            else
            {
                total_covered_parts.insert(total_covered_parts.end(), covered_parts.begin(), covered_parts.end());
                for (const DataPartPtr & covered_part : covered_parts)
                {
                    covered_part->remove_time.store(current_time, std::memory_order_relaxed);

                    reduce_bytes += covered_part->getBytesOnDisk();
                    reduce_rows += covered_part->rows_count;

                    data.modifyPartState(covered_part, DataPartState::Outdated);
                    data.removePartContributionToColumnAndSecondaryIndexSizes(covered_part);
                }
                reduce_parts += covered_parts.size();

                add_bytes += part->getBytesOnDisk();
                add_rows += part->rows_count;
                ++add_parts;

                data.modifyPartState(part, DataPartState::Committed);
                data.addPartContributionToColumnAndSecondaryIndexSizes(part);
            }
        }
        data.decreaseDataVolume(reduce_bytes, reduce_rows, reduce_parts);
        data.increaseDataVolume(add_bytes, add_rows, add_parts);
    }

    clear();

    return total_covered_parts;
}

bool MergeTreeData::isPrimaryOrMinMaxKeyColumnPossiblyWrappedInFunctions(
    const ASTPtr & node, const StorageMetadataPtr & metadata_snapshot) const
{
    const String column_name = node->getColumnName();

    for (const auto & name : metadata_snapshot->getPrimaryKeyColumns())
        if (column_name == name)
            return true;

    for (const auto & name : getMinMaxColumnsNames(metadata_snapshot->getPartitionKey()))
        if (column_name == name)
            return true;

    if (const auto * func = node->as<ASTFunction>())
        if (func->arguments->children.size() == 1)
            return isPrimaryOrMinMaxKeyColumnPossiblyWrappedInFunctions(func->arguments->children.front(), metadata_snapshot);

    return false;
}

bool MergeTreeData::mayBenefitFromIndexForIn(
    const ASTPtr & left_in_operand, ContextPtr, const StorageMetadataPtr & metadata_snapshot) const
{
    /// Make sure that the left side of the IN operator contain part of the key.
    /// If there is a tuple on the left side of the IN operator, at least one item of the tuple
    ///  must be part of the key (probably wrapped by a chain of some acceptable functions).
    const auto * left_in_operand_tuple = left_in_operand->as<ASTFunction>();
    const auto & index_wrapper_factory = MergeTreeIndexFactory::instance();
    if (left_in_operand_tuple && left_in_operand_tuple->name == "tuple")
    {
        for (const auto & item : left_in_operand_tuple->arguments->children)
        {
            if (isPrimaryOrMinMaxKeyColumnPossiblyWrappedInFunctions(item, metadata_snapshot))
                return true;
            for (const auto & index : metadata_snapshot->getSecondaryIndices())
                if (index_wrapper_factory.get(index)->mayBenefitFromIndexForIn(item))
                    return true;
            for (const auto & projection : metadata_snapshot->getProjections())
            {
                if (projection.isPrimaryKeyColumnPossiblyWrappedInFunctions(item))
                    return true;
            }
        }
        /// The tuple itself may be part of the primary key, so check that as a last resort.
        if (isPrimaryOrMinMaxKeyColumnPossiblyWrappedInFunctions(left_in_operand, metadata_snapshot))
            return true;
        for (const auto & projection : metadata_snapshot->getProjections())
        {
            if (projection.isPrimaryKeyColumnPossiblyWrappedInFunctions(left_in_operand))
                return true;
        }
        return false;
    }
    else
    {
        for (const auto & index : metadata_snapshot->getSecondaryIndices())
            if (index_wrapper_factory.get(index)->mayBenefitFromIndexForIn(left_in_operand))
                return true;

        for (const auto & projection : metadata_snapshot->getProjections())
        {
            if (projection.isPrimaryKeyColumnPossiblyWrappedInFunctions(left_in_operand))
                return true;
        }
        return isPrimaryOrMinMaxKeyColumnPossiblyWrappedInFunctions(left_in_operand, metadata_snapshot);
    }
}

using PartitionIdToMaxBlock = std::unordered_map<String, Int64>;

static void selectBestProjection(
    const MergeTreeDataSelectExecutor & reader,
    const StorageMetadataPtr & metadata_snapshot,
    const SelectQueryInfo & query_info,
    const Names & required_columns,
    ProjectionCandidate & candidate,
    ContextPtr query_context,
    std::shared_ptr<PartitionIdToMaxBlock> max_added_blocks,
    const Settings & settings,
    const MergeTreeData::DataPartsVector & parts,
    ProjectionCandidate *& selected_candidate,
    size_t & min_sum_marks)
{
    MergeTreeData::DataPartsVector projection_parts;
    MergeTreeData::DataPartsVector normal_parts;
    for (const auto & part : parts)
    {
        const auto & projections = part->getProjectionParts();
        auto it = projections.find(candidate.desc->name);
        if (it != projections.end())
            projection_parts.push_back(it->second);
        else
            normal_parts.push_back(part);
    }

    if (projection_parts.empty())
        return;

    auto projection_result_ptr = reader.estimateNumMarksToRead(
        projection_parts,
        candidate.required_columns,
        metadata_snapshot,
        candidate.desc->metadata,
        query_info,
        query_context,
        settings.max_threads,
        max_added_blocks);

    if (projection_result_ptr->error())
        return;

    auto sum_marks = projection_result_ptr->marks();
    if (normal_parts.empty())
    {
        // All parts are projection parts which allows us to use in_order_optimization.
        // TODO It might be better to use a complete projection even with more marks to read.
        candidate.complete = true;
    }
    else
    {
        auto normal_result_ptr = reader.estimateNumMarksToRead(
            normal_parts,
            required_columns,
            metadata_snapshot,
            metadata_snapshot,
            query_info,
            query_context,
            settings.max_threads,
            max_added_blocks);

        if (normal_result_ptr->error())
            return;

        sum_marks += normal_result_ptr->marks();
        candidate.merge_tree_normal_select_result_ptr = normal_result_ptr;
    }
    candidate.merge_tree_projection_select_result_ptr = projection_result_ptr;

    // We choose the projection with least sum_marks to read.
    if (sum_marks < min_sum_marks)
    {
        selected_candidate = &candidate;
        min_sum_marks = sum_marks;
    }
}


Block MergeTreeData::getMinMaxCountProjectionBlock(
    const StorageMetadataPtr & metadata_snapshot,
    const Names & required_columns,
    const SelectQueryInfo & query_info,
    const DataPartsVector & parts,
    DataPartsVector & normal_parts,
    ContextPtr query_context) const
{
    if (!metadata_snapshot->minmax_count_projection)
        throw Exception(
            "Cannot find the definition of minmax_count projection but it's used in current query. It's a bug",
            ErrorCodes::LOGICAL_ERROR);

    auto block = metadata_snapshot->minmax_count_projection->sample_block.cloneEmpty();
    bool need_primary_key_max_column = false;
    const auto & primary_key_max_column_name = metadata_snapshot->minmax_count_projection->primary_key_max_column_name;
    if (!primary_key_max_column_name.empty())
    {
        need_primary_key_max_column = std::any_of(
            required_columns.begin(), required_columns.end(), [&](const auto & name) { return primary_key_max_column_name == name; });
    }

    auto minmax_count_columns = block.mutateColumns();
    auto insert = [](ColumnAggregateFunction & column, const Field & value)
    {
        auto func = column.getAggregateFunction();
        Arena & arena = column.createOrGetArena();
        size_t size_of_state = func->sizeOfData();
        size_t align_of_state = func->alignOfData();
        auto * place = arena.alignedAlloc(size_of_state, align_of_state);
        func->create(place);
        auto value_column = func->getReturnType()->createColumnConst(1, value)->convertToFullColumnIfConst();
        const auto * value_column_ptr = value_column.get();
        func->add(place, &value_column_ptr, 0, &arena);
        column.insertFrom(place);
    };

    ASTPtr expression_ast;
    Block virtual_columns_block = getBlockWithVirtualPartColumns(parts, false /* one_part */, true /* ignore_empty */);
    if (virtual_columns_block.rows() == 0)
        return {};

    // Generate valid expressions for filtering
    VirtualColumnUtils::prepareFilterBlockWithQuery(query_info.query, query_context, virtual_columns_block, expression_ast);
    if (expression_ast)
        VirtualColumnUtils::filterBlockWithQuery(query_info.query, virtual_columns_block, query_context, expression_ast);

    size_t rows = virtual_columns_block.rows();
    const ColumnString & part_name_column = typeid_cast<const ColumnString &>(*virtual_columns_block.getByName("_part").column);
    size_t part_idx = 0;
    for (size_t row = 0; row < rows; ++row)
    {
        while (parts[part_idx]->name != part_name_column.getDataAt(row))
            ++part_idx;

        const auto & part = parts[part_idx];

        if (!part->minmax_idx->initialized)
            throw Exception("Found a non-empty part with uninitialized minmax_idx. It's a bug", ErrorCodes::LOGICAL_ERROR);

        if (need_primary_key_max_column && !part->index_granularity.hasFinalMark())
        {
            normal_parts.push_back(part);
            continue;
        }

        size_t pos = 0;
        size_t minmax_idx_size = part->minmax_idx->hyperrectangle.size();
        for (size_t i = 0; i < minmax_idx_size; ++i)
        {
            auto & min_column = assert_cast<ColumnAggregateFunction &>(*minmax_count_columns[pos++]);
            auto & max_column = assert_cast<ColumnAggregateFunction &>(*minmax_count_columns[pos++]);
            const auto & range = part->minmax_idx->hyperrectangle[i];
            insert(min_column, range.left);
            insert(max_column, range.right);
        }

        if (!primary_key_max_column_name.empty())
        {
            const auto & primary_key_column = *part->index[0];
            auto primary_key_column_size = primary_key_column.size();
            auto & min_column = assert_cast<ColumnAggregateFunction &>(*minmax_count_columns[pos++]);
            auto & max_column = assert_cast<ColumnAggregateFunction &>(*minmax_count_columns[pos++]);
            insert(min_column, primary_key_column[0]);
            insert(max_column, primary_key_column[primary_key_column_size - 1]);
        }

        {
            auto & column = assert_cast<ColumnAggregateFunction &>(*minmax_count_columns.back());
            auto func = column.getAggregateFunction();
            Arena & arena = column.createOrGetArena();
            size_t size_of_state = func->sizeOfData();
            size_t align_of_state = func->alignOfData();
            auto * place = arena.alignedAlloc(size_of_state, align_of_state);
            func->create(place);
            const AggregateFunctionCount & agg_count = assert_cast<const AggregateFunctionCount &>(*func);
            agg_count.set(place, part->rows_count);
            column.insertFrom(place);
        }
    }
    block.setColumns(std::move(minmax_count_columns));

    Block res;
    for (const auto & name : required_columns)
    {
        if (virtual_columns_block.has(name))
            res.insert(virtual_columns_block.getByName(name));
        else if (block.has(name))
            res.insert(block.getByName(name));
        else
            throw Exception(
                ErrorCodes::LOGICAL_ERROR,
                "Cannot find column {} in minmax_count projection but query analysis still selects this projection. It's a bug",
                name);
    }
    return res;
}


bool MergeTreeData::getQueryProcessingStageWithAggregateProjection(
    ContextPtr query_context, const StorageMetadataPtr & metadata_snapshot, SelectQueryInfo & query_info) const
{
    const auto & settings = query_context->getSettingsRef();
    if (!settings.allow_experimental_projection_optimization || query_info.ignore_projections || query_info.is_projection_query)
        return false;

    const auto & query_ptr = query_info.original_query;

    if (auto * select = query_ptr->as<ASTSelectQuery>(); select)
    {
        // Currently projections don't support final yet.
        if (select->final())
            return false;

        // Currently projections don't support ARRAY JOIN yet.
        if (select->arrayJoinExpressionList().first)
            return false;
    }

    // Currently projections don't support sampling yet.
    if (settings.parallel_replicas_count > 1)
        return false;

    InterpreterSelectQuery select(
        query_ptr,
        query_context,
        SelectQueryOptions{QueryProcessingStage::WithMergeableState}.ignoreProjections().ignoreAlias(),
        query_info.sets /* prepared_sets */);
    const auto & analysis_result = select.getAnalysisResult();
    query_info.sets = std::move(select.getQueryAnalyzer()->getPreparedSets());

    bool can_use_aggregate_projection = true;
    /// If the first stage of the query pipeline is more complex than Aggregating - Expression - Filter - ReadFromStorage,
    /// we cannot use aggregate projection.
    if (analysis_result.join != nullptr || analysis_result.array_join != nullptr)
        can_use_aggregate_projection = false;

    /// Check if all needed columns can be provided by some aggregate projection. Here we also try
    /// to find expression matches. For example, suppose an aggregate projection contains a column
    /// named sum(x) and the given query also has an expression called sum(x), it's a match. This is
    /// why we need to ignore all aliases during projection creation and the above query planning.
    /// It's also worth noting that, sqrt(sum(x)) will also work because we can treat sum(x) as a
    /// required column.

    /// The ownership of ProjectionDescription is hold in metadata_snapshot which lives along with
    /// InterpreterSelect, thus we can store the raw pointer here.
    std::vector<ProjectionCandidate> candidates;
    NameSet keys;
    std::unordered_map<std::string_view, size_t> key_name_pos_map;
    size_t pos = 0;
    for (const auto & desc : select.getQueryAnalyzer()->aggregationKeys())
    {
        keys.insert(desc.name);
        key_name_pos_map.insert({desc.name, pos++});
    }
    auto actions_settings = ExpressionActionsSettings::fromSettings(settings);

    // All required columns should be provided by either current projection or previous actions
    // Let's traverse backward to finish the check.
    // TODO what if there is a column with name sum(x) and an aggregate sum(x)?
    auto rewrite_before_where =
        [&](ProjectionCandidate & candidate, const ProjectionDescription & projection,
            NameSet & required_columns, const Block & source_block, const Block & aggregates)
    {
        if (analysis_result.before_where)
        {
            candidate.where_column_name = analysis_result.where_column_name;
            candidate.remove_where_filter = analysis_result.remove_where_filter;
            candidate.before_where = analysis_result.before_where->clone();

            auto new_required_columns = candidate.before_where->foldActionsByProjection(
                required_columns,
                projection.sample_block_for_keys,
                candidate.where_column_name);
            if (new_required_columns.empty() && !required_columns.empty())
                return false;
            required_columns = std::move(new_required_columns);
            candidate.before_where->addAggregatesViaProjection(aggregates);
        }

        if (analysis_result.prewhere_info)
        {
            candidate.prewhere_info = analysis_result.prewhere_info;

            auto prewhere_actions = candidate.prewhere_info->prewhere_actions->clone();
            auto prewhere_required_columns = required_columns;
            // required_columns should not contain columns generated by prewhere
            for (const auto & column : prewhere_actions->getResultColumns())
                required_columns.erase(column.name);

            {
                // Prewhere_action should not add missing keys.
                auto new_prewhere_required_columns = prewhere_actions->foldActionsByProjection(
                        prewhere_required_columns, projection.sample_block_for_keys, candidate.prewhere_info->prewhere_column_name, false);
                if (new_prewhere_required_columns.empty() && !prewhere_required_columns.empty())
                    return false;
                prewhere_required_columns = std::move(new_prewhere_required_columns);
                candidate.prewhere_info->prewhere_actions = prewhere_actions;
            }

            if (candidate.prewhere_info->row_level_filter)
            {
                auto row_level_filter_actions = candidate.prewhere_info->row_level_filter->clone();
                auto new_prewhere_required_columns = row_level_filter_actions->foldActionsByProjection(
                    prewhere_required_columns, projection.sample_block_for_keys, candidate.prewhere_info->row_level_column_name, false);
                if (new_prewhere_required_columns.empty() && !prewhere_required_columns.empty())
                    return false;
                prewhere_required_columns = std::move(new_prewhere_required_columns);
                candidate.prewhere_info->row_level_filter = row_level_filter_actions;
            }

            if (candidate.prewhere_info->alias_actions)
            {
                auto alias_actions = candidate.prewhere_info->alias_actions->clone();
                auto new_prewhere_required_columns
                    = alias_actions->foldActionsByProjection(prewhere_required_columns, projection.sample_block_for_keys, {}, false);
                if (new_prewhere_required_columns.empty() && !prewhere_required_columns.empty())
                    return false;
                prewhere_required_columns = std::move(new_prewhere_required_columns);
                candidate.prewhere_info->alias_actions = alias_actions;
            }
            required_columns.insert(prewhere_required_columns.begin(), prewhere_required_columns.end());
        }

        bool match = true;
        for (const auto & column : required_columns)
        {
            /// There are still missing columns, fail to match
            if (!source_block.has(column))
            {
                match = false;
                break;
            }
        }
        return match;
    };

    auto virtual_block = getSampleBlockWithVirtualColumns();
    auto add_projection_candidate = [&](const ProjectionDescription & projection)
    {
        ProjectionCandidate candidate{};
        candidate.desc = &projection;

        auto sample_block = projection.sample_block;
        auto sample_block_for_keys = projection.sample_block_for_keys;
        for (const auto & column : virtual_block)
        {
            sample_block.insertUnique(column);
            sample_block_for_keys.insertUnique(column);
        }

        if (projection.type == ProjectionDescription::Type::Aggregate && analysis_result.need_aggregate && can_use_aggregate_projection)
        {
            bool match = true;
            Block aggregates;
            // Let's first check if all aggregates are provided by current projection
            for (const auto & aggregate : select.getQueryAnalyzer()->aggregates())
            {
                const auto * column = sample_block.findByName(aggregate.column_name);
                if (column)
                {
                    aggregates.insert(*column);
                }
                else
                {
                    match = false;
                    break;
                }
            }

            if (!match)
                return;

            // Check if all aggregation keys can be either provided by some action, or by current
            // projection directly. Reshape the `before_aggregation` action DAG so that it only
            // needs to provide aggregation keys, and the DAG of certain child might be substituted
            // by some keys in projection.
            candidate.before_aggregation = analysis_result.before_aggregation->clone();
            auto required_columns = candidate.before_aggregation->foldActionsByProjection(keys, sample_block_for_keys);

            // TODO Let's find out the exact required_columns for keys.
            if (required_columns.empty() && (!keys.empty() && !candidate.before_aggregation->getRequiredColumns().empty()))
                return;

            if (analysis_result.optimize_aggregation_in_order)
            {
                for (const auto & key : keys)
                {
                    auto actions_dag = analysis_result.before_aggregation->clone();
                    actions_dag->foldActionsByProjection({key}, sample_block_for_keys);
                    candidate.group_by_elements_actions.emplace_back(std::make_shared<ExpressionActions>(actions_dag, actions_settings));
                }
            }

            // Reorder aggregation keys and attach aggregates
            candidate.before_aggregation->reorderAggregationKeysForProjection(key_name_pos_map);
            candidate.before_aggregation->addAggregatesViaProjection(aggregates);

            if (rewrite_before_where(candidate, projection, required_columns, sample_block_for_keys, aggregates))
            {
                candidate.required_columns = {required_columns.begin(), required_columns.end()};
                for (const auto & aggregate : aggregates)
                    candidate.required_columns.push_back(aggregate.name);
                candidates.push_back(std::move(candidate));
            }
        }

        if (projection.type == ProjectionDescription::Type::Normal && (analysis_result.hasWhere() || analysis_result.hasPrewhere()))
        {
            const auto & actions
                = analysis_result.before_aggregation ? analysis_result.before_aggregation : analysis_result.before_order_by;
            NameSet required_columns;
            for (const auto & column : actions->getRequiredColumns())
                required_columns.insert(column.name);

            if (rewrite_before_where(candidate, projection, required_columns, sample_block, {}))
            {
                candidate.required_columns = {required_columns.begin(), required_columns.end()};
                candidates.push_back(std::move(candidate));
            }
        }
    };

    ProjectionCandidate * selected_candidate = nullptr;
    size_t min_sum_marks = std::numeric_limits<size_t>::max();
    if (metadata_snapshot->minmax_count_projection)
        add_projection_candidate(*metadata_snapshot->minmax_count_projection);
    std::optional<ProjectionCandidate> minmax_conut_projection_candidate;
    if (!candidates.empty())
    {
        minmax_conut_projection_candidate.emplace(std::move(candidates.front()));
        candidates.clear();
    }
    MergeTreeDataSelectExecutor reader(*this);
    std::shared_ptr<PartitionIdToMaxBlock> max_added_blocks;
    if (settings.select_sequential_consistency)
    {
        if (const StorageReplicatedMergeTree * replicated = dynamic_cast<const StorageReplicatedMergeTree *>(this))
            max_added_blocks = std::make_shared<PartitionIdToMaxBlock>(replicated->getMaxAddedBlocks());
    }
    auto parts = getDataPartsVector();

    // If minmax_count_projection is a valid candidate, check its completeness.
    if (minmax_conut_projection_candidate)
    {
        DataPartsVector normal_parts;
        query_info.minmax_count_projection_block = getMinMaxCountProjectionBlock(
            metadata_snapshot, minmax_conut_projection_candidate->required_columns, query_info, parts, normal_parts, query_context);

        if (normal_parts.empty())
        {
            selected_candidate = &*minmax_conut_projection_candidate;
            selected_candidate->complete = true;
            min_sum_marks = query_info.minmax_count_projection_block.rows();
        }
        else
        {
            if (normal_parts.size() == parts.size())
            {
                // minmax_count_projection is useless.
            }
            else
            {
                auto normal_result_ptr = reader.estimateNumMarksToRead(
                    normal_parts,
                    analysis_result.required_columns,
                    metadata_snapshot,
                    metadata_snapshot,
                    query_info,
                    query_context,
                    settings.max_threads,
                    max_added_blocks);

                if (!normal_result_ptr->error())
                {
                    selected_candidate = &*minmax_conut_projection_candidate;
                    selected_candidate->merge_tree_normal_select_result_ptr = normal_result_ptr;
                    min_sum_marks = query_info.minmax_count_projection_block.rows() + normal_result_ptr->marks();
                }
            }

            // We cannot find a complete match of minmax_count_projection, add more projections to check.
            for (const auto & projection : metadata_snapshot->projections)
                add_projection_candidate(projection);
        }
    }
    else
    {
        for (const auto & projection : metadata_snapshot->projections)
            add_projection_candidate(projection);
    }

<<<<<<< HEAD
        auto parts = getDataPartsVector(query_context);
        MergeTreeDataSelectExecutor reader(*this);
=======
    // Let's select the best projection to execute the query.
    if (!candidates.empty())
    {
>>>>>>> 94a66f72
        query_info.merge_tree_select_result_ptr = reader.estimateNumMarksToRead(
            parts,
            analysis_result.required_columns,
            metadata_snapshot,
            metadata_snapshot,
            query_info,
            query_context,
            settings.max_threads,
            max_added_blocks);

        if (!query_info.merge_tree_select_result_ptr->error())
        {
            // Add 1 to base sum_marks so that we prefer projections even when they have equal number of marks to read.
            // NOTE: It is not clear if we need it. E.g. projections do not support skip index for now.
            auto sum_marks = query_info.merge_tree_select_result_ptr->marks() + 1;
            if (sum_marks < min_sum_marks)
            {
                selected_candidate = nullptr;
                min_sum_marks = sum_marks;
            }
        }

        /// Favor aggregate projections
        for (auto & candidate : candidates)
        {
            if (candidate.desc->type == ProjectionDescription::Type::Aggregate)
            {
                selectBestProjection(
                    reader,
                    metadata_snapshot,
                    query_info,
                    analysis_result.required_columns,
                    candidate,
                    query_context,
                    max_added_blocks,
                    settings,
                    parts,
                    selected_candidate,
                    min_sum_marks);
            }
        }

        /// Select the best normal projection.
        for (auto & candidate : candidates)
        {
            if (candidate.desc->type == ProjectionDescription::Type::Normal)
            {
                selectBestProjection(
                    reader,
                    metadata_snapshot,
                    query_info,
                    analysis_result.required_columns,
                    candidate,
                    query_context,
                    max_added_blocks,
                    settings,
                    parts,
                    selected_candidate,
                    min_sum_marks);
            }
        }
    }

    if (!selected_candidate)
        return false;
    else if (min_sum_marks == 0)
    {
        /// If selected_projection indicated an empty result set. Remember it in query_info but
        /// don't use projection to run the query, because projection pipeline with empty result
        /// set will not work correctly with empty_result_for_aggregation_by_empty_set.
        query_info.merge_tree_empty_result = true;
        return false;
    }

    if (selected_candidate->desc->type == ProjectionDescription::Type::Aggregate)
    {
        selected_candidate->aggregation_keys = select.getQueryAnalyzer()->aggregationKeys();
        selected_candidate->aggregate_descriptions = select.getQueryAnalyzer()->aggregates();
        selected_candidate->subqueries_for_sets
            = std::make_shared<SubqueriesForSets>(std::move(select.getQueryAnalyzer()->getSubqueriesForSets()));
    }

    query_info.projection = std::move(*selected_candidate);
    return true;
}


QueryProcessingStage::Enum MergeTreeData::getQueryProcessingStage(
    ContextPtr query_context,
    QueryProcessingStage::Enum to_stage,
    const StorageMetadataPtr & metadata_snapshot,
    SelectQueryInfo & query_info) const
{
    if (to_stage >= QueryProcessingStage::Enum::WithMergeableState)
    {
        if (getQueryProcessingStageWithAggregateProjection(query_context, metadata_snapshot, query_info))
        {
            if (query_info.projection->desc->type == ProjectionDescription::Type::Aggregate)
                return QueryProcessingStage::Enum::WithMergeableState;
        }
    }

    return QueryProcessingStage::Enum::FetchColumns;
}


MergeTreeData & MergeTreeData::checkStructureAndGetMergeTreeData(IStorage & source_table, const StorageMetadataPtr & src_snapshot, const StorageMetadataPtr & my_snapshot) const
{
    MergeTreeData * src_data = dynamic_cast<MergeTreeData *>(&source_table);
    if (!src_data)
        throw Exception("Table " + source_table.getStorageID().getNameForLogs() +
                        " supports attachPartitionFrom only for MergeTree family of table engines."
                        " Got " + source_table.getName(), ErrorCodes::NOT_IMPLEMENTED);

    if (my_snapshot->getColumns().getAllPhysical().sizeOfDifference(src_snapshot->getColumns().getAllPhysical()))
        throw Exception("Tables have different structure", ErrorCodes::INCOMPATIBLE_COLUMNS);

    auto query_to_string = [] (const ASTPtr & ast)
    {
        return ast ? queryToString(ast) : "";
    };

    if (query_to_string(my_snapshot->getSortingKeyAST()) != query_to_string(src_snapshot->getSortingKeyAST()))
        throw Exception("Tables have different ordering", ErrorCodes::BAD_ARGUMENTS);

    if (query_to_string(my_snapshot->getPartitionKeyAST()) != query_to_string(src_snapshot->getPartitionKeyAST()))
        throw Exception("Tables have different partition key", ErrorCodes::BAD_ARGUMENTS);

    if (format_version != src_data->format_version)
        throw Exception("Tables have different format_version", ErrorCodes::BAD_ARGUMENTS);

    return *src_data;
}

MergeTreeData & MergeTreeData::checkStructureAndGetMergeTreeData(
    const StoragePtr & source_table, const StorageMetadataPtr & src_snapshot, const StorageMetadataPtr & my_snapshot) const
{
    return checkStructureAndGetMergeTreeData(*source_table, src_snapshot, my_snapshot);
}

MergeTreeData::MutableDataPartPtr MergeTreeData::cloneAndLoadDataPartOnSameDisk(
    const MergeTreeData::DataPartPtr & src_part,
    const String & tmp_part_prefix,
    const MergeTreePartInfo & dst_part_info,
    const StorageMetadataPtr & metadata_snapshot)
{
    /// Check that the storage policy contains the disk where the src_part is located.
    bool does_storage_policy_allow_same_disk = false;
    for (const DiskPtr & disk : getStoragePolicy()->getDisks())
    {
        if (disk->getName() == src_part->volume->getDisk()->getName())
        {
            does_storage_policy_allow_same_disk = true;
            break;
        }
    }
    if (!does_storage_policy_allow_same_disk)
        throw Exception(
            "Could not clone and load part " + quoteString(src_part->getFullPath()) + " because disk does not belong to storage policy",
            ErrorCodes::BAD_ARGUMENTS);

    String dst_part_name = src_part->getNewName(dst_part_info);
    String tmp_dst_part_name = tmp_part_prefix + dst_part_name;

    auto reservation = reserveSpace(src_part->getBytesOnDisk(), src_part->volume->getDisk());
    auto disk = reservation->getDisk();
    String src_part_path = src_part->getFullRelativePath();
    String dst_part_path = relative_data_path + tmp_dst_part_name;

    if (disk->exists(dst_part_path))
        throw Exception("Part in " + fullPath(disk, dst_part_path) + " already exists", ErrorCodes::DIRECTORY_ALREADY_EXISTS);

    /// If source part is in memory, flush it to disk and clone it already in on-disk format
    if (auto src_part_in_memory = asInMemoryPart(src_part))
    {
        const auto & src_relative_data_path = src_part_in_memory->storage.relative_data_path;
        auto flushed_part_path = src_part_in_memory->getRelativePathForPrefix(tmp_part_prefix);
        src_part_in_memory->flushToDisk(src_relative_data_path, flushed_part_path, metadata_snapshot);
        src_part_path = fs::path(src_relative_data_path) / flushed_part_path / "";
    }

    LOG_DEBUG(log, "Cloning part {} to {}", fullPath(disk, src_part_path), fullPath(disk, dst_part_path));
    localBackup(disk, src_part_path, dst_part_path);
    disk->removeFileIfExists(fs::path(dst_part_path) / IMergeTreeDataPart::DELETE_ON_DESTROY_MARKER_FILE_NAME);

    auto single_disk_volume = std::make_shared<SingleDiskVolume>(disk->getName(), disk, 0);
    auto dst_data_part = createPart(dst_part_name, dst_part_info, single_disk_volume, tmp_dst_part_name);

    dst_data_part->is_temp = true;

    dst_data_part->loadColumnsChecksumsIndexes(require_part_metadata, true);
    dst_data_part->modification_time = disk->getLastModified(dst_part_path).epochTime();
    return dst_data_part;
}

String MergeTreeData::getFullPathOnDisk(const DiskPtr & disk) const
{
    return disk->getPath() + relative_data_path;
}


DiskPtr MergeTreeData::getDiskForPart(const String & part_name, const String & additional_path) const
{
    const auto disks = getStoragePolicy()->getDisks();

    for (const DiskPtr & disk : disks)
        for (auto it = disk->iterateDirectory(relative_data_path + additional_path); it->isValid(); it->next())
            if (it->name() == part_name)
                return disk;

    return nullptr;
}


std::optional<String> MergeTreeData::getFullRelativePathForPart(const String & part_name, const String & additional_path) const
{
    auto disk = getDiskForPart(part_name, additional_path);
    if (disk)
        return relative_data_path + additional_path;
    return {};
}

Strings MergeTreeData::getDataPaths() const
{
    Strings res;
    auto disks = getStoragePolicy()->getDisks();
    for (const auto & disk : disks)
        res.push_back(getFullPathOnDisk(disk));
    return res;
}

MergeTreeData::PathsWithDisks MergeTreeData::getRelativeDataPathsWithDisks() const
{
    PathsWithDisks res;
    auto disks = getStoragePolicy()->getDisks();
    for (const auto & disk : disks)
        res.emplace_back(relative_data_path, disk);
    return res;
}

MergeTreeData::MatcherFn MergeTreeData::getPartitionMatcher(const ASTPtr & partition_ast, ContextPtr local_context) const
{
    bool prefixed = false;
    String id;

    if (format_version < MERGE_TREE_DATA_MIN_FORMAT_VERSION_WITH_CUSTOM_PARTITIONING)
    {
        /// Month-partitioning specific - partition value can represent a prefix of the partition to freeze.
        if (const auto * partition_lit = partition_ast->as<ASTPartition &>().value->as<ASTLiteral>())
        {
            id = partition_lit->value.getType() == Field::Types::UInt64
                 ? toString(partition_lit->value.get<UInt64>())
                 : partition_lit->value.safeGet<String>();
            prefixed = true;
        }
        else
            id = getPartitionIDFromQuery(partition_ast, local_context);
    }
    else
        id = getPartitionIDFromQuery(partition_ast, local_context);

    return [prefixed, id](const String & partition_id)
    {
        if (prefixed)
            return startsWith(partition_id, id);
        else
            return id == partition_id;
    };
}

PartitionCommandsResultInfo MergeTreeData::freezePartition(
    const ASTPtr & partition_ast,
    const StorageMetadataPtr & metadata_snapshot,
    const String & with_name,
    ContextPtr local_context,
    TableLockHolder &)
{
    return freezePartitionsByMatcher(getPartitionMatcher(partition_ast, local_context), metadata_snapshot, with_name, local_context);
}

PartitionCommandsResultInfo MergeTreeData::freezeAll(
    const String & with_name,
    const StorageMetadataPtr & metadata_snapshot,
    ContextPtr local_context,
    TableLockHolder &)
{
    return freezePartitionsByMatcher([] (const String &) { return true; }, metadata_snapshot, with_name, local_context);
}

PartitionCommandsResultInfo MergeTreeData::freezePartitionsByMatcher(
    MatcherFn matcher,
    const StorageMetadataPtr & metadata_snapshot,
    const String & with_name,
    ContextPtr local_context)
{
    String clickhouse_path = fs::canonical(local_context->getPath());
    String default_shadow_path = fs::path(clickhouse_path) / "shadow/";
    fs::create_directories(default_shadow_path);
    auto increment = Increment(fs::path(default_shadow_path) / "increment.txt").get(true);

    const String shadow_path = "shadow/";

    /// Acquire a snapshot of active data parts to prevent removing while doing backup.
    const auto data_parts = getDataParts();

    String backup_name = (!with_name.empty() ? escapeForFileName(with_name) : toString(increment));
    String backup_path = fs::path(shadow_path) / backup_name / "";

    for (const auto & disk : getStoragePolicy()->getDisks())
        disk->onFreeze(backup_path);

    PartitionCommandsResultInfo result;

    size_t parts_processed = 0;
    for (const auto & part : data_parts)
    {
        if (!matcher(part->info.partition_id))
            continue;

        LOG_DEBUG(log, "Freezing part {} snapshot will be placed at {}", part->name, backup_path);

        part->volume->getDisk()->createDirectories(backup_path);

        String src_part_path = part->getFullRelativePath();
        String backup_part_path = fs::path(backup_path) / relative_data_path / part->relative_path;
        if (auto part_in_memory = asInMemoryPart(part))
        {
            auto flushed_part_path = part_in_memory->getRelativePathForPrefix("tmp_freeze");
            part_in_memory->flushToDisk(relative_data_path, flushed_part_path, metadata_snapshot);
            src_part_path = fs::path(relative_data_path) / flushed_part_path / "";
        }

        localBackup(part->volume->getDisk(), src_part_path, backup_part_path);

        part->volume->getDisk()->removeFileIfExists(fs::path(backup_part_path) / IMergeTreeDataPart::DELETE_ON_DESTROY_MARKER_FILE_NAME);

        part->is_frozen.store(true, std::memory_order_relaxed);
        result.push_back(PartitionCommandResultInfo{
            .partition_id = part->info.partition_id,
            .part_name = part->name,
            .backup_path = fs::path(part->volume->getDisk()->getPath()) / backup_path,
            .part_backup_path = fs::path(part->volume->getDisk()->getPath()) / backup_part_path,
            .backup_name = backup_name,
        });
        ++parts_processed;
    }

    LOG_DEBUG(log, "Freezed {} parts", parts_processed);
    return result;
}

PartitionCommandsResultInfo MergeTreeData::unfreezePartition(
    const ASTPtr & partition,
    const String & backup_name,
    ContextPtr local_context,
    TableLockHolder &)
{
    return unfreezePartitionsByMatcher(getPartitionMatcher(partition, local_context), backup_name, local_context);
}

PartitionCommandsResultInfo MergeTreeData::unfreezeAll(
    const String & backup_name,
    ContextPtr local_context,
    TableLockHolder &)
{
    return unfreezePartitionsByMatcher([] (const String &) { return true; }, backup_name, local_context);
}

PartitionCommandsResultInfo MergeTreeData::unfreezePartitionsByMatcher(MatcherFn matcher, const String & backup_name, ContextPtr)
{
    auto backup_path = fs::path("shadow") / escapeForFileName(backup_name) / relative_data_path;

    LOG_DEBUG(log, "Unfreezing parts by path {}", backup_path.generic_string());

    PartitionCommandsResultInfo result;

    for (const auto & disk : getStoragePolicy()->getDisks())
    {
        if (!disk->exists(backup_path))
            continue;

        for (auto it = disk->iterateDirectory(backup_path); it->isValid(); it->next())
        {
            const auto & partition_directory = it->name();

            /// Partition ID is prefix of part directory name: <partition id>_<rest of part directory name>
            auto found = partition_directory.find('_');
            if (found == std::string::npos)
                continue;
            auto partition_id = partition_directory.substr(0, found);

            if (!matcher(partition_id))
                continue;

            const auto & path = it->path();

            disk->removeRecursive(path);

            result.push_back(PartitionCommandResultInfo{
                .partition_id = partition_id,
                .part_name = partition_directory,
                .backup_path = disk->getPath() + backup_path.generic_string(),
                .part_backup_path = disk->getPath() + path,
                .backup_name = backup_name,
            });

            LOG_DEBUG(log, "Unfreezed part by path {}", disk->getPath() + path);
        }
    }

    LOG_DEBUG(log, "Unfreezed {} parts", result.size());

    return result;
}

bool MergeTreeData::canReplacePartition(const DataPartPtr & src_part) const
{
    const auto settings = getSettings();

    if (!settings->enable_mixed_granularity_parts || settings->index_granularity_bytes == 0)
    {
        if (!canUseAdaptiveGranularity() && src_part->index_granularity_info.is_adaptive)
            return false;
        if (canUseAdaptiveGranularity() && !src_part->index_granularity_info.is_adaptive)
            return false;
    }
    return true;
}

void MergeTreeData::writePartLog(
    PartLogElement::Type type,
    const ExecutionStatus & execution_status,
    UInt64 elapsed_ns,
    const String & new_part_name,
    const DataPartPtr & result_part,
    const DataPartsVector & source_parts,
    const MergeListEntry * merge_entry)
try
{
    auto table_id = getStorageID();
    auto part_log = getContext()->getPartLog(table_id.database_name);
    if (!part_log)
        return;

    PartLogElement part_log_elem;

    part_log_elem.event_type = type;

    part_log_elem.error = static_cast<UInt16>(execution_status.code);
    part_log_elem.exception = execution_status.message;

    // construct event_time and event_time_microseconds using the same time point
    // so that the two times will always be equal up to a precision of a second.
    const auto time_now = std::chrono::system_clock::now();
    part_log_elem.event_time = time_in_seconds(time_now);
    part_log_elem.event_time_microseconds = time_in_microseconds(time_now);

    /// TODO: Stop stopwatch in outer code to exclude ZK timings and so on
    part_log_elem.duration_ms = elapsed_ns / 1000000;

    part_log_elem.database_name = table_id.database_name;
    part_log_elem.table_name = table_id.table_name;
    part_log_elem.partition_id = MergeTreePartInfo::fromPartName(new_part_name, format_version).partition_id;
    part_log_elem.part_name = new_part_name;

    if (result_part)
    {
        part_log_elem.path_on_disk = result_part->getFullPath();
        part_log_elem.bytes_compressed_on_disk = result_part->getBytesOnDisk();
        part_log_elem.rows = result_part->rows_count;
    }

    part_log_elem.source_part_names.reserve(source_parts.size());
    for (const auto & source_part : source_parts)
        part_log_elem.source_part_names.push_back(source_part->name);

    if (merge_entry)
    {
        part_log_elem.rows_read = (*merge_entry)->rows_read;
        part_log_elem.bytes_read_uncompressed = (*merge_entry)->bytes_read_uncompressed;

        part_log_elem.rows = (*merge_entry)->rows_written;
        part_log_elem.bytes_uncompressed = (*merge_entry)->bytes_written_uncompressed;
        part_log_elem.peak_memory_usage = (*merge_entry)->memory_tracker.getPeak();
    }

    part_log->add(part_log_elem);
}
catch (...)
{
    tryLogCurrentException(log, __PRETTY_FUNCTION__);
}

StorageMergeTree::PinnedPartUUIDsPtr MergeTreeData::getPinnedPartUUIDs() const
{
    std::lock_guard lock(pinned_part_uuids_mutex);
    return pinned_part_uuids;
}

MergeTreeData::CurrentlyMovingPartsTagger::CurrentlyMovingPartsTagger(MergeTreeMovingParts && moving_parts_, MergeTreeData & data_)
    : parts_to_move(std::move(moving_parts_)), data(data_)
{
    for (const auto & moving_part : parts_to_move)
        if (!data.currently_moving_parts.emplace(moving_part.part).second)
            throw Exception("Cannot move part '" + moving_part.part->name + "'. It's already moving.", ErrorCodes::LOGICAL_ERROR);
}

MergeTreeData::CurrentlyMovingPartsTagger::~CurrentlyMovingPartsTagger()
{
    std::lock_guard lock(data.moving_parts_mutex);
    for (const auto & moving_part : parts_to_move)
    {
        /// Something went completely wrong
        if (!data.currently_moving_parts.count(moving_part.part))
            std::terminate();
        data.currently_moving_parts.erase(moving_part.part);
    }
}

bool MergeTreeData::scheduleDataMovingJob(BackgroundJobsAssignee & assignee)
{
    if (parts_mover.moves_blocker.isCancelled())
        return false;

    auto moving_tagger = selectPartsForMove();
    if (moving_tagger->parts_to_move.empty())
        return false;

    assignee.scheduleMoveTask(ExecutableLambdaAdapter::create(
        [this, moving_tagger] () mutable
        {
            return moveParts(moving_tagger);
        }, moves_assignee_trigger, getStorageID()));
    return true;
}

bool MergeTreeData::areBackgroundMovesNeeded() const
{
    auto policy = getStoragePolicy();

    if (policy->getVolumes().size() > 1)
        return true;

    return policy->getVolumes().size() == 1 && policy->getVolumes()[0]->getDisks().size() > 1;
}

bool MergeTreeData::movePartsToSpace(const DataPartsVector & parts, SpacePtr space)
{
    if (parts_mover.moves_blocker.isCancelled())
        return false;

    auto moving_tagger = checkPartsForMove(parts, space);
    if (moving_tagger->parts_to_move.empty())
        return false;

    return moveParts(moving_tagger);
}

MergeTreeData::CurrentlyMovingPartsTaggerPtr MergeTreeData::selectPartsForMove()
{
    MergeTreeMovingParts parts_to_move;

    auto can_move = [this](const DataPartPtr & part, String * reason) -> bool
    {
        if (partIsAssignedToBackgroundOperation(part))
        {
            *reason = "part already assigned to background operation.";
            return false;
        }
        if (currently_moving_parts.count(part))
        {
            *reason = "part is already moving.";
            return false;
        }

        return true;
    };

    std::lock_guard moving_lock(moving_parts_mutex);

    parts_mover.selectPartsForMove(parts_to_move, can_move, moving_lock);
    return std::make_shared<CurrentlyMovingPartsTagger>(std::move(parts_to_move), *this);
}

MergeTreeData::CurrentlyMovingPartsTaggerPtr MergeTreeData::checkPartsForMove(const DataPartsVector & parts, SpacePtr space)
{
    std::lock_guard moving_lock(moving_parts_mutex);

    MergeTreeMovingParts parts_to_move;
    for (const auto & part : parts)
    {
        auto reservation = space->reserve(part->getBytesOnDisk());
        if (!reservation)
            throw Exception("Move is not possible. Not enough space on '" + space->getName() + "'", ErrorCodes::NOT_ENOUGH_SPACE);

        auto reserved_disk = reservation->getDisk();

        if (reserved_disk->exists(relative_data_path + part->name))
            throw Exception(
                "Move is not possible: " + fullPath(reserved_disk, relative_data_path + part->name) + " already exists",
                ErrorCodes::DIRECTORY_ALREADY_EXISTS);

        if (currently_moving_parts.count(part) || partIsAssignedToBackgroundOperation(part))
            throw Exception(
                "Cannot move part '" + part->name + "' because it's participating in background process",
                ErrorCodes::PART_IS_TEMPORARILY_LOCKED);

        parts_to_move.emplace_back(part, std::move(reservation));
    }
    return std::make_shared<CurrentlyMovingPartsTagger>(std::move(parts_to_move), *this);
}

bool MergeTreeData::moveParts(const CurrentlyMovingPartsTaggerPtr & moving_tagger)
{
    LOG_INFO(log, "Got {} parts to move.", moving_tagger->parts_to_move.size());

    for (const auto & moving_part : moving_tagger->parts_to_move)
    {
        Stopwatch stopwatch;
        DataPartPtr cloned_part;

        auto write_part_log = [&](const ExecutionStatus & execution_status)
        {
            writePartLog(
                PartLogElement::Type::MOVE_PART,
                execution_status,
                stopwatch.elapsed(),
                moving_part.part->name,
                cloned_part,
                {moving_part.part},
                nullptr);
        };

        try
        {
            cloned_part = parts_mover.clonePart(moving_part);
            parts_mover.swapClonedPart(cloned_part);
            write_part_log({});
        }
        catch (...)
        {
            write_part_log(ExecutionStatus::fromCurrentException());
            if (cloned_part)
                cloned_part->remove();

            throw;
        }
    }
    return true;
}

bool MergeTreeData::partsContainSameProjections(const DataPartPtr & left, const DataPartPtr & right)
{
    if (left->getProjectionParts().size() != right->getProjectionParts().size())
        return false;
    for (const auto & [name, _] : left->getProjectionParts())
    {
        if (!right->hasProjection(name))
            return false;
    }
    return true;
}

bool MergeTreeData::canUsePolymorphicParts(const MergeTreeSettings & settings, String * out_reason) const
{
    if (!canUseAdaptiveGranularity())
    {
        if (out_reason && (settings.min_rows_for_wide_part != 0 || settings.min_bytes_for_wide_part != 0
            || settings.min_rows_for_compact_part != 0 || settings.min_bytes_for_compact_part != 0))
        {
            *out_reason = fmt::format(
                    "Table can't create parts with adaptive granularity, but settings"
                    " min_rows_for_wide_part = {}"
                    ", min_bytes_for_wide_part = {}"
                    ", min_rows_for_compact_part = {}"
                    ", min_bytes_for_compact_part = {}"
                    ". Parts with non-adaptive granularity can be stored only in Wide (default) format.",
                    settings.min_rows_for_wide_part,    settings.min_bytes_for_wide_part,
                    settings.min_rows_for_compact_part, settings.min_bytes_for_compact_part);
        }

        return false;
    }

    return true;
}

MergeTreeData::AlterConversions MergeTreeData::getAlterConversionsForPart(const MergeTreeDataPartPtr part) const
{
    MutationCommands commands = getFirstAlterMutationCommandsForPart(part);

    AlterConversions result{};
    for (const auto & command : commands)
        /// Currently we need explicit conversions only for RENAME alter
        /// all other conversions can be deduced from diff between part columns
        /// and columns in storage.
        if (command.type == MutationCommand::Type::RENAME_COLUMN)
            result.rename_map[command.rename_to] = command.column_name;

    return result;
}

MergeTreeData::WriteAheadLogPtr MergeTreeData::getWriteAheadLog()
{
    std::lock_guard lock(write_ahead_log_mutex);
    if (!write_ahead_log)
    {
        auto reservation = reserveSpace(getSettings()->write_ahead_log_max_bytes);
        write_ahead_log = std::make_shared<MergeTreeWriteAheadLog>(*this, reservation->getDisk());
    }

    return write_ahead_log;
}

NamesAndTypesList MergeTreeData::getVirtuals() const
{
    return NamesAndTypesList{
        NameAndTypePair("_part", std::make_shared<DataTypeString>()),
        NameAndTypePair("_part_index", std::make_shared<DataTypeUInt64>()),
        NameAndTypePair("_part_uuid", std::make_shared<DataTypeUUID>()),
        NameAndTypePair("_partition_id", std::make_shared<DataTypeString>()),
        NameAndTypePair("_partition_value", getPartitionValueType()),
        NameAndTypePair("_sample_factor", std::make_shared<DataTypeFloat64>()),
    };
}

size_t MergeTreeData::getTotalMergesWithTTLInMergeList() const
{
    return getContext()->getMergeList().getMergesWithTTLCount();
}

void MergeTreeData::addPartContributionToDataVolume(const DataPartPtr & part)
{
    increaseDataVolume(part->getBytesOnDisk(), part->rows_count, 1);
}

void MergeTreeData::removePartContributionToDataVolume(const DataPartPtr & part)
{
    decreaseDataVolume(part->getBytesOnDisk(), part->rows_count, 1);
}

void MergeTreeData::increaseDataVolume(size_t bytes, size_t rows, size_t parts)
{
    total_active_size_bytes.fetch_add(bytes, std::memory_order_acq_rel);
    total_active_size_rows.fetch_add(rows, std::memory_order_acq_rel);
    total_active_size_parts.fetch_add(parts, std::memory_order_acq_rel);
}

void MergeTreeData::decreaseDataVolume(size_t bytes, size_t rows, size_t parts)
{
    total_active_size_bytes.fetch_sub(bytes, std::memory_order_acq_rel);
    total_active_size_rows.fetch_sub(rows, std::memory_order_acq_rel);
    total_active_size_parts.fetch_sub(parts, std::memory_order_acq_rel);
}

void MergeTreeData::setDataVolume(size_t bytes, size_t rows, size_t parts)
{
    total_active_size_bytes.store(bytes, std::memory_order_release);
    total_active_size_rows.store(rows, std::memory_order_release);
    total_active_size_parts.store(parts, std::memory_order_release);
}

bool MergeTreeData::insertQueryIdOrThrow(const String & query_id, size_t max_queries) const
{
    std::lock_guard lock(query_id_set_mutex);
    return insertQueryIdOrThrowNoLock(query_id, max_queries, lock);
}

bool MergeTreeData::insertQueryIdOrThrowNoLock(const String & query_id, size_t max_queries, const std::lock_guard<std::mutex> &) const
{
    if (query_id_set.find(query_id) != query_id_set.end())
        return false;
    if (query_id_set.size() >= max_queries)
        throw Exception(
            ErrorCodes::TOO_MANY_SIMULTANEOUS_QUERIES, "Too many simultaneous queries for table {}. Maximum is: {}", log_name, max_queries);
    query_id_set.insert(query_id);
    return true;
}

void MergeTreeData::removeQueryId(const String & query_id) const
{
    std::lock_guard lock(query_id_set_mutex);
    removeQueryIdNoLock(query_id, lock);
}

void MergeTreeData::removeQueryIdNoLock(const String & query_id, const std::lock_guard<std::mutex> &) const
{
    if (query_id_set.find(query_id) == query_id_set.end())
        LOG_WARNING(log, "We have query_id removed but it's not recorded. This is a bug");
    else
        query_id_set.erase(query_id);
}

ReservationPtr MergeTreeData::balancedReservation(
    const StorageMetadataPtr & metadata_snapshot,
    size_t part_size,
    size_t max_volume_index,
    const String & part_name,
    const MergeTreePartInfo & part_info,
    MergeTreeData::DataPartsVector covered_parts,
    std::optional<CurrentlySubmergingEmergingTagger> * tagger_ptr,
    const IMergeTreeDataPart::TTLInfos * ttl_infos,
    bool is_insert)
{
    ReservationPtr reserved_space;
    auto min_bytes_to_rebalance_partition_over_jbod = getSettings()->min_bytes_to_rebalance_partition_over_jbod;
    if (tagger_ptr && min_bytes_to_rebalance_partition_over_jbod > 0 && part_size >= min_bytes_to_rebalance_partition_over_jbod)
    try
    {
        const auto & disks = getStoragePolicy()->getVolume(max_volume_index)->getDisks();
        std::map<String, size_t> disk_occupation;
        std::map<String, std::vector<String>> disk_parts_for_logging;
        for (const auto & disk : disks)
            disk_occupation.emplace(disk->getName(), 0);

        std::set<String> committed_big_parts_from_partition;
        std::set<String> submerging_big_parts_from_partition;
        std::lock_guard lock(currently_submerging_emerging_mutex);

        for (const auto & part : currently_submerging_big_parts)
        {
            if (part_info.partition_id == part->info.partition_id)
                submerging_big_parts_from_partition.insert(part->name);
        }

        {
            auto lock_parts = lockParts();
            if (covered_parts.empty())
            {
                // It's a part fetch. Calculate `covered_parts` here.
                MergeTreeData::DataPartPtr covering_part;
                covered_parts = getActivePartsToReplace(part_info, part_name, covering_part, lock_parts);
            }

            // Remove irrelevant parts.
            covered_parts.erase(
                std::remove_if(
                    covered_parts.begin(),
                    covered_parts.end(),
                    [min_bytes_to_rebalance_partition_over_jbod](const auto & part)
                    {
                        return !(part->isStoredOnDisk() && part->getBytesOnDisk() >= min_bytes_to_rebalance_partition_over_jbod);
                    }),
                covered_parts.end());

            // Include current submerging big parts which are not yet in `currently_submerging_big_parts`
            for (const auto & part : covered_parts)
                submerging_big_parts_from_partition.insert(part->name);

            for (const auto & part : getDataPartsStateRange(MergeTreeData::DataPartState::Committed))
            {
                if (part->isStoredOnDisk() && part->getBytesOnDisk() >= min_bytes_to_rebalance_partition_over_jbod
                    && part_info.partition_id == part->info.partition_id)
                {
                    auto name = part->volume->getDisk()->getName();
                    auto it = disk_occupation.find(name);
                    if (it != disk_occupation.end())
                    {
                        if (submerging_big_parts_from_partition.find(part->name) == submerging_big_parts_from_partition.end())
                        {
                            it->second += part->getBytesOnDisk();
                            disk_parts_for_logging[name].push_back(formatReadableSizeWithBinarySuffix(part->getBytesOnDisk()));
                            committed_big_parts_from_partition.insert(part->name);
                        }
                        else
                        {
                            disk_parts_for_logging[name].push_back(formatReadableSizeWithBinarySuffix(part->getBytesOnDisk()) + " (submerging)");
                        }
                    }
                    else
                    {
                        // Part is on different volume. Ignore it.
                    }
                }
            }
        }

        for (const auto & [name, emerging_part] : currently_emerging_big_parts)
        {
            // It's possible that the emerging big parts are committed and get added twice. Thus a set is used to deduplicate.
            if (committed_big_parts_from_partition.find(name) == committed_big_parts_from_partition.end()
                && part_info.partition_id == emerging_part.partition_id)
            {
                auto it = disk_occupation.find(emerging_part.disk_name);
                if (it != disk_occupation.end())
                {
                    it->second += emerging_part.estimate_bytes;
                    disk_parts_for_logging[emerging_part.disk_name].push_back(
                        formatReadableSizeWithBinarySuffix(emerging_part.estimate_bytes) + " (emerging)");
                }
                else
                {
                    // Part is on different volume. Ignore it.
                }
            }
        }

        size_t min_occupation_size = std::numeric_limits<size_t>::max();
        std::vector<String> candidates;
        for (const auto & [disk_name, size] : disk_occupation)
        {
            if (size < min_occupation_size)
            {
                min_occupation_size = size;
                candidates = {disk_name};
            }
            else if (size == min_occupation_size)
            {
                candidates.push_back(disk_name);
            }
        }

        if (!candidates.empty())
        {
            // Random pick one disk from best candidates
            std::shuffle(candidates.begin(), candidates.end(), thread_local_rng);
            String selected_disk_name = candidates.front();
            WriteBufferFromOwnString log_str;
            writeCString("\nbalancer: \n", log_str);
            for (const auto & [disk_name, per_disk_parts] : disk_parts_for_logging)
                writeString(fmt::format("  {}: [{}]\n", disk_name, fmt::join(per_disk_parts, ", ")), log_str);
            LOG_DEBUG(log, log_str.str());

            if (ttl_infos)
                reserved_space = tryReserveSpacePreferringTTLRules(
                    metadata_snapshot,
                    part_size,
                    *ttl_infos,
                    time(nullptr),
                    max_volume_index,
                    is_insert,
                    getStoragePolicy()->getDiskByName(selected_disk_name));
            else
                reserved_space = tryReserveSpace(part_size, getStoragePolicy()->getDiskByName(selected_disk_name));

            if (reserved_space)
            {
                currently_emerging_big_parts.emplace(
                    part_name, EmergingPartInfo{reserved_space->getDisk(0)->getName(), part_info.partition_id, part_size});

                for (const auto & part : covered_parts)
                {
                    if (currently_submerging_big_parts.count(part))
                        LOG_WARNING(log, "currently_submerging_big_parts contains duplicates. JBOD might lose balance");
                    else
                        currently_submerging_big_parts.insert(part);
                }

                // Record submerging big parts in the tagger to clean them up.
                tagger_ptr->emplace(*this, part_name, std::move(covered_parts), log);
            }
        }
    }
    catch (...)
    {
        LOG_DEBUG(log, "JBOD balancer encounters an error. Fallback to random disk selection");
        tryLogCurrentException(log);
    }
    return reserved_space;
}

CurrentlySubmergingEmergingTagger::~CurrentlySubmergingEmergingTagger()
{
    std::lock_guard lock(storage.currently_submerging_emerging_mutex);

    for (const auto & part : submerging_parts)
    {
        if (!storage.currently_submerging_big_parts.count(part))
        {
            LOG_ERROR(log, "currently_submerging_big_parts doesn't contain part {} to erase. This is a bug", part->name);
            assert(false);
        }
        else
            storage.currently_submerging_big_parts.erase(part);
    }
    storage.currently_emerging_big_parts.erase(emerging_part_name);
}

}<|MERGE_RESOLUTION|>--- conflicted
+++ resolved
@@ -2727,7 +2727,7 @@
 {
     auto lock = (acquired_lock) ? DataPartsLock() : lockParts();
     assert(part->getState() != DataPartState::Committed);
-    addPartContributionToColumnSizes(part);
+    addPartContributionToColumnAndSecondaryIndexSizes(part);
     addPartContributionToDataVolume(part);
     modifyPartState(part, DataPartState::Committed);
 }
@@ -4863,7 +4863,8 @@
         if (const StorageReplicatedMergeTree * replicated = dynamic_cast<const StorageReplicatedMergeTree *>(this))
             max_added_blocks = std::make_shared<PartitionIdToMaxBlock>(replicated->getMaxAddedBlocks());
     }
-    auto parts = getDataPartsVector();
+
+    auto parts = getDataPartsVector(query_context);
 
     // If minmax_count_projection is a valid candidate, check its completeness.
     if (minmax_conut_projection_candidate)
@@ -4915,14 +4916,9 @@
             add_projection_candidate(projection);
     }
 
-<<<<<<< HEAD
-        auto parts = getDataPartsVector(query_context);
-        MergeTreeDataSelectExecutor reader(*this);
-=======
     // Let's select the best projection to execute the query.
     if (!candidates.empty())
     {
->>>>>>> 94a66f72
         query_info.merge_tree_select_result_ptr = reader.estimateNumMarksToRead(
             parts,
             analysis_result.required_columns,
