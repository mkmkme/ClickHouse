--- conflicted
+++ resolved
@@ -49,23 +49,23 @@
     extern const int SUPPORT_IS_DISABLED;
 }
 
-static Statistics getStatisticsForColumns(
+static ColumnsStatistics getStatisticsForColumns(
     const NamesAndTypesList & columns_to_read,
     const StorageMetadataPtr & metadata_snapshot)
 {
-    Statistics statistics;
+    ColumnsStatistics all_statistics;
     const auto & all_columns = metadata_snapshot->getColumns();
 
     for (const auto & column : columns_to_read)
     {
         const auto * desc = all_columns.tryGet(column.name);
-        if (desc && desc->stat)
-        {
-            auto statistic = MergeTreeStatisticsFactory::instance().get(*desc->stat);
-            statistics.push_back(std::move(statistic));
-        }
-    }
-    return statistics;
+        if (desc && desc->statistics.empty())
+        {
+            auto statistics = MergeTreeStatisticsFactory::instance().get(desc->statistics);
+            all_statistics.push_back(std::move(statistics));
+        }
+    }
+    return all_statistics;
 }
 
 static void addMissedColumnsToSerializationInfos(
@@ -686,16 +686,8 @@
         global_ctx->metadata_snapshot,
         columns_list,
         ctx->compression_codec,
-<<<<<<< HEAD
         indexes_to_recalc,
         getStatisticsForColumns(columns_list, global_ctx->metadata_snapshot),
-=======
-        /// we don't need to recalc indices here
-        /// because all of them were already recalculated and written
-        /// as key part of vertical merge
-        std::vector<MergeTreeIndexPtr>{},
-        ColumnsStatistics{}, /// TODO(hanfei)
->>>>>>> ac430bb0
         &global_ctx->written_offset_columns,
         global_ctx->to->getIndexGranularity());
 
