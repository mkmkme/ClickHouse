--- conflicted
+++ resolved
@@ -434,14 +434,10 @@
                 }
             }
 
-<<<<<<< HEAD
-            remove(state == State::DeleteOnDestroyKeepS3);
-=======
             if (parent_part)
-                projectionRemove(parent_part->getFullRelativePath());
+                projectionRemove(parent_part->getFullRelativePath(), state == State::DeleteOnDestroyKeepS3);
             else
-                remove(false);
->>>>>>> eae2df64
+                remove(state == State::DeleteOnDestroyKeepS3);
 
             if (state == State::DeleteOnDestroy || state == State::DeleteOnDestroyKeepS3)
             {
@@ -1120,7 +1116,7 @@
     if (isProjectionPart())
     {
         LOG_WARNING(storage.log, "Projection part {} should be removed by its parent {}.", name, parent_part->name);
-        projectionRemove(parent_part->getFullRelativePath());
+        projectionRemove(parent_part->getFullRelativePath(), keep_s3);
         return;
     }
 
@@ -1170,7 +1166,7 @@
     std::unordered_set<String> projection_directories;
     for (const auto & [p_name, projection_part] : projection_parts)
     {
-        projection_part->projectionRemove(to);
+        projection_part->projectionRemove(to, keep_s3);
         projection_directories.emplace(p_name + ".proj");
     }
 
@@ -1219,7 +1215,7 @@
 }
 
 
-void IMergeTreeDataPart::projectionRemove(const String & parent_to) const
+void IMergeTreeDataPart::projectionRemove(const String & parent_to, bool keep_s3) const
 {
     String to = parent_to + "/" + relative_path;
     auto disk = volume->getDisk();
@@ -1231,7 +1227,7 @@
             "Cannot quickly remove directory {} by removing files; fallback to recursive removal. Reason: checksums.txt is missing",
             fullPath(disk, to));
         /// If the part is not completely written, we cannot use fast path by listing files.
-        disk->removeRecursive(to + "/");
+        disk->removeRecursive(to + "/", keep_s3);
     }
     else
     {
@@ -1244,15 +1240,15 @@
     #    pragma GCC diagnostic ignored "-Wunused-variable"
     #endif
             for (const auto & [file, _] : checksums.files)
-                disk->removeFile(to + "/" + file);
+                disk->removeFile(to + "/" + file, keep_s3);
     #if !defined(__clang__)
     #    pragma GCC diagnostic pop
     #endif
 
             for (const auto & file : {"checksums.txt", "columns.txt"})
                 disk->removeFile(to + "/" + file);
-            disk->removeFileIfExists(to + "/" + DEFAULT_COMPRESSION_CODEC_FILE_NAME);
-            disk->removeFileIfExists(to + "/" + DELETE_ON_DESTROY_MARKER_FILE_NAME);
+            disk->removeFileIfExists(to + "/" + DEFAULT_COMPRESSION_CODEC_FILE_NAME, keep_s3);
+            disk->removeFileIfExists(to + "/" + DELETE_ON_DESTROY_MARKER_FILE_NAME, keep_s3);
 
             disk->removeDirectory(to);
         }
@@ -1262,7 +1258,7 @@
 
             LOG_ERROR(storage.log, "Cannot quickly remove directory {} by removing files; fallback to recursive removal. Reason: {}", fullPath(disk, to), getCurrentExceptionMessage(false));
 
-            disk->removeRecursive(to + "/");
+            disk->removeRecursive(to + "/", keep_s3);
          }
      }
  }
