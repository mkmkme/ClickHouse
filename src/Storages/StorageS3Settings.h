#pragma once

#include <map>
#include <memory>
#include <mutex>
#include <optional>
#include <vector>
#include <base/types.h>
#include <Interpreters/Context_fwd.h>
#include <Storages/HeaderCollection.h>

#include <IO/S3Common.h>

namespace Poco::Util
{
class AbstractConfiguration;
}

namespace DB
{

struct Settings;

struct S3Settings
{
<<<<<<< HEAD
=======
    struct AuthSettings
    {
        String access_key_id;
        String secret_access_key;
        String region;
        String server_side_encryption_customer_key_base64;

        HeaderCollection headers;

        std::optional<bool> use_environment_credentials;
        std::optional<bool> use_insecure_imds_request;

        inline bool operator==(const AuthSettings & other) const
        {
            return access_key_id == other.access_key_id && secret_access_key == other.secret_access_key
                && region == other.region
                && server_side_encryption_customer_key_base64 == other.server_side_encryption_customer_key_base64
                && headers == other.headers
                && use_environment_credentials == other.use_environment_credentials
                && use_insecure_imds_request == other.use_insecure_imds_request;
        }

        void updateFrom(const AuthSettings & from)
        {
            /// Update with check for emptyness only parameters which
            /// can be passed not only from config, but via ast.

            if (!from.access_key_id.empty())
                access_key_id = from.access_key_id;
            if (!from.secret_access_key.empty())
                secret_access_key = from.secret_access_key;

            headers = from.headers;
            region = from.region;
            server_side_encryption_customer_key_base64 = from.server_side_encryption_customer_key_base64;
        }
    };

>>>>>>> 97cf0452
    struct ReadWriteSettings
    {
        size_t max_single_read_retries = 0;
        size_t min_upload_part_size = 0;
        size_t upload_part_size_multiply_factor = 0;
        size_t upload_part_size_multiply_parts_count_threshold = 0;
        size_t max_single_part_upload_size = 0;
        size_t max_connections = 0;
        bool check_objects_after_upload = false;
        size_t max_unexpected_write_error_retries = 0;

        ReadWriteSettings() = default;
        explicit ReadWriteSettings(const Settings & settings);

        inline bool operator==(const ReadWriteSettings & other) const
        {
            return max_single_read_retries == other.max_single_read_retries
                && min_upload_part_size == other.min_upload_part_size
                && upload_part_size_multiply_factor == other.upload_part_size_multiply_factor
                && upload_part_size_multiply_parts_count_threshold == other.upload_part_size_multiply_parts_count_threshold
                && max_single_part_upload_size == other.max_single_part_upload_size
                && max_connections == other.max_connections
                && check_objects_after_upload == other.check_objects_after_upload
                && max_unexpected_write_error_retries == other.max_unexpected_write_error_retries;
        }

        void updateFromSettingsIfEmpty(const Settings & settings);
    };

    S3::AuthSettings auth_settings;
    ReadWriteSettings rw_settings;

    inline bool operator==(const S3Settings & other) const
    {
        return auth_settings == other.auth_settings && rw_settings == other.rw_settings;
    }
};

/// Settings for the StorageS3.
class StorageS3Settings
{
public:
    void loadFromConfig(const String & config_elem, const Poco::Util::AbstractConfiguration & config, const Settings & settings);

    S3Settings getSettings(const String & endpoint) const;

private:
    mutable std::mutex mutex;
    std::map<const String, const S3Settings> s3_settings;
};

}<|MERGE_RESOLUTION|>--- conflicted
+++ resolved
@@ -23,47 +23,6 @@
 
 struct S3Settings
 {
-<<<<<<< HEAD
-=======
-    struct AuthSettings
-    {
-        String access_key_id;
-        String secret_access_key;
-        String region;
-        String server_side_encryption_customer_key_base64;
-
-        HeaderCollection headers;
-
-        std::optional<bool> use_environment_credentials;
-        std::optional<bool> use_insecure_imds_request;
-
-        inline bool operator==(const AuthSettings & other) const
-        {
-            return access_key_id == other.access_key_id && secret_access_key == other.secret_access_key
-                && region == other.region
-                && server_side_encryption_customer_key_base64 == other.server_side_encryption_customer_key_base64
-                && headers == other.headers
-                && use_environment_credentials == other.use_environment_credentials
-                && use_insecure_imds_request == other.use_insecure_imds_request;
-        }
-
-        void updateFrom(const AuthSettings & from)
-        {
-            /// Update with check for emptyness only parameters which
-            /// can be passed not only from config, but via ast.
-
-            if (!from.access_key_id.empty())
-                access_key_id = from.access_key_id;
-            if (!from.secret_access_key.empty())
-                secret_access_key = from.secret_access_key;
-
-            headers = from.headers;
-            region = from.region;
-            server_side_encryption_customer_key_base64 = from.server_side_encryption_customer_key_base64;
-        }
-    };
-
->>>>>>> 97cf0452
     struct ReadWriteSettings
     {
         size_t max_single_read_retries = 0;
