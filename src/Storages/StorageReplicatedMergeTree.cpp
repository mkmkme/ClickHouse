--- conflicted
+++ resolved
@@ -4419,55 +4419,14 @@
 
             if (partition_id.empty())
             {
-<<<<<<< HEAD
-                size_t try_no = 0;
-                for (; try_no < max_retries; ++try_no)
-                {
-                    /// We must select parts for merge under merge_selecting_mutex because other threads
-                    /// (merge_selecting_thread or OPTIMIZE queries) could assign new merges.
-                    std::lock_guard merge_selecting_lock(merge_selecting_mutex);
-                    ReplicatedMergeTreeMergePredicate can_merge = queue.getMergePredicate(zookeeper);
-
-                    auto future_merged_part = std::make_shared<FutureMergedMutatedPart>();
-
-                    if (storage_settings.get()->assign_part_uuids)
-                        future_merged_part->uuid = UUIDHelpers::generateV4();
-
-                    SelectPartsDecision select_decision = merger_mutator.selectAllPartsToMergeWithinPartition(
-                        future_merged_part, disk_space, can_merge, partition_id, true, metadata_snapshot, nullptr, nullptr, query_context->getSettingsRef().optimize_skip_merged_partitions);
-
-                    if (select_decision != SelectPartsDecision::SELECTED)
-                        break;
-
-                    ReplicatedMergeTreeLogEntryData merge_entry;
-                    CreateMergeEntryResult create_result = createLogEntryToMergeParts(
-                        zookeeper, future_merged_part->parts,
-                        future_merged_part->name, future_merged_part->uuid, future_merged_part->type,
-                        deduplicate, deduplicate_by_columns,
-                        &merge_entry, can_merge.getVersion(), future_merged_part->merge_type);
-
-                    if (create_result == CreateMergeEntryResult::MissingPart)
-                        return handle_noop("Can't create merge queue node in ZooKeeper, because some parts are missing");
-
-                    if (create_result == CreateMergeEntryResult::LogUpdated)
-                        continue;
-
-                    merge_entries.push_back(std::move(merge_entry));
-                    break;
-                }
-                if (try_no == max_retries)
-                    return handle_noop("Can't create merge queue node in ZooKeeper, because log was updated in every of "
-                        + toString(max_retries) + " tries");
-=======
                 select_decision = merger_mutator.selectPartsToMerge(
                     future_merged_part, /* aggressive */ true, storage_settings_ptr->max_bytes_to_merge_at_max_space_in_pool,
-                    can_merge, /* merge_with_ttl_allowed */ false, &disable_reason);
->>>>>>> 94a66f72
+                    can_merge, /* merge_with_ttl_allowed */ false, nullptr, &disable_reason);
             }
             else
             {
                 select_decision = merger_mutator.selectAllPartsToMergeWithinPartition(
-                    future_merged_part, disk_space, can_merge, partition_id, final, metadata_snapshot,
+                    future_merged_part, disk_space, can_merge, partition_id, final, metadata_snapshot, nullptr,
                     &disable_reason, query_context->getSettingsRef().optimize_skip_merged_partitions);
             }
 
@@ -4486,27 +4445,12 @@
                 return handle_noop(message);
             }
 
-<<<<<<< HEAD
-                if (!partition)
-                {
-                    select_decision = merger_mutator.selectPartsToMerge(
-                        future_merged_part, true, storage_settings_ptr->max_bytes_to_merge_at_max_space_in_pool, can_merge, false, nullptr, &disable_reason);
-                }
-                else
-                {
-                    UInt64 disk_space = getStoragePolicy()->getMaxUnreservedFreeSpace();
-                    String partition_id = getPartitionIDFromQuery(partition, query_context);
-                    select_decision = merger_mutator.selectAllPartsToMergeWithinPartition(
-                        future_merged_part, disk_space, can_merge, partition_id, final, metadata_snapshot, nullptr, &disable_reason, query_context->getSettingsRef().optimize_skip_merged_partitions);
-                }
-=======
             ReplicatedMergeTreeLogEntryData merge_entry;
             CreateMergeEntryResult create_result = createLogEntryToMergeParts(
                 zookeeper, future_merged_part->parts,
                 future_merged_part->name, future_merged_part->uuid, future_merged_part->type,
                 deduplicate, deduplicate_by_columns,
                 &merge_entry, can_merge.getVersion(), future_merged_part->merge_type);
->>>>>>> 94a66f72
 
             if (create_result == CreateMergeEntryResult::MissingPart)
             {
