--- conflicted
+++ resolved
@@ -241,7 +241,7 @@
             schema_as_a_part_of_table_name,
             allow_automatic_update,
             nested_storages,
-            (is_materialized_postgresql_database ? remote_database_name : remote_database_name + '.' + tables_list));
+            (is_materialized_postgresql_database ? postgres_database : postgres_database + '.' + tables_list));
 
     consumer_task->activateAndSchedule();
 
@@ -449,11 +449,7 @@
         pqxx::result result{tx.exec(query_str)};
         start_lsn = result[0][1].as<std::string>();
         snapshot_name = result[0][2].as<std::string>();
-<<<<<<< HEAD
-        LOG_DEBUG(log, "Created replication slot: {}, start lsn: {}", replication_slot, start_lsn);
-=======
         LOG_TRACE(log, "Created replication slot: {}, start lsn: {}, snapshot: {}", replication_slot, start_lsn, snapshot_name);
->>>>>>> ec966b7d
     }
     catch (Exception & e)
     {
@@ -644,8 +640,6 @@
         }
     }
 
-<<<<<<< HEAD
-    tx.commit();
 
     /// `schema1.table1, schema2.table2, ...` -> `"schema1"."table1", "schema2"."table2", ...`
     /// or
@@ -672,8 +666,6 @@
     /// It is ok, because they are accessed with backticks: postgres_database.`table_schema.table_name`.
     /// We do quote tables_list table AFTER collected expected_tables, because expected_tables are future clickhouse tables.
 
-=======
->>>>>>> ec966b7d
     return result_tables;
 }
 
