#pragma once

#include <Core/Block.h>
#include <IO/ReadBuffer.h>
#include <IO/WriteBuffer.h>
#include <Core/Field.h>
#include <Storages/StatisticsDescription.h>

#include <boost/core/noncopyable.hpp>

namespace DB
{

constexpr auto STATS_FILE_PREFIX = "statistics_";
constexpr auto STATS_FILE_SUFFIX = ".stats";

/// Statistics describe properties of the values in the column,
/// e.g. how many unique values exist,
/// what are the N most frequent values,
/// how frequent is a value V, etc.
class IStatistics
{
public:
    explicit IStatistics(const SingleStatisticsDescription & stat_);
    virtual ~IStatistics() = default;

<<<<<<< HEAD
=======
    virtual void update(const ColumnPtr & column) = 0;

>>>>>>> c2b2533f
    virtual void serialize(WriteBuffer & buf) = 0;
    virtual void deserialize(ReadBuffer & buf) = 0;

    /// Estimate the cardinality of the column.
    /// Throws if the statistics object is not able to do a meaningful estimation.
    virtual UInt64 estimateCardinality() const;

    /// Per-value estimations.
    /// Throws if the statistics object is not able to do a meaningful estimation.
    virtual Float64 estimateEqual(Float64 val) const; /// cardinality of val in the column
    virtual Float64 estimateLess(Float64 val) const;  /// summarized cardinality of values < val in the column

    /// Convert filed to Float64, used when estimating the number of rows.
    /// Return a Float64 value if f can be represented by number, otherwise return null.
    /// See IDataType::isValueRepresentedByNumber
    static std::optional<Float64> getFloat64(const Field & f);
    static std::optional<String> getString(const Field & f);

protected:
    SingleStatisticsDescription stat;
};

using StatisticsPtr = std::shared_ptr<IStatistics>;

class ColumnStatistics
{
public:
    explicit ColumnStatistics(const ColumnStatisticsDescription & stats_desc_);

    void serialize(WriteBuffer & buf);
    void deserialize(ReadBuffer & buf);

    String getFileName() const;
    const String & columnName() const;

    UInt64 rowCount() const;

    void update(const ColumnPtr & column);

    Float64 estimateLess(Float64 val) const;
    Float64 estimateGreater(Float64 val) const;
<<<<<<< HEAD

    Float64 estimateEqual(Field val) const;
=======
    Float64 estimateEqual(Float64 val) const;
>>>>>>> c2b2533f

private:
    friend class MergeTreeStatisticsFactory;
    ColumnStatisticsDescription stats_desc;
    std::map<StatisticsType, StatisticsPtr> stats;
    UInt64 rows = 0; /// the number of rows in the column
};

class ColumnsDescription;
using ColumnStatisticsPtr = std::shared_ptr<ColumnStatistics>;
using ColumnsStatistics = std::vector<ColumnStatisticsPtr>;

class MergeTreeStatisticsFactory : private boost::noncopyable
{
public:
    static MergeTreeStatisticsFactory & instance();

    void validate(const ColumnStatisticsDescription & stats, DataTypePtr data_type) const;

    using Validator = std::function<void(const SingleStatisticsDescription & stats, DataTypePtr data_type)>;
    using Creator = std::function<StatisticsPtr(const SingleStatisticsDescription & stats, DataTypePtr data_type)>;

    ColumnStatisticsPtr get(const ColumnStatisticsDescription & stats) const;
    ColumnsStatistics getMany(const ColumnsDescription & columns) const;

    void registerValidator(StatisticsType type, Validator validator);
    void registerCreator(StatisticsType type, Creator creator);

protected:
    MergeTreeStatisticsFactory();

private:
    using Validators = std::unordered_map<StatisticsType, Validator>;
    using Creators = std::unordered_map<StatisticsType, Creator>;
    Validators validators;
    Creators creators;
};

}<|MERGE_RESOLUTION|>--- conflicted
+++ resolved
@@ -24,11 +24,8 @@
     explicit IStatistics(const SingleStatisticsDescription & stat_);
     virtual ~IStatistics() = default;
 
-<<<<<<< HEAD
-=======
     virtual void update(const ColumnPtr & column) = 0;
 
->>>>>>> c2b2533f
     virtual void serialize(WriteBuffer & buf) = 0;
     virtual void deserialize(ReadBuffer & buf) = 0;
 
@@ -70,12 +67,8 @@
 
     Float64 estimateLess(Float64 val) const;
     Float64 estimateGreater(Float64 val) const;
-<<<<<<< HEAD
-
+    Float64 estimateEqual(Float64 val) const;
     Float64 estimateEqual(Field val) const;
-=======
-    Float64 estimateEqual(Float64 val) const;
->>>>>>> c2b2533f
 
 private:
     friend class MergeTreeStatisticsFactory;
