#include "StorageSystemRemoteDataPaths.h"
#include <DataTypes/DataTypeString.h>
#include <DataTypes/DataTypeArray.h>
#include <Common/IFileCache.h>
#include <Common/FileCacheFactory.h>
#include <Columns/ColumnString.h>
#include <Columns/ColumnArray.h>
#include <Interpreters/Context.h>
#include <Disks/IDisk.h>


namespace DB
{

StorageSystemRemoteDataPaths::StorageSystemRemoteDataPaths(const StorageID & table_id_)
    : IStorage(table_id_)
{
    StorageInMemoryMetadata storage_metadata;
    storage_metadata.setColumns(ColumnsDescription(
    {
        {"disk_name", std::make_shared<DataTypeString>()},
        {"path", std::make_shared<DataTypeString>()},
        {"cache_base_path", std::make_shared<DataTypeString>()},
        {"local_path", std::make_shared<DataTypeString>()},
        {"remote_path", std::make_shared<DataTypeString>()},
        {"cache_paths", std::make_shared<DataTypeArray>(std::make_shared<DataTypeString>())},
    }));
    setInMemoryMetadata(storage_metadata);
}

Pipe StorageSystemRemoteDataPaths::read(
    const Names & column_names,
    const StorageSnapshotPtr & storage_snapshot,
    SelectQueryInfo & /*query_info*/,
    ContextPtr context,
    QueryProcessingStage::Enum /*processed_stage*/,
    const size_t /*max_block_size*/,
    const unsigned /*num_streams*/)
{
    storage_snapshot->check(column_names);

    MutableColumnPtr col_disk_name = ColumnString::create();
    MutableColumnPtr col_base_path = ColumnString::create();
    MutableColumnPtr col_cache_base_path = ColumnString::create();
    MutableColumnPtr col_local_path = ColumnString::create();
    MutableColumnPtr col_remote_path = ColumnString::create();
    MutableColumnPtr col_cache_paths = ColumnArray::create(ColumnString::create());

    auto disks = context->getDisksMap();
    for (const auto & [disk_name, disk] : disks)
    {
        if (disk->isRemote())
        {
            std::vector<IDisk::LocalPathWithObjectStoragePaths> remote_paths_by_local_path;
            disk->getRemotePathsRecursive("store", remote_paths_by_local_path);
            disk->getRemotePathsRecursive("data", remote_paths_by_local_path);

            FileCachePtr cache;
            auto cache_base_path = disk->isCached() ? disk->getCacheBasePath() : "";

            if (!cache_base_path.empty())
                cache = FileCacheFactory::instance().get(cache_base_path);

            for (const auto & [local_path, storage_objects] : remote_paths_by_local_path)
            {
                for (const auto & object : storage_objects)
                {
                    col_disk_name->insert(disk_name);
                    col_base_path->insert(disk->getPath());
                    col_cache_base_path->insert(cache_base_path);
                    col_local_path->insert(local_path);
                    col_remote_path->insert(object.absolute_path);

                    if (cache)
                    {
<<<<<<< HEAD
                        auto cache_paths = cache->tryGetCachePaths(cache->hash(remote_path.getCacheHint()));
=======
                        auto cache_paths = cache->tryGetCachePaths(cache->hash(object.getPathKeyForCache()));
>>>>>>> 9973fb2f
                        col_cache_paths->insert(Array(cache_paths.begin(), cache_paths.end()));
                    }
                    else
                    {
                        col_cache_paths->insertDefault();
                    }
                }
            }
        }
    }

    Columns res_columns;
    res_columns.emplace_back(std::move(col_disk_name));
    res_columns.emplace_back(std::move(col_base_path));
    res_columns.emplace_back(std::move(col_cache_base_path));
    res_columns.emplace_back(std::move(col_local_path));
    res_columns.emplace_back(std::move(col_remote_path));
    res_columns.emplace_back(std::move(col_cache_paths));

    UInt64 num_rows = res_columns.at(0)->size();
    Chunk chunk(std::move(res_columns), num_rows);

    return Pipe(std::make_shared<SourceFromSingleChunk>(storage_snapshot->metadata->getSampleBlock(), std::move(chunk)));
}

}<|MERGE_RESOLUTION|>--- conflicted
+++ resolved
@@ -56,7 +56,7 @@
             disk->getRemotePathsRecursive("data", remote_paths_by_local_path);
 
             FileCachePtr cache;
-            auto cache_base_path = disk->isCached() ? disk->getCacheBasePath() : "";
+            auto cache_base_path = disk->supportsCache() ? disk->getCacheBasePath() : "";
 
             if (!cache_base_path.empty())
                 cache = FileCacheFactory::instance().get(cache_base_path);
@@ -73,11 +73,7 @@
 
                     if (cache)
                     {
-<<<<<<< HEAD
-                        auto cache_paths = cache->tryGetCachePaths(cache->hash(remote_path.getCacheHint()));
-=======
                         auto cache_paths = cache->tryGetCachePaths(cache->hash(object.getPathKeyForCache()));
->>>>>>> 9973fb2f
                         col_cache_paths->insert(Array(cache_paths.begin(), cache_paths.end()));
                     }
                     else
