--- conflicted
+++ resolved
@@ -291,13 +291,8 @@
     return {schema, current_schema_id};
 }
 
-<<<<<<< HEAD
-std::pair<NamesAndTypesList, Int32> IcebergMetadata::parseTableSchema(
-    const Poco::JSON::Object::Ptr & metadata_object, LoggerPtr metadata_logger, int format_version, bool ignore_schema_evolution)
-=======
-Int32 parseTableSchema(
+Int32 DB::IcebergMetadata::parseTableSchema(
     const Poco::JSON::Object::Ptr & metadata_object, IcebergSchemaProcessor & schema_processor, LoggerPtr metadata_logger)
->>>>>>> 2ff7bf00
 {
     Int32 format_version = metadata_object->getValue<Int32>("format-version");
     if (format_version == 2)
@@ -355,18 +350,11 @@
     auto & outputs = dag->getOutputs();
     for (size_t i = 0; i != old_schema_fields->size(); ++i)
     {
-<<<<<<< HEAD
-        auto field = fields->getObject(static_cast<UInt32>(i));
-        auto column_name = field->getValue<String>("name");
-        bool required = field->getValue<bool>("required");
-        names_and_types.push_back({column_name, getFieldType(field, "type", required)});
-=======
         auto field = old_schema_fields->getObject(static_cast<UInt32>(i));
         size_t id = field->getValue<size_t>("id");
         auto name = field->getValue<String>("name");
         bool required = field->getValue<bool>("required");
         old_schema_entries[id] = {field, &dag->addInput(name, getFieldType(field, "type", required))};
->>>>>>> 2ff7bf00
     }
     auto new_schema_fields = new_schema->get("fields").extract<Poco::JSON::Array::Ptr>();
     for (size_t i = 0; i != new_schema_fields->size(); ++i)
@@ -571,14 +559,8 @@
     return *std::max_element(metadata_files_with_versions.begin(), metadata_files_with_versions.end());
 }
 
-<<<<<<< HEAD
-DataLakeMetadataPtr
-IcebergMetadata::create(ObjectStoragePtr object_storage, ConfigurationObserverPtr configuration, ContextPtr local_context)
-=======
-
 DataLakeMetadataPtr IcebergMetadata::create(
     const ObjectStoragePtr & object_storage, const ConfigurationObserverPtr & configuration, const ContextPtr & local_context)
->>>>>>> 2ff7bf00
 {
     auto configuration_ptr = configuration.lock();
 
