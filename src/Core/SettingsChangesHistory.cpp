#include <Core/SettingsChangesHistory.h>
#include <Core/Defines.h>
#include <IO/ReadBufferFromString.h>
#include <IO/ReadHelpers.h>
#include <boost/algorithm/string.hpp>

namespace DB
{

namespace ErrorCodes
{
    extern const int BAD_ARGUMENTS;
    extern const int LOGICAL_ERROR;
}

ClickHouseVersion::ClickHouseVersion(const String & version)
{
    Strings split;
    boost::split(split, version, [](char c){ return c == '.'; });
    components.reserve(split.size());
    if (split.empty())
        throw Exception{ErrorCodes::BAD_ARGUMENTS, "Cannot parse ClickHouse version here: {}", version};

    for (const auto & split_element : split)
    {
        size_t component;
        ReadBufferFromString buf(split_element);
        if (!tryReadIntText(component, buf) || !buf.eof())
            throw Exception{ErrorCodes::BAD_ARGUMENTS, "Cannot parse ClickHouse version here: {}", version};
        components.push_back(component);
    }
}

ClickHouseVersion::ClickHouseVersion(const char * version)
    : ClickHouseVersion(String(version))
{
}

String ClickHouseVersion::toString() const
{
    String version = std::to_string(components[0]);
    for (size_t i = 1; i < components.size(); ++i)
        version += "." + std::to_string(components[i]);

    return version;
}

// clang-format off
/// History of settings changes that controls some backward incompatible changes
/// across all ClickHouse versions. It maps ClickHouse version to settings changes that were done
/// in this version. This history contains both changes to existing settings and newly added settings.
/// Settings changes is a vector of structs
///     {setting_name, previous_value, new_value, reason}.
/// For newly added setting choose the most appropriate previous_value (for example, if new setting
/// controls new feature and it's 'true' by default, use 'false' as previous_value).
/// It's used to implement `compatibility` setting (see https://github.com/ClickHouse/ClickHouse/issues/35972)
/// Note: please check if the key already exists to prevent duplicate entries.
static std::initializer_list<std::pair<ClickHouseVersion, SettingsChangesHistory::SettingsChanges>> settings_changes_history_initializer =
{
    {"24.12",
        {
        }
    },
    {"24.11",
        {
        }
    },
    {"24.10",
        {
            {"enable_parsing_to_custom_serialization", false, true, "New setting"},
            {"mongodb_throw_on_unsupported_query", false, true, "New setting."},
            {"enable_parallel_replicas", false, false, "Parallel replicas with read tasks became the Beta tier feature."},
            {"parallel_replicas_mode", "read_tasks", "read_tasks", "This setting was introduced as a part of making parallel replicas feature Beta"},
            {"restore_replace_external_dictionary_source_to_null", false, false, "New setting."},
            {"show_create_query_identifier_quoting_rule", "when_necessary", "when_necessary", "New setting."},
            {"show_create_query_identifier_quoting_style", "Backticks", "Backticks", "New setting."},
<<<<<<< HEAD
            {"min_free_disk_bytes_to_perform_insert", 0, 0, "New setting."},
            {"min_free_disk_ratio_to_perform_insert", 0.0, 0.0, "New setting."},
=======
            {"enable_secure_identifiers", false, false, "New setting."},
>>>>>>> 0ed1520c
        }
    },
    {"24.9",
        {
            {"output_format_orc_dictionary_key_size_threshold", 0.0, 0.0, "For a string column in ORC output format, if the number of distinct values is greater than this fraction of the total number of non-null rows, turn off dictionary encoding. Otherwise dictionary encoding is enabled"},
            {"input_format_json_empty_as_default", false, false, "Added new setting to allow to treat empty fields in JSON input as default values."},
            {"input_format_try_infer_variants", false, false, "Try to infer Variant type in text formats when there is more than one possible type for column/array elements"},
            {"join_output_by_rowlist_perkey_rows_threshold", 0, 5, "The lower limit of per-key average rows in the right table to determine whether to output by row list in hash join."},
            {"create_if_not_exists", false, false, "New setting."},
            {"allow_materialized_view_with_bad_select", true, true, "Support (but not enable yet) stricter validation in CREATE MATERIALIZED VIEW"},
            {"parallel_replicas_mark_segment_size", 128, 0, "Value for this setting now determined automatically"},
            {"database_replicated_allow_replicated_engine_arguments", 1, 0, "Don't allow explicit arguments by default"},
            {"database_replicated_allow_explicit_uuid", 0, 0, "Added a new setting to disallow explicitly specifying table UUID"},
            {"parallel_replicas_local_plan", false, false, "Use local plan for local replica in a query with parallel replicas"},
            {"join_to_sort_minimum_perkey_rows", 0, 40, "The lower limit of per-key average rows in the right table to determine whether to rerange the right table by key in left or inner join. This setting ensures that the optimization is not applied for sparse table keys"},
            {"join_to_sort_maximum_table_rows", 0, 10000, "The maximum number of rows in the right table to determine whether to rerange the right table by key in left or inner join"},
            {"allow_experimental_join_right_table_sorting", false, false, "If it is set to true, and the conditions of `join_to_sort_minimum_perkey_rows` and `join_to_sort_maximum_table_rows` are met, rerange the right table by key to improve the performance in left or inner hash join"},
            {"mongodb_throw_on_unsupported_query", false, true, "New setting."},
            {"min_free_disk_bytes_to_perform_insert", 0, 0, "Maintain some free disk space bytes from inserts while still allowing for temporary writing."},
            {"min_free_disk_ratio_to_perform_insert", 0.0, 0.0, "Maintain some free disk space bytes expressed as ratio to total disk space from inserts while still allowing for temporary writing."},
        }
    },
    {"24.8",
        {
            {"rows_before_aggregation", false, false, "Provide exact value for rows_before_aggregation statistic, represents the number of rows read before aggregation"},
            {"restore_replace_external_table_functions_to_null", false, false, "New setting."},
            {"restore_replace_external_engines_to_null", false, false, "New setting."},
            {"input_format_json_max_depth", 1000000, 1000, "It was unlimited in previous versions, but that was unsafe."},
            {"merge_tree_min_bytes_per_task_for_remote_reading", 4194304, 2097152, "Value is unified with `filesystem_prefetch_min_bytes_for_single_read_task`"},
            {"use_hive_partitioning", false, false, "Allows to use hive partitioning for File, URL, S3, AzureBlobStorage and HDFS engines."},
            {"allow_experimental_kafka_offsets_storage_in_keeper", false, false, "Allow the usage of experimental Kafka storage engine that stores the committed offsets in ClickHouse Keeper"},
            {"allow_archive_path_syntax", true, true, "Added new setting to allow disabling archive path syntax."},
            {"query_cache_tag", "", "", "New setting for labeling query cache settings."},
            {"allow_experimental_time_series_table", false, false, "Added new setting to allow the TimeSeries table engine"},
            {"enable_analyzer", 1, 1, "Added an alias to a setting `allow_experimental_analyzer`."},
            {"optimize_functions_to_subcolumns", false, true, "Enabled settings by default"},
            {"allow_experimental_json_type", false, false, "Add new experimental JSON type"},
            {"use_json_alias_for_old_object_type", true, false, "Use JSON type alias to create new JSON type"},
            {"type_json_skip_duplicated_paths", false, false, "Allow to skip duplicated paths during JSON parsing"},
            {"allow_experimental_vector_similarity_index", false, false, "Added new setting to allow experimental vector similarity indexes"},
            {"input_format_try_infer_datetimes_only_datetime64", true, false, "Allow to infer DateTime instead of DateTime64 in data formats"},
        }
    },
    {"24.7",
        {
            {"output_format_parquet_write_page_index", false, true, "Add a possibility to write page index into parquet files."},
            {"output_format_binary_encode_types_in_binary_format", false, false, "Added new setting to allow to write type names in binary format in RowBinaryWithNamesAndTypes output format"},
            {"input_format_binary_decode_types_in_binary_format", false, false, "Added new setting to allow to read type names in binary format in RowBinaryWithNamesAndTypes input format"},
            {"output_format_native_encode_types_in_binary_format", false, false, "Added new setting to allow to write type names in binary format in Native output format"},
            {"input_format_native_decode_types_in_binary_format", false, false, "Added new setting to allow to read type names in binary format in Native output format"},
            {"read_in_order_use_buffering", false, true, "Use buffering before merging while reading in order of primary key"},
            {"enable_named_columns_in_function_tuple", false, true, "Generate named tuples in function tuple() when all names are unique and can be treated as unquoted identifiers."},
            {"optimize_trivial_insert_select", true, false, "The optimization does not make sense in many cases."},
            {"dictionary_validate_primary_key_type", false, false, "Validate primary key type for dictionaries. By default id type for simple layouts will be implicitly converted to UInt64."},
            {"collect_hash_table_stats_during_joins", false, true, "New setting."},
            {"max_size_to_preallocate_for_joins", 0, 100'000'000, "New setting."},
            {"input_format_orc_reader_time_zone_name", "GMT", "GMT", "The time zone name for ORC row reader, the default ORC row reader's time zone is GMT."},
            {"database_replicated_allow_heavy_create", true, false, "Long-running DDL queries (CREATE AS SELECT and POPULATE) for Replicated database engine was forbidden"},
            {"query_plan_merge_filters", false, false, "Allow to merge filters in the query plan"},
            {"azure_sdk_max_retries", 10, 10, "Maximum number of retries in azure sdk"},
            {"azure_sdk_retry_initial_backoff_ms", 10, 10, "Minimal backoff between retries in azure sdk"},
            {"azure_sdk_retry_max_backoff_ms", 1000, 1000, "Maximal backoff between retries in azure sdk"},
            {"ignore_on_cluster_for_replicated_named_collections_queries", false, false, "Ignore ON CLUSTER clause for replicated named collections management queries."},
            {"backup_restore_s3_retry_attempts", 1000,1000, "Setting for Aws::Client::RetryStrategy, Aws::Client does retries itself, 0 means no retries. It takes place only for backup/restore."},
            {"postgresql_connection_attempt_timeout", 2, 2, "Allow to control 'connect_timeout' parameter of PostgreSQL connection."},
            {"postgresql_connection_pool_retries", 2, 2, "Allow to control the number of retries in PostgreSQL connection pool."}
        }
    },
    {"24.6",
        {
            {"materialize_skip_indexes_on_insert", true, true, "Added new setting to allow to disable materialization of skip indexes on insert"},
            {"materialize_statistics_on_insert", true, true, "Added new setting to allow to disable materialization of statistics on insert"},
            {"input_format_parquet_use_native_reader", false, false, "When reading Parquet files, to use native reader instead of arrow reader."},
            {"hdfs_throw_on_zero_files_match", false, false, "Allow to throw an error when ListObjects request cannot match any files in HDFS engine instead of empty query result"},
            {"azure_throw_on_zero_files_match", false, false, "Allow to throw an error when ListObjects request cannot match any files in AzureBlobStorage engine instead of empty query result"},
            {"s3_validate_request_settings", true, true, "Allow to disable S3 request settings validation"},
            {"allow_experimental_full_text_index", false, false, "Enable experimental full-text index"},
            {"azure_skip_empty_files", false, false, "Allow to skip empty files in azure table engine"},
            {"hdfs_ignore_file_doesnt_exist", false, false, "Allow to return 0 rows when the requested files don't exist instead of throwing an exception in HDFS table engine"},
            {"azure_ignore_file_doesnt_exist", false, false, "Allow to return 0 rows when the requested files don't exist instead of throwing an exception in AzureBlobStorage table engine"},
            {"s3_ignore_file_doesnt_exist", false, false, "Allow to return 0 rows when the requested files don't exist instead of throwing an exception in S3 table engine"},
            {"s3_max_part_number", 10000, 10000, "Maximum part number number for s3 upload part"},
            {"s3_max_single_operation_copy_size", 32 * 1024 * 1024, 32 * 1024 * 1024, "Maximum size for a single copy operation in s3"},
            {"input_format_parquet_max_block_size", 8192, DEFAULT_BLOCK_SIZE, "Increase block size for parquet reader."},
            {"input_format_parquet_prefer_block_bytes", 0, DEFAULT_BLOCK_SIZE * 256, "Average block bytes output by parquet reader."},
            {"enable_blob_storage_log", true, true, "Write information about blob storage operations to system.blob_storage_log table"},
            {"allow_deprecated_snowflake_conversion_functions", true, false, "Disabled deprecated functions snowflakeToDateTime[64] and dateTime[64]ToSnowflake."},
            {"allow_statistic_optimize", false, false, "Old setting which popped up here being renamed."},
            {"allow_experimental_statistic", false, false, "Old setting which popped up here being renamed."},
            {"allow_statistics_optimize", false, false, "The setting was renamed. The previous name is `allow_statistic_optimize`."},
            {"allow_experimental_statistics", false, false, "The setting was renamed. The previous name is `allow_experimental_statistic`."},
            {"enable_vertical_final", false, true, "Enable vertical final by default again after fixing bug"},
            {"parallel_replicas_custom_key_range_lower", 0, 0, "Add settings to control the range filter when using parallel replicas with dynamic shards"},
            {"parallel_replicas_custom_key_range_upper", 0, 0, "Add settings to control the range filter when using parallel replicas with dynamic shards. A value of 0 disables the upper limit"},
            {"output_format_pretty_display_footer_column_names", 0, 1, "Add a setting to display column names in the footer if there are many rows. Threshold value is controlled by output_format_pretty_display_footer_column_names_min_rows."},
            {"output_format_pretty_display_footer_column_names_min_rows", 0, 50, "Add a setting to control the threshold value for setting output_format_pretty_display_footer_column_names_min_rows. Default 50."},
            {"output_format_csv_serialize_tuple_into_separate_columns", true, true, "A new way of how interpret tuples in CSV format was added."},
            {"input_format_csv_deserialize_separate_columns_into_tuple", true, true, "A new way of how interpret tuples in CSV format was added."},
            {"input_format_csv_try_infer_strings_from_quoted_tuples", true, true, "A new way of how interpret tuples in CSV format was added."},
        }
    },
    {"24.5",
        {
            {"allow_deprecated_error_prone_window_functions", true, false, "Allow usage of deprecated error prone window functions (neighbor, runningAccumulate, runningDifferenceStartingWithFirstValue, runningDifference)"},
            {"allow_experimental_join_condition", false, false, "Support join with inequal conditions which involve columns from both left and right table. e.g. t1.y < t2.y."},
            {"input_format_tsv_crlf_end_of_line", false, false, "Enables reading of CRLF line endings with TSV formats"},
            {"output_format_parquet_use_custom_encoder", false, true, "Enable custom Parquet encoder."},
            {"cross_join_min_rows_to_compress", 0, 10000000, "Minimal count of rows to compress block in CROSS JOIN. Zero value means - disable this threshold. This block is compressed when any of the two thresholds (by rows or by bytes) are reached."},
            {"cross_join_min_bytes_to_compress", 0, 1_GiB, "Minimal size of block to compress in CROSS JOIN. Zero value means - disable this threshold. This block is compressed when any of the two thresholds (by rows or by bytes) are reached."},
            {"http_max_chunk_size", 0, 0, "Internal limitation"},
            {"prefer_external_sort_block_bytes", 0, DEFAULT_BLOCK_SIZE * 256, "Prefer maximum block bytes for external sort, reduce the memory usage during merging."},
            {"input_format_force_null_for_omitted_fields", false, false, "Disable type-defaults for omitted fields when needed"},
            {"cast_string_to_dynamic_use_inference", false, false, "Add setting to allow converting String to Dynamic through parsing"},
            {"allow_experimental_dynamic_type", false, false, "Add new experimental Dynamic type"},
            {"azure_max_blocks_in_multipart_upload", 50000, 50000, "Maximum number of blocks in multipart upload for Azure."},
            {"allow_archive_path_syntax", false, true, "Added new setting to allow disabling archive path syntax."},
        }
    },
    {"24.4",
        {
            {"input_format_json_throw_on_bad_escape_sequence", true, true, "Allow to save JSON strings with bad escape sequences"},
            {"max_parsing_threads", 0, 0, "Add a separate setting to control number of threads in parallel parsing from files"},
            {"ignore_drop_queries_probability", 0, 0, "Allow to ignore drop queries in server with specified probability for testing purposes"},
            {"lightweight_deletes_sync", 2, 2, "The same as 'mutation_sync', but controls only execution of lightweight deletes"},
            {"query_cache_system_table_handling", "save", "throw", "The query cache no longer caches results of queries against system tables"},
            {"input_format_json_ignore_unnecessary_fields", false, true, "Ignore unnecessary fields and not parse them. Enabling this may not throw exceptions on json strings of invalid format or with duplicated fields"},
            {"input_format_hive_text_allow_variable_number_of_columns", false, true, "Ignore extra columns in Hive Text input (if file has more columns than expected) and treat missing fields in Hive Text input as default values."},
            {"allow_experimental_database_replicated", false, true, "Database engine Replicated is now in Beta stage"},
            {"temporary_data_in_cache_reserve_space_wait_lock_timeout_milliseconds", (10 * 60 * 1000), (10 * 60 * 1000), "Wait time to lock cache for sapce reservation in temporary data in filesystem cache"},
            {"optimize_rewrite_sum_if_to_count_if", false, true, "Only available for the analyzer, where it works correctly"},
            {"azure_allow_parallel_part_upload", "true", "true", "Use multiple threads for azure multipart upload."},
            {"max_recursive_cte_evaluation_depth", DBMS_RECURSIVE_CTE_MAX_EVALUATION_DEPTH, DBMS_RECURSIVE_CTE_MAX_EVALUATION_DEPTH, "Maximum limit on recursive CTE evaluation depth"},
            {"query_plan_convert_outer_join_to_inner_join", false, true, "Allow to convert OUTER JOIN to INNER JOIN if filter after JOIN always filters default values"},
        }
    },
    {"24.3",
        {
            {"s3_connect_timeout_ms", 1000, 1000, "Introduce new dedicated setting for s3 connection timeout"},
            {"allow_experimental_shared_merge_tree", false, true, "The setting is obsolete"},
            {"use_page_cache_for_disks_without_file_cache", false, false, "Added userspace page cache"},
            {"read_from_page_cache_if_exists_otherwise_bypass_cache", false, false, "Added userspace page cache"},
            {"page_cache_inject_eviction", false, false, "Added userspace page cache"},
            {"default_table_engine", "None", "MergeTree", "Set default table engine to MergeTree for better usability"},
            {"input_format_json_use_string_type_for_ambiguous_paths_in_named_tuples_inference_from_objects", false, false, "Allow to use String type for ambiguous paths during named tuple inference from JSON objects"},
            {"traverse_shadow_remote_data_paths", false, false, "Traverse shadow directory when query system.remote_data_paths."},
            {"throw_if_deduplication_in_dependent_materialized_views_enabled_with_async_insert", false, true, "Deduplication in dependent materialized view cannot work together with async inserts."},
            {"parallel_replicas_allow_in_with_subquery", false, true, "If true, subquery for IN will be executed on every follower replica"},
            {"log_processors_profiles", false, true, "Enable by default"},
            {"function_locate_has_mysql_compatible_argument_order", false, true, "Increase compatibility with MySQL's locate function."},
            {"allow_suspicious_primary_key", true, false, "Forbid suspicious PRIMARY KEY/ORDER BY for MergeTree (i.e. SimpleAggregateFunction)"},
            {"filesystem_cache_reserve_space_wait_lock_timeout_milliseconds", 1000, 1000, "Wait time to lock cache for sapce reservation in filesystem cache"},
            {"max_parser_backtracks", 0, 1000000, "Limiting the complexity of parsing"},
            {"analyzer_compatibility_join_using_top_level_identifier", false, false, "Force to resolve identifier in JOIN USING from projection"},
            {"distributed_insert_skip_read_only_replicas", false, false, "If true, INSERT into Distributed will skip read-only replicas"},
            {"keeper_max_retries", 10, 10, "Max retries for general keeper operations"},
            {"keeper_retry_initial_backoff_ms", 100, 100, "Initial backoff timeout for general keeper operations"},
            {"keeper_retry_max_backoff_ms", 5000, 5000, "Max backoff timeout for general keeper operations"},
            {"s3queue_allow_experimental_sharded_mode", false, false, "Enable experimental sharded mode of S3Queue table engine. It is experimental because it will be rewritten"},
            {"allow_experimental_analyzer", false, true, "Enable analyzer and planner by default."},
            {"merge_tree_read_split_ranges_into_intersecting_and_non_intersecting_injection_probability", 0.0, 0.0, "For testing of `PartsSplitter` - split read ranges into intersecting and non intersecting every time you read from MergeTree with the specified probability."},
            {"allow_get_client_http_header", false, false, "Introduced a new function."},
            {"output_format_pretty_row_numbers", false, true, "It is better for usability."},
            {"output_format_pretty_max_value_width_apply_for_single_value", true, false, "Single values in Pretty formats won't be cut."},
            {"output_format_parquet_string_as_string", false, true, "ClickHouse allows arbitrary binary data in the String data type, which is typically UTF-8. Parquet/ORC/Arrow Strings only support UTF-8. That's why you can choose which Arrow's data type to use for the ClickHouse String data type - String or Binary. While Binary would be more correct and compatible, using String by default will correspond to user expectations in most cases."},
            {"output_format_orc_string_as_string", false, true, "ClickHouse allows arbitrary binary data in the String data type, which is typically UTF-8. Parquet/ORC/Arrow Strings only support UTF-8. That's why you can choose which Arrow's data type to use for the ClickHouse String data type - String or Binary. While Binary would be more correct and compatible, using String by default will correspond to user expectations in most cases."},
            {"output_format_arrow_string_as_string", false, true, "ClickHouse allows arbitrary binary data in the String data type, which is typically UTF-8. Parquet/ORC/Arrow Strings only support UTF-8. That's why you can choose which Arrow's data type to use for the ClickHouse String data type - String or Binary. While Binary would be more correct and compatible, using String by default will correspond to user expectations in most cases."},
            {"output_format_parquet_compression_method", "lz4", "zstd", "Parquet/ORC/Arrow support many compression methods, including lz4 and zstd. ClickHouse supports each and every compression method. Some inferior tools, such as 'duckdb', lack support for the faster `lz4` compression method, that's why we set zstd by default."},
            {"output_format_orc_compression_method", "lz4", "zstd", "Parquet/ORC/Arrow support many compression methods, including lz4 and zstd. ClickHouse supports each and every compression method. Some inferior tools, such as 'duckdb', lack support for the faster `lz4` compression method, that's why we set zstd by default."},
            {"output_format_pretty_highlight_digit_groups", false, true, "If enabled and if output is a terminal, highlight every digit corresponding to the number of thousands, millions, etc. with underline."},
            {"geo_distance_returns_float64_on_float64_arguments", false, true, "Increase the default precision."},
            {"azure_max_inflight_parts_for_one_file", 20, 20, "The maximum number of a concurrent loaded parts in multipart upload request. 0 means unlimited."},
            {"azure_strict_upload_part_size", 0, 0, "The exact size of part to upload during multipart upload to Azure blob storage."},
            {"azure_min_upload_part_size", 16*1024*1024, 16*1024*1024, "The minimum size of part to upload during multipart upload to Azure blob storage."},
            {"azure_max_upload_part_size", 5ull*1024*1024*1024, 5ull*1024*1024*1024, "The maximum size of part to upload during multipart upload to Azure blob storage."},
            {"azure_upload_part_size_multiply_factor", 2, 2, "Multiply azure_min_upload_part_size by this factor each time azure_multiply_parts_count_threshold parts were uploaded from a single write to Azure blob storage."},
            {"azure_upload_part_size_multiply_parts_count_threshold", 500, 500, "Each time this number of parts was uploaded to Azure blob storage, azure_min_upload_part_size is multiplied by azure_upload_part_size_multiply_factor."},
            {"output_format_csv_serialize_tuple_into_separate_columns", true, true, "A new way of how interpret tuples in CSV format was added."},
            {"input_format_csv_deserialize_separate_columns_into_tuple", true, true, "A new way of how interpret tuples in CSV format was added."},
            {"input_format_csv_try_infer_strings_from_quoted_tuples", true, true, "A new way of how interpret tuples in CSV format was added."},
        }
    },
    {"24.2",
        {
            {"allow_suspicious_variant_types", true, false, "Don't allow creating Variant type with suspicious variants by default"},
            {"validate_experimental_and_suspicious_types_inside_nested_types", false, true, "Validate usage of experimental and suspicious types inside nested types"},
            {"output_format_values_escape_quote_with_quote", false, false, "If true escape ' with '', otherwise quoted with \\'"},
            {"output_format_pretty_single_large_number_tip_threshold", 0, 1'000'000, "Print a readable number tip on the right side of the table if the block consists of a single number which exceeds this value (except 0)"},
            {"input_format_try_infer_exponent_floats", true, false, "Don't infer floats in exponential notation by default"},
            {"query_plan_optimize_prewhere", true, true, "Allow to push down filter to PREWHERE expression for supported storages"},
            {"async_insert_max_data_size", 1000000, 10485760, "The previous value appeared to be too small."},
            {"async_insert_poll_timeout_ms", 10, 10, "Timeout in milliseconds for polling data from asynchronous insert queue"},
            {"async_insert_use_adaptive_busy_timeout", false, true, "Use adaptive asynchronous insert timeout"},
            {"async_insert_busy_timeout_min_ms", 50, 50, "The minimum value of the asynchronous insert timeout in milliseconds; it also serves as the initial value, which may be increased later by the adaptive algorithm"},
            {"async_insert_busy_timeout_max_ms", 200, 200, "The minimum value of the asynchronous insert timeout in milliseconds; async_insert_busy_timeout_ms is aliased to async_insert_busy_timeout_max_ms"},
            {"async_insert_busy_timeout_increase_rate", 0.2, 0.2, "The exponential growth rate at which the adaptive asynchronous insert timeout increases"},
            {"async_insert_busy_timeout_decrease_rate", 0.2, 0.2, "The exponential growth rate at which the adaptive asynchronous insert timeout decreases"},
            {"format_template_row_format", "", "", "Template row format string can be set directly in query"},
            {"format_template_resultset_format", "", "", "Template result set format string can be set in query"},
            {"split_parts_ranges_into_intersecting_and_non_intersecting_final", true, true, "Allow to split parts ranges into intersecting and non intersecting during FINAL optimization"},
            {"split_intersecting_parts_ranges_into_layers_final", true, true, "Allow to split intersecting parts ranges into layers during FINAL optimization"},
            {"azure_max_single_part_copy_size", 256*1024*1024, 256*1024*1024, "The maximum size of object to copy using single part copy to Azure blob storage."},
            {"min_external_table_block_size_rows", DEFAULT_INSERT_BLOCK_SIZE, DEFAULT_INSERT_BLOCK_SIZE, "Squash blocks passed to external table to specified size in rows, if blocks are not big enough"},
            {"min_external_table_block_size_bytes", DEFAULT_INSERT_BLOCK_SIZE * 256, DEFAULT_INSERT_BLOCK_SIZE * 256, "Squash blocks passed to external table to specified size in bytes, if blocks are not big enough."},
            {"parallel_replicas_prefer_local_join", true, true, "If true, and JOIN can be executed with parallel replicas algorithm, and all storages of right JOIN part are *MergeTree, local JOIN will be used instead of GLOBAL JOIN."},
            {"optimize_time_filter_with_preimage", true, true, "Optimize Date and DateTime predicates by converting functions into equivalent comparisons without conversions (e.g. toYear(col) = 2023 -> col >= '2023-01-01' AND col <= '2023-12-31')"},
            {"extract_key_value_pairs_max_pairs_per_row", 0, 0, "Max number of pairs that can be produced by the `extractKeyValuePairs` function. Used as a safeguard against consuming too much memory."},
            {"default_view_definer", "CURRENT_USER", "CURRENT_USER", "Allows to set default `DEFINER` option while creating a view"},
            {"default_materialized_view_sql_security", "DEFINER", "DEFINER", "Allows to set a default value for SQL SECURITY option when creating a materialized view"},
            {"default_normal_view_sql_security", "INVOKER", "INVOKER", "Allows to set default `SQL SECURITY` option while creating a normal view"},
            {"mysql_map_string_to_text_in_show_columns", false, true, "Reduce the configuration effort to connect ClickHouse with BI tools."},
            {"mysql_map_fixed_string_to_text_in_show_columns", false, true, "Reduce the configuration effort to connect ClickHouse with BI tools."},
        }
    },
    {"24.1",
        {
            {"print_pretty_type_names", false, true, "Better user experience."},
            {"input_format_json_read_bools_as_strings", false, true, "Allow to read bools as strings in JSON formats by default"},
            {"output_format_arrow_use_signed_indexes_for_dictionary", false, true, "Use signed indexes type for Arrow dictionaries by default as it's recommended"},
            {"allow_experimental_variant_type", false, false, "Add new experimental Variant type"},
            {"use_variant_as_common_type", false, false, "Allow to use Variant in if/multiIf if there is no common type"},
            {"output_format_arrow_use_64_bit_indexes_for_dictionary", false, false, "Allow to use 64 bit indexes type in Arrow dictionaries"},
            {"parallel_replicas_mark_segment_size", 128, 128, "Add new setting to control segment size in new parallel replicas coordinator implementation"},
            {"ignore_materialized_views_with_dropped_target_table", false, false, "Add new setting to allow to ignore materialized views with dropped target table"},
            {"output_format_compression_level", 3, 3, "Allow to change compression level in the query output"},
            {"output_format_compression_zstd_window_log", 0, 0, "Allow to change zstd window log in the query output when zstd compression is used"},
            {"enable_zstd_qat_codec", false, false, "Add new ZSTD_QAT codec"},
            {"enable_vertical_final", false, true, "Use vertical final by default"},
            {"output_format_arrow_use_64_bit_indexes_for_dictionary", false, false, "Allow to use 64 bit indexes type in Arrow dictionaries"},
            {"max_rows_in_set_to_optimize_join", 100000, 0, "Disable join optimization as it prevents from read in order optimization"},
            {"output_format_pretty_color", true, "auto", "Setting is changed to allow also for auto value, disabling ANSI escapes if output is not a tty"},
            {"function_visible_width_behavior", 0, 1, "We changed the default behavior of `visibleWidth` to be more precise"},
            {"max_estimated_execution_time", 0, 0, "Separate max_execution_time and max_estimated_execution_time"},
            {"iceberg_engine_ignore_schema_evolution", false, false, "Allow to ignore schema evolution in Iceberg table engine"},
            {"optimize_injective_functions_in_group_by", false, true, "Replace injective functions by it's arguments in GROUP BY section in analyzer"},
            {"update_insert_deduplication_token_in_dependent_materialized_views", false, false, "Allow to update insert deduplication token with table identifier during insert in dependent materialized views"},
            {"azure_max_unexpected_write_error_retries", 4, 4, "The maximum number of retries in case of unexpected errors during Azure blob storage write"},
            {"split_parts_ranges_into_intersecting_and_non_intersecting_final", false, true, "Allow to split parts ranges into intersecting and non intersecting during FINAL optimization"},
            {"split_intersecting_parts_ranges_into_layers_final", true, true, "Allow to split intersecting parts ranges into layers during FINAL optimization"}
        }
    },
    {"23.12",
        {
            {"allow_suspicious_ttl_expressions", true, false, "It is a new setting, and in previous versions the behavior was equivalent to allowing."},
            {"input_format_parquet_allow_missing_columns", false, true, "Allow missing columns in Parquet files by default"},
            {"input_format_orc_allow_missing_columns", false, true, "Allow missing columns in ORC files by default"},
            {"input_format_arrow_allow_missing_columns", false, true, "Allow missing columns in Arrow files by default"}
        }
    },
    {"23.11",
        {
            {"parsedatetime_parse_without_leading_zeros", false, true, "Improved compatibility with MySQL DATE_FORMAT/STR_TO_DATE"}
        }
    },
    {"23.9",
        {
            {"optimize_group_by_constant_keys", false, true, "Optimize group by constant keys by default"},
            {"input_format_json_try_infer_named_tuples_from_objects", false, true, "Try to infer named Tuples from JSON objects by default"},
            {"input_format_json_read_numbers_as_strings", false, true, "Allow to read numbers as strings in JSON formats by default"},
            {"input_format_json_read_arrays_as_strings", false, true, "Allow to read arrays as strings in JSON formats by default"},
            {"input_format_json_infer_incomplete_types_as_strings", false, true, "Allow to infer incomplete types as Strings in JSON formats by default"},
            {"input_format_json_try_infer_numbers_from_strings", true, false, "Don't infer numbers from strings in JSON formats by default to prevent possible parsing errors"},
            {"http_write_exception_in_output_format", false, true, "Output valid JSON/XML on exception in HTTP streaming."}
        }
    },
    {"23.8",
        {
            {"rewrite_count_distinct_if_with_count_distinct_implementation", false, true, "Rewrite countDistinctIf with count_distinct_implementation configuration"}
        }
    },
    {"23.7",
        {
            {"function_sleep_max_microseconds_per_block", 0, 3000000, "In previous versions, the maximum sleep time of 3 seconds was applied only for `sleep`, but not for `sleepEachRow` function. In the new version, we introduce this setting. If you set compatibility with the previous versions, we will disable the limit altogether."}
        }
    },
    {"23.6",
        {
            {"http_send_timeout", 180, 30, "3 minutes seems crazy long. Note that this is timeout for a single network write call, not for the whole upload operation."},
            {"http_receive_timeout", 180, 30, "See http_send_timeout."}
        }
    },
    {"23.5",
        {
            {"input_format_parquet_preserve_order", true, false, "Allow Parquet reader to reorder rows for better parallelism."},
            {"parallelize_output_from_storages", false, true, "Allow parallelism when executing queries that read from file/url/s3/etc. This may reorder rows."},
            {"use_with_fill_by_sorting_prefix", false, true, "Columns preceding WITH FILL columns in ORDER BY clause form sorting prefix. Rows with different values in sorting prefix are filled independently"},
            {"output_format_parquet_compliant_nested_types", false, true, "Change an internal field name in output Parquet file schema."}
        }
    },
    {"23.4",
        {
            {"allow_suspicious_indices", true, false, "If true, index can defined with identical expressions"},
            {"allow_nonconst_timezone_arguments", true, false, "Allow non-const timezone arguments in certain time-related functions like toTimeZone(), fromUnixTimestamp*(), snowflakeToDateTime*()."},
            {"connect_timeout_with_failover_ms", 50, 1000, "Increase default connect timeout because of async connect"},
            {"connect_timeout_with_failover_secure_ms", 100, 1000, "Increase default secure connect timeout because of async connect"},
            {"hedged_connection_timeout_ms", 100, 50, "Start new connection in hedged requests after 50 ms instead of 100 to correspond with previous connect timeout"},
            {"formatdatetime_f_prints_single_zero", true, false, "Improved compatibility with MySQL DATE_FORMAT()/STR_TO_DATE()"},
            {"formatdatetime_parsedatetime_m_is_month_name", false, true, "Improved compatibility with MySQL DATE_FORMAT/STR_TO_DATE"}
        }
    },
    {"23.3",
        {
            {"output_format_parquet_version", "1.0", "2.latest", "Use latest Parquet format version for output format"},
            {"input_format_json_ignore_unknown_keys_in_named_tuple", false, true, "Improve parsing JSON objects as named tuples"},
            {"input_format_native_allow_types_conversion", false, true, "Allow types conversion in Native input forma"},
            {"output_format_arrow_compression_method", "none", "lz4_frame", "Use lz4 compression in Arrow output format by default"},
            {"output_format_parquet_compression_method", "snappy", "lz4", "Use lz4 compression in Parquet output format by default"},
            {"output_format_orc_compression_method", "none", "lz4_frame", "Use lz4 compression in ORC output format by default"},
            {"async_query_sending_for_remote", false, true, "Create connections and send query async across shards"}
        }
    },
    {"23.2",
        {
            {"output_format_parquet_fixed_string_as_fixed_byte_array", false, true, "Use Parquet FIXED_LENGTH_BYTE_ARRAY type for FixedString by default"},
            {"output_format_arrow_fixed_string_as_fixed_byte_array", false, true, "Use Arrow FIXED_SIZE_BINARY type for FixedString by default"},
            {"query_plan_remove_redundant_distinct", false, true, "Remove redundant Distinct step in query plan"},
            {"optimize_duplicate_order_by_and_distinct", true, false, "Remove duplicate ORDER BY and DISTINCT if it's possible"},
            {"insert_keeper_max_retries", 0, 20, "Enable reconnections to Keeper on INSERT, improve reliability"}
        }
    },
    {"23.1",
        {
            {"input_format_json_read_objects_as_strings", 0, 1, "Enable reading nested json objects as strings while object type is experimental"},
            {"input_format_json_defaults_for_missing_elements_in_named_tuple", false, true, "Allow missing elements in JSON objects while reading named tuples by default"},
            {"input_format_csv_detect_header", false, true, "Detect header in CSV format by default"},
            {"input_format_tsv_detect_header", false, true, "Detect header in TSV format by default"},
            {"input_format_custom_detect_header", false, true, "Detect header in CustomSeparated format by default"},
            {"query_plan_remove_redundant_sorting", false, true, "Remove redundant sorting in query plan. For example, sorting steps related to ORDER BY clauses in subqueries"}
        }
    },
    {"22.12",
        {
            {"max_size_to_preallocate_for_aggregation", 10'000'000, 100'000'000, "This optimizes performance"},
            {"query_plan_aggregation_in_order", 0, 1, "Enable some refactoring around query plan"},
            {"format_binary_max_string_size", 0, 1_GiB, "Prevent allocating large amount of memory"}
        }
    },
    {"22.11",
        {
            {"use_structure_from_insertion_table_in_table_functions", 0, 2, "Improve using structure from insertion table in table functions"}
        }
    },
    {"22.9",
        {
            {"force_grouping_standard_compatibility", false, true, "Make GROUPING function output the same as in SQL standard and other DBMS"}
        }
    },
    {"22.7",
        {
            {"cross_to_inner_join_rewrite", 1, 2, "Force rewrite comma join to inner"},
            {"enable_positional_arguments", false, true, "Enable positional arguments feature by default"},
            {"format_csv_allow_single_quotes", true, false, "Most tools don't treat single quote in CSV specially, don't do it by default too"}
        }
    },
    {"22.6",
        {
            {"output_format_json_named_tuples_as_objects", false, true, "Allow to serialize named tuples as JSON objects in JSON formats by default"},
            {"input_format_skip_unknown_fields", false, true, "Optimize reading subset of columns for some input formats"}
        }
    },
    {"22.5",
        {
            {"memory_overcommit_ratio_denominator", 0, 1073741824, "Enable memory overcommit feature by default"},
            {"memory_overcommit_ratio_denominator_for_user", 0, 1073741824, "Enable memory overcommit feature by default"}
        }
    },
    {"22.4",
        {
            {"allow_settings_after_format_in_insert", true, false, "Do not allow SETTINGS after FORMAT for INSERT queries because ClickHouse interpret SETTINGS as some values, which is misleading"}
        }
    },
    {"22.3",
        {
            {"cast_ipv4_ipv6_default_on_conversion_error", true, false, "Make functions cast(value, 'IPv4') and cast(value, 'IPv6') behave same as toIPv4 and toIPv6 functions"}
        }
    },
    {"21.12",
        {
            {"stream_like_engine_allow_direct_select", true, false, "Do not allow direct select for Kafka/RabbitMQ/FileLog by default"}
        }
    },
    {"21.9",
        {
            {"output_format_decimal_trailing_zeros", true, false, "Do not output trailing zeros in text representation of Decimal types by default for better looking output"},
            {"use_hedged_requests", false, true, "Enable Hedged Requests feature by default"}
        }
    },
    {"21.7",
        {
            {"legacy_column_name_of_tuple_literal", true, false, "Add this setting only for compatibility reasons. It makes sense to set to 'true', while doing rolling update of cluster from version lower than 21.7 to higher"}
        }
    },
    {"21.5",
        {
            {"async_socket_for_remote", false, true, "Fix all problems and turn on asynchronous reads from socket for remote queries by default again"}
        }
    },
    {"21.3",
        {
            {"async_socket_for_remote", true, false, "Turn off asynchronous reads from socket for remote queries because of some problems"},
            {"optimize_normalize_count_variants", false, true, "Rewrite aggregate functions that semantically equals to count() as count() by default"},
            {"normalize_function_names", false, true, "Normalize function names to their canonical names, this was needed for projection query routing"}
        }
    },
    {"21.2",
        {
            {"enable_global_with_statement", false, true, "Propagate WITH statements to UNION queries and all subqueries by default"}
        }
    },
    {"21.1",
        {
            {"insert_quorum_parallel", false, true, "Use parallel quorum inserts by default. It is significantly more convenient to use than sequential quorum inserts"},
            {"input_format_null_as_default", false, true, "Allow to insert NULL as default for input formats by default"},
            {"optimize_on_insert", false, true, "Enable data optimization on INSERT by default for better user experience"},
            {"use_compact_format_in_distributed_parts_names", false, true, "Use compact format for async INSERT into Distributed tables by default"}
        }
    },
    {"20.10",
        {
            {"format_regexp_escaping_rule", "Escaped", "Raw", "Use Raw as default escaping rule for Regexp format to male the behaviour more like to what users expect"}
        }
    },
    {"20.7",
        {
            {"show_table_uuid_in_table_create_query_if_not_nil", true, false, "Stop showing  UID of the table in its CREATE query for Engine=Atomic"}
        }
    },
    {"20.5",
        {
            {"input_format_with_names_use_header", false, true, "Enable using header with names for formats with WithNames/WithNamesAndTypes suffixes"},
            {"allow_suspicious_codecs", true, false, "Don't allow to specify meaningless compression codecs"}
        }
    },
    {"20.4",
        {
            {"validate_polygons", false, true, "Throw exception if polygon is invalid in function pointInPolygon by default instead of returning possibly wrong results"}
        }
    },
    {"19.18",
        {
            {"enable_scalar_subquery_optimization", false, true, "Prevent scalar subqueries from (de)serializing large scalar values and possibly avoid running the same subquery more than once"}
        }
    },
    {"19.14",
        {
            {"any_join_distinct_right_table_keys", true, false, "Disable ANY RIGHT and ANY FULL JOINs by default to avoid inconsistency"}
        }
    },
    {"19.12",
        {
            {"input_format_defaults_for_omitted_fields", false, true, "Enable calculation of complex default expressions for omitted fields for some input formats, because it should be the expected behaviour"}
        }
    },
    {"19.5",
        {
            {"max_partitions_per_insert_block", 0, 100, "Add a limit for the number of partitions in one block"}
        }
    },
    {"18.12.17",
        {
            {"enable_optimize_predicate_expression", 0, 1, "Optimize predicates to subqueries by default"}
        }
    },
};


const std::map<ClickHouseVersion, SettingsChangesHistory::SettingsChanges> & getSettingsChangesHistory()
{
    static std::map<ClickHouseVersion, SettingsChangesHistory::SettingsChanges> settings_changes_history;

    static std::once_flag initialized_flag;
    std::call_once(initialized_flag, []()
    {
        for (const auto & setting_change : settings_changes_history_initializer)
        {
            /// Disallow duplicate keys in the settings changes history. Example:
            ///     {"21.2", {{"some_setting_1", false, true, "[...]"}}},
            ///     [...]
            ///     {"21.2", {{"some_setting_2", false, true, "[...]"}}},
            /// As std::set has unique keys, one of the entries would be overwritten.
            if (settings_changes_history.contains(setting_change.first))
                throw Exception{ErrorCodes::LOGICAL_ERROR, "Detected duplicate version '{}'", setting_change.first.toString()};

            settings_changes_history[setting_change.first] = setting_change.second;
        }
    });

    return settings_changes_history;
}
}<|MERGE_RESOLUTION|>--- conflicted
+++ resolved
@@ -74,12 +74,9 @@
             {"restore_replace_external_dictionary_source_to_null", false, false, "New setting."},
             {"show_create_query_identifier_quoting_rule", "when_necessary", "when_necessary", "New setting."},
             {"show_create_query_identifier_quoting_style", "Backticks", "Backticks", "New setting."},
-<<<<<<< HEAD
+            {"enable_secure_identifiers", false, false, "New setting."},
             {"min_free_disk_bytes_to_perform_insert", 0, 0, "New setting."},
             {"min_free_disk_ratio_to_perform_insert", 0.0, 0.0, "New setting."},
-=======
-            {"enable_secure_identifiers", false, false, "New setting."},
->>>>>>> 0ed1520c
         }
     },
     {"24.9",
