--- conflicted
+++ resolved
@@ -58,14 +58,11 @@
 static std::initializer_list<std::pair<ClickHouseVersion, SettingsChangesHistory::SettingsChanges>> settings_changes_history_initializer =
 {
     {"24.7", {{"output_format_parquet_write_page_index", false, true, "Add a possibility to write page index into parquet files."},
-<<<<<<< HEAD
               {"output_format_binary_encode_types_in_binary_format", false, false, "Added new setting to allow to write type names in binary format in RowBinaryWithNamesAndTypes output format"},
               {"input_format_binary_decode_types_in_binary_format", false, false, "Added new setting to allow to read type names in binary format in RowBinaryWithNamesAndTypes input format"},
               {"output_format_native_encode_types_in_binary_format", false, false, "Added new setting to allow to write type names in binary format in Native output format"},
               {"input_format_native_decode_types_in_binary_format", false, false, "Added new setting to allow to read type names in binary format in Native output format"},
-=======
               {"optimize_trivial_insert_select", true, false, "The optimization does not make sense in many cases."},
->>>>>>> 36f38e6a
               }},
     {"24.6", {{"materialize_skip_indexes_on_insert", true, true, "Added new setting to allow to disable materialization of skip indexes on insert"},
               {"materialize_statistics_on_insert", true, true, "Added new setting to allow to disable materialization of statistics on insert"},
