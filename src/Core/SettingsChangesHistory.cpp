#include <Core/Defines.h>
#include <Core/SettingsChangesHistory.h>
#include <IO/ReadBufferFromString.h>
#include <IO/ReadHelpers.h>
#include <boost/algorithm/string.hpp>


namespace DB
{

namespace ErrorCodes
{
    extern const int BAD_ARGUMENTS;
    extern const int LOGICAL_ERROR;
}

ClickHouseVersion::ClickHouseVersion(const String & version)
{
    Strings split;
    boost::split(split, version, [](char c){ return c == '.'; });
    components.reserve(split.size());
    if (split.empty())
        throw Exception{ErrorCodes::BAD_ARGUMENTS, "Cannot parse ClickHouse version here: {}", version};

    for (const auto & split_element : split)
    {
        size_t component;
        ReadBufferFromString buf(split_element);
        if (!tryReadIntText(component, buf) || !buf.eof())
            throw Exception{ErrorCodes::BAD_ARGUMENTS, "Cannot parse ClickHouse version here: {}", version};
        components.push_back(component);
    }
}

ClickHouseVersion::ClickHouseVersion(const char * version)
    : ClickHouseVersion(String(version))
{
}

String ClickHouseVersion::toString() const
{
    String version = std::to_string(components[0]);
    for (size_t i = 1; i < components.size(); ++i)
        version += "." + std::to_string(components[i]);

    return version;
}

// clang-format off
/// History of settings changes that controls some backward incompatible changes
/// across all ClickHouse versions. It maps ClickHouse version to settings changes that were done
/// in this version. This history contains both changes to existing settings and newly added settings.
/// Settings changes is a vector of structs
///     {setting_name, previous_value, new_value, reason}.
/// For newly added setting choose the most appropriate previous_value (for example, if new setting
/// controls new feature and it's 'true' by default, use 'false' as previous_value).
/// It's used to implement `compatibility` setting (see https://github.com/ClickHouse/ClickHouse/issues/35972)
/// Note: please check if the key already exists to prevent duplicate entries.
static std::initializer_list<std::pair<ClickHouseVersion, SettingsChangesHistory::SettingsChanges>> settings_changes_history_initializer =
{
    {"25.1",
        {
<<<<<<< HEAD
            {"allow_not_comparable_types_in_order_by", true, false, "Don't allow not comparable types in order by by default"},
            {"allow_not_comparable_types_in_comparison_functions", true, false, "Don't allow not comparable types in comparison functions by default"},
=======
            {"distributed_cache_min_bytes_for_seek", false, false, "New private setting."},

>>>>>>> 718a4d15
        }
    },
    {"24.12",
        {
            /// Release closed. Please use 25.1
            {"allow_experimental_database_iceberg", false, false, "New setting."},
            {"query_plan_join_swap_table", "false", "auto", "New setting. Right table was always chosen before."},
            {"max_size_to_preallocate_for_aggregation", 100'000'000, 1'000'000'000'000, "Enable optimisation for bigger tables."},
            {"max_size_to_preallocate_for_joins", 100'000'000, 1'000'000'000'000, "Enable optimisation for bigger tables."},
            {"max_bytes_ratio_before_external_group_by", 0., 0., "New setting."},
            {"optimize_extract_common_expressions", false, false, "Introduce setting to optimize WHERE, PREWHERE, ON, HAVING and QUALIFY expressions by extracting common expressions out from disjunction of conjunctions."},
            {"max_bytes_ratio_before_external_sort", 0., 0., "New setting."},
            {"use_async_executor_for_materialized_views", false, false, "New setting."},
            {"composed_data_type_output_format_mode", "default", "default", "New setting"},
            {"http_response_headers", "", "", "New setting."},
            {"skip_redundant_aliases_in_udf", false, false, "New setting."},
            {"parallel_replicas_index_analysis_only_on_coordinator", true, true, "Index analysis done only on replica-coordinator and skipped on other replicas. Effective only with enabled parallel_replicas_local_plan"}, // enabling it was moved to 24.10
            {"least_greatest_legacy_null_behavior", true, false, "New setting"},
            /// Release closed. Please use 25.1
        }
    },
    {"24.11",
        {
            {"validate_mutation_query", false, true, "New setting to validate mutation queries by default."},
            {"enable_job_stack_trace", false, true, "Enable by default collecting stack traces from job's scheduling."},
            {"allow_suspicious_types_in_group_by", true, false, "Don't allow Variant/Dynamic types in GROUP BY by default"},
            {"allow_suspicious_types_in_order_by", true, false, "Don't allow Variant/Dynamic types in ORDER BY by default"},
            {"distributed_cache_discard_connection_if_unread_data", true, true, "New setting"},
            {"filesystem_cache_enable_background_download_for_metadata_files_in_packed_storage", true, true, "New setting"},
            {"filesystem_cache_enable_background_download_during_fetch", true, true, "New setting"},
            {"azure_check_objects_after_upload", false, false, "Check each uploaded object in azure blob storage to be sure that upload was successful"},
            {"backup_restore_keeper_max_retries", 20, 1000, "Should be big enough so the whole operation BACKUP or RESTORE operation won't fail because of a temporary [Zoo]Keeper failure in the middle of it."},
            {"backup_restore_failure_after_host_disconnected_for_seconds", 0, 3600, "New setting."},
            {"backup_restore_keeper_max_retries_while_initializing", 0, 20, "New setting."},
            {"backup_restore_keeper_max_retries_while_handling_error", 0, 20, "New setting."},
            {"backup_restore_finish_timeout_after_error_sec", 0, 180, "New setting."},
            {"query_plan_merge_filters", false, true, "Allow to merge filters in the query plan. This is required to properly support filter-push-down with a new analyzer."},
            {"parallel_replicas_local_plan", false, true, "Use local plan for local replica in a query with parallel replicas"},
            {"allow_experimental_shared_set_join", 1, 0, "Disable a setting for ClickHouse Cloud"},
            {"merge_tree_use_v1_object_and_dynamic_serialization", true, false, "Add new serialization V2 version for JSON and Dynamic types"},
            {"min_joined_block_size_bytes", 524288, 524288, "New setting."},
            {"allow_experimental_bfloat16_type", false, false, "Add new experimental BFloat16 type"},
            {"filesystem_cache_skip_download_if_exceeds_per_query_cache_write_limit", 1, 1, "Rename of setting skip_download_if_exceeds_query_cache_limit"},
            {"filesystem_cache_prefer_bigger_buffer_size", true, true, "New setting"},
            {"read_in_order_use_virtual_row", false, false, "Use virtual row while reading in order of primary key or its monotonic function fashion. It is useful when searching over multiple parts as only relevant ones are touched."},
            {"s3_skip_empty_files", false, true, "We hope it will provide better UX"},
            {"filesystem_cache_boundary_alignment", 0, 0, "New setting"},
            {"push_external_roles_in_interserver_queries", false, true, "New setting."},
            {"enable_variant_type", false, false, "Add alias to allow_experimental_variant_type"},
            {"enable_dynamic_type", false, false, "Add alias to allow_experimental_dynamic_type"},
            {"enable_json_type", false, false, "Add alias to allow_experimental_json_type"},
        }
    },
    {"24.10",
        {
            {"query_metric_log_interval", 0, -1, "New setting."},
            {"enforce_strict_identifier_format", false, false, "New setting."},
            {"enable_parsing_to_custom_serialization", false, true, "New setting"},
            {"mongodb_throw_on_unsupported_query", false, true, "New setting."},
            {"enable_parallel_replicas", false, false, "Parallel replicas with read tasks became the Beta tier feature."},
            {"parallel_replicas_mode", "read_tasks", "read_tasks", "This setting was introduced as a part of making parallel replicas feature Beta"},
            {"filesystem_cache_name", "", "", "Filesystem cache name to use for stateless table engines or data lakes"},
            {"restore_replace_external_dictionary_source_to_null", false, false, "New setting."},
            {"show_create_query_identifier_quoting_rule", "when_necessary", "when_necessary", "New setting."},
            {"show_create_query_identifier_quoting_style", "Backticks", "Backticks", "New setting."},
            {"merge_tree_min_read_task_size", 8, 8, "New setting"},
            {"merge_tree_min_rows_for_concurrent_read_for_remote_filesystem", (20 * 8192), 0, "Setting is deprecated"},
            {"merge_tree_min_bytes_for_concurrent_read_for_remote_filesystem", (24 * 10 * 1024 * 1024), 0, "Setting is deprecated"},
            {"implicit_select", false, false, "A new setting."},
            {"output_format_native_write_json_as_string", false, false, "Add new setting to allow write JSON column as single String column in Native format"},
            {"output_format_binary_write_json_as_string", false, false, "Add new setting to write values of JSON type as JSON string in RowBinary output format"},
            {"input_format_binary_read_json_as_string", false, false, "Add new setting to read values of JSON type as JSON string in RowBinary input format"},
            {"min_free_disk_bytes_to_perform_insert", 0, 0, "New setting."},
            {"min_free_disk_ratio_to_perform_insert", 0.0, 0.0, "New setting."},
            {"enable_named_columns_in_function_tuple", false, false, "Disabled pending usability improvements"},
            {"cloud_mode_database_engine", 1, 1, "A setting for ClickHouse Cloud"},
            {"allow_experimental_shared_set_join", 0, 0, "A setting for ClickHouse Cloud"},
            {"read_through_distributed_cache", 0, 0, "A setting for ClickHouse Cloud"},
            {"write_through_distributed_cache", 0, 0, "A setting for ClickHouse Cloud"},
            {"distributed_cache_throw_on_error", 0, 0, "A setting for ClickHouse Cloud"},
            {"distributed_cache_log_mode", "on_error", "on_error", "A setting for ClickHouse Cloud"},
            {"distributed_cache_fetch_metrics_only_from_current_az", 1, 1, "A setting for ClickHouse Cloud"},
            {"distributed_cache_connect_max_tries", 100, 100, "A setting for ClickHouse Cloud"},
            {"distributed_cache_receive_response_wait_milliseconds", 60000, 60000, "A setting for ClickHouse Cloud"},
            {"distributed_cache_receive_timeout_milliseconds", 10000, 10000, "A setting for ClickHouse Cloud"},
            {"distributed_cache_wait_connection_from_pool_milliseconds", 100, 100, "A setting for ClickHouse Cloud"},
            {"distributed_cache_bypass_connection_pool", 0, 0, "A setting for ClickHouse Cloud"},
            {"distributed_cache_pool_behaviour_on_limit", "allocate_bypassing_pool", "allocate_bypassing_pool", "A setting for ClickHouse Cloud"},
            {"distributed_cache_read_alignment", 0, 0, "A setting for ClickHouse Cloud"},
            {"distributed_cache_max_unacked_inflight_packets", 10, 10, "A setting for ClickHouse Cloud"},
            {"distributed_cache_data_packet_ack_window", 5, 5, "A setting for ClickHouse Cloud"},
            {"input_format_parquet_enable_row_group_prefetch", false, true, "Enable row group prefetching during parquet parsing. Currently, only single-threaded parsing can prefetch."},
            {"input_format_orc_dictionary_as_low_cardinality", false, true, "Treat ORC dictionary encoded columns as LowCardinality columns while reading ORC files"},
            {"allow_experimental_refreshable_materialized_view", false, true, "Not experimental anymore"},
            {"max_parts_to_move", 0, 1000, "New setting"},
            {"hnsw_candidate_list_size_for_search", 64, 256, "New setting. Previously, the value was optionally specified in CREATE INDEX and 64 by default."},
            {"allow_reorder_prewhere_conditions", true, true, "New setting"},
            {"input_format_parquet_bloom_filter_push_down", false, true, "When reading Parquet files, skip whole row groups based on the WHERE/PREWHERE expressions and bloom filter in the Parquet metadata."},
            {"date_time_64_output_format_cut_trailing_zeros_align_to_groups_of_thousands", false, false, "Dynamically trim the trailing zeros of datetime64 values to adjust the output scale to (0, 3, 6), corresponding to 'seconds', 'milliseconds', and 'microseconds'."},
            {"parallel_replicas_index_analysis_only_on_coordinator", false, true, "Index analysis done only on replica-coordinator and skipped on other replicas. Effective only with enabled parallel_replicas_local_plan"},
        }
    },
    {"24.9",
        {
            {"output_format_orc_dictionary_key_size_threshold", 0.0, 0.0, "For a string column in ORC output format, if the number of distinct values is greater than this fraction of the total number of non-null rows, turn off dictionary encoding. Otherwise dictionary encoding is enabled"},
            {"input_format_json_empty_as_default", false, false, "Added new setting to allow to treat empty fields in JSON input as default values."},
            {"input_format_try_infer_variants", false, false, "Try to infer Variant type in text formats when there is more than one possible type for column/array elements"},
            {"join_output_by_rowlist_perkey_rows_threshold", 0, 5, "The lower limit of per-key average rows in the right table to determine whether to output by row list in hash join."},
            {"create_if_not_exists", false, false, "New setting."},
            {"allow_materialized_view_with_bad_select", true, true, "Support (but not enable yet) stricter validation in CREATE MATERIALIZED VIEW"},
            {"parallel_replicas_mark_segment_size", 128, 0, "Value for this setting now determined automatically"},
            {"database_replicated_allow_replicated_engine_arguments", 1, 0, "Don't allow explicit arguments by default"},
            {"database_replicated_allow_explicit_uuid", 1, 0, "Added a new setting to disallow explicitly specifying table UUID"},
            {"parallel_replicas_local_plan", false, false, "Use local plan for local replica in a query with parallel replicas"},
            {"join_to_sort_minimum_perkey_rows", 0, 40, "The lower limit of per-key average rows in the right table to determine whether to rerange the right table by key in left or inner join. This setting ensures that the optimization is not applied for sparse table keys"},
            {"join_to_sort_maximum_table_rows", 0, 10000, "The maximum number of rows in the right table to determine whether to rerange the right table by key in left or inner join"},
            {"allow_experimental_join_right_table_sorting", false, false, "If it is set to true, and the conditions of `join_to_sort_minimum_perkey_rows` and `join_to_sort_maximum_table_rows` are met, rerange the right table by key to improve the performance in left or inner hash join"},
            {"mongodb_throw_on_unsupported_query", false, true, "New setting."},
            {"min_free_disk_bytes_to_perform_insert", 0, 0, "Maintain some free disk space bytes from inserts while still allowing for temporary writing."},
            {"min_free_disk_ratio_to_perform_insert", 0.0, 0.0, "Maintain some free disk space bytes expressed as ratio to total disk space from inserts while still allowing for temporary writing."},
        }
    },
    {"24.8",
        {
            {"rows_before_aggregation", false, false, "Provide exact value for rows_before_aggregation statistic, represents the number of rows read before aggregation"},
            {"restore_replace_external_table_functions_to_null", false, false, "New setting."},
            {"restore_replace_external_engines_to_null", false, false, "New setting."},
            {"input_format_json_max_depth", 1000000, 1000, "It was unlimited in previous versions, but that was unsafe."},
            {"merge_tree_min_bytes_per_task_for_remote_reading", 4194304, 2097152, "Value is unified with `filesystem_prefetch_min_bytes_for_single_read_task`"},
            {"use_hive_partitioning", false, false, "Allows to use hive partitioning for File, URL, S3, AzureBlobStorage and HDFS engines."},
            {"allow_experimental_kafka_offsets_storage_in_keeper", false, false, "Allow the usage of experimental Kafka storage engine that stores the committed offsets in ClickHouse Keeper"},
            {"allow_archive_path_syntax", true, true, "Added new setting to allow disabling archive path syntax."},
            {"query_cache_tag", "", "", "New setting for labeling query cache settings."},
            {"allow_experimental_time_series_table", false, false, "Added new setting to allow the TimeSeries table engine"},
            {"enable_analyzer", 1, 1, "Added an alias to a setting `allow_experimental_analyzer`."},
            {"optimize_functions_to_subcolumns", false, true, "Enabled settings by default"},
            {"allow_experimental_json_type", false, false, "Add new experimental JSON type"},
            {"use_json_alias_for_old_object_type", true, false, "Use JSON type alias to create new JSON type"},
            {"type_json_skip_duplicated_paths", false, false, "Allow to skip duplicated paths during JSON parsing"},
            {"allow_experimental_vector_similarity_index", false, false, "Added new setting to allow experimental vector similarity indexes"},
            {"input_format_try_infer_datetimes_only_datetime64", true, false, "Allow to infer DateTime instead of DateTime64 in data formats"},
        }
    },
    {"24.7",
        {
            {"output_format_parquet_write_page_index", false, true, "Add a possibility to write page index into parquet files."},
            {"output_format_binary_encode_types_in_binary_format", false, false, "Added new setting to allow to write type names in binary format in RowBinaryWithNamesAndTypes output format"},
            {"input_format_binary_decode_types_in_binary_format", false, false, "Added new setting to allow to read type names in binary format in RowBinaryWithNamesAndTypes input format"},
            {"output_format_native_encode_types_in_binary_format", false, false, "Added new setting to allow to write type names in binary format in Native output format"},
            {"input_format_native_decode_types_in_binary_format", false, false, "Added new setting to allow to read type names in binary format in Native output format"},
            {"read_in_order_use_buffering", false, true, "Use buffering before merging while reading in order of primary key"},
            {"enable_named_columns_in_function_tuple", false, false, "Generate named tuples in function tuple() when all names are unique and can be treated as unquoted identifiers."},
            {"optimize_trivial_insert_select", true, false, "The optimization does not make sense in many cases."},
            {"dictionary_validate_primary_key_type", false, false, "Validate primary key type for dictionaries. By default id type for simple layouts will be implicitly converted to UInt64."},
            {"collect_hash_table_stats_during_joins", false, true, "New setting."},
            {"max_size_to_preallocate_for_joins", 0, 100'000'000, "New setting."},
            {"input_format_orc_reader_time_zone_name", "GMT", "GMT", "The time zone name for ORC row reader, the default ORC row reader's time zone is GMT."},
            {"database_replicated_allow_heavy_create", true, false, "Long-running DDL queries (CREATE AS SELECT and POPULATE) for Replicated database engine was forbidden"},
            {"query_plan_merge_filters", false, false, "Allow to merge filters in the query plan"},
            {"azure_sdk_max_retries", 10, 10, "Maximum number of retries in azure sdk"},
            {"azure_sdk_retry_initial_backoff_ms", 10, 10, "Minimal backoff between retries in azure sdk"},
            {"azure_sdk_retry_max_backoff_ms", 1000, 1000, "Maximal backoff between retries in azure sdk"},
            {"ignore_on_cluster_for_replicated_named_collections_queries", false, false, "Ignore ON CLUSTER clause for replicated named collections management queries."},
            {"backup_restore_s3_retry_attempts", 1000,1000, "Setting for Aws::Client::RetryStrategy, Aws::Client does retries itself, 0 means no retries. It takes place only for backup/restore."},
            {"postgresql_connection_attempt_timeout", 2, 2, "Allow to control 'connect_timeout' parameter of PostgreSQL connection."},
            {"postgresql_connection_pool_retries", 2, 2, "Allow to control the number of retries in PostgreSQL connection pool."}
        }
    },
    {"24.6",
        {
            {"materialize_skip_indexes_on_insert", true, true, "Added new setting to allow to disable materialization of skip indexes on insert"},
            {"materialize_statistics_on_insert", true, true, "Added new setting to allow to disable materialization of statistics on insert"},
            {"input_format_parquet_use_native_reader", false, false, "When reading Parquet files, to use native reader instead of arrow reader."},
            {"hdfs_throw_on_zero_files_match", false, false, "Allow to throw an error when ListObjects request cannot match any files in HDFS engine instead of empty query result"},
            {"azure_throw_on_zero_files_match", false, false, "Allow to throw an error when ListObjects request cannot match any files in AzureBlobStorage engine instead of empty query result"},
            {"s3_validate_request_settings", true, true, "Allow to disable S3 request settings validation"},
            {"allow_experimental_full_text_index", false, false, "Enable experimental full-text index"},
            {"azure_skip_empty_files", false, false, "Allow to skip empty files in azure table engine"},
            {"hdfs_ignore_file_doesnt_exist", false, false, "Allow to return 0 rows when the requested files don't exist instead of throwing an exception in HDFS table engine"},
            {"azure_ignore_file_doesnt_exist", false, false, "Allow to return 0 rows when the requested files don't exist instead of throwing an exception in AzureBlobStorage table engine"},
            {"s3_ignore_file_doesnt_exist", false, false, "Allow to return 0 rows when the requested files don't exist instead of throwing an exception in S3 table engine"},
            {"s3_max_part_number", 10000, 10000, "Maximum part number number for s3 upload part"},
            {"s3_max_single_operation_copy_size", 32 * 1024 * 1024, 32 * 1024 * 1024, "Maximum size for a single copy operation in s3"},
            {"input_format_parquet_max_block_size", 8192, DEFAULT_BLOCK_SIZE, "Increase block size for parquet reader."},
            {"input_format_parquet_prefer_block_bytes", 0, DEFAULT_BLOCK_SIZE * 256, "Average block bytes output by parquet reader."},
            {"enable_blob_storage_log", true, true, "Write information about blob storage operations to system.blob_storage_log table"},
            {"allow_deprecated_snowflake_conversion_functions", true, false, "Disabled deprecated functions snowflakeToDateTime[64] and dateTime[64]ToSnowflake."},
            {"allow_statistic_optimize", false, false, "Old setting which popped up here being renamed."},
            {"allow_experimental_statistic", false, false, "Old setting which popped up here being renamed."},
            {"allow_statistics_optimize", false, false, "The setting was renamed. The previous name is `allow_statistic_optimize`."},
            {"allow_experimental_statistics", false, false, "The setting was renamed. The previous name is `allow_experimental_statistic`."},
            {"enable_vertical_final", false, true, "Enable vertical final by default again after fixing bug"},
            {"parallel_replicas_custom_key_range_lower", 0, 0, "Add settings to control the range filter when using parallel replicas with dynamic shards"},
            {"parallel_replicas_custom_key_range_upper", 0, 0, "Add settings to control the range filter when using parallel replicas with dynamic shards. A value of 0 disables the upper limit"},
            {"output_format_pretty_display_footer_column_names", 0, 1, "Add a setting to display column names in the footer if there are many rows. Threshold value is controlled by output_format_pretty_display_footer_column_names_min_rows."},
            {"output_format_pretty_display_footer_column_names_min_rows", 0, 50, "Add a setting to control the threshold value for setting output_format_pretty_display_footer_column_names_min_rows. Default 50."},
            {"output_format_csv_serialize_tuple_into_separate_columns", true, true, "A new way of how interpret tuples in CSV format was added."},
            {"input_format_csv_deserialize_separate_columns_into_tuple", true, true, "A new way of how interpret tuples in CSV format was added."},
            {"input_format_csv_try_infer_strings_from_quoted_tuples", true, true, "A new way of how interpret tuples in CSV format was added."},
        }
    },
    {"24.5",
        {
            {"allow_deprecated_error_prone_window_functions", true, false, "Allow usage of deprecated error prone window functions (neighbor, runningAccumulate, runningDifferenceStartingWithFirstValue, runningDifference)"},
            {"allow_experimental_join_condition", false, false, "Support join with inequal conditions which involve columns from both left and right table. e.g. t1.y < t2.y."},
            {"input_format_tsv_crlf_end_of_line", false, false, "Enables reading of CRLF line endings with TSV formats"},
            {"output_format_parquet_use_custom_encoder", false, true, "Enable custom Parquet encoder."},
            {"cross_join_min_rows_to_compress", 0, 10000000, "Minimal count of rows to compress block in CROSS JOIN. Zero value means - disable this threshold. This block is compressed when any of the two thresholds (by rows or by bytes) are reached."},
            {"cross_join_min_bytes_to_compress", 0, 1_GiB, "Minimal size of block to compress in CROSS JOIN. Zero value means - disable this threshold. This block is compressed when any of the two thresholds (by rows or by bytes) are reached."},
            {"http_max_chunk_size", 0, 0, "Internal limitation"},
            {"prefer_external_sort_block_bytes", 0, DEFAULT_BLOCK_SIZE * 256, "Prefer maximum block bytes for external sort, reduce the memory usage during merging."},
            {"input_format_force_null_for_omitted_fields", false, false, "Disable type-defaults for omitted fields when needed"},
            {"cast_string_to_dynamic_use_inference", false, false, "Add setting to allow converting String to Dynamic through parsing"},
            {"allow_experimental_dynamic_type", false, false, "Add new experimental Dynamic type"},
            {"azure_max_blocks_in_multipart_upload", 50000, 50000, "Maximum number of blocks in multipart upload for Azure."},
            {"allow_archive_path_syntax", false, true, "Added new setting to allow disabling archive path syntax."},
        }
    },
    {"24.4",
        {
            {"input_format_json_throw_on_bad_escape_sequence", true, true, "Allow to save JSON strings with bad escape sequences"},
            {"max_parsing_threads", 0, 0, "Add a separate setting to control number of threads in parallel parsing from files"},
            {"ignore_drop_queries_probability", 0, 0, "Allow to ignore drop queries in server with specified probability for testing purposes"},
            {"lightweight_deletes_sync", 2, 2, "The same as 'mutation_sync', but controls only execution of lightweight deletes"},
            {"query_cache_system_table_handling", "save", "throw", "The query cache no longer caches results of queries against system tables"},
            {"input_format_json_ignore_unnecessary_fields", false, true, "Ignore unnecessary fields and not parse them. Enabling this may not throw exceptions on json strings of invalid format or with duplicated fields"},
            {"input_format_hive_text_allow_variable_number_of_columns", false, true, "Ignore extra columns in Hive Text input (if file has more columns than expected) and treat missing fields in Hive Text input as default values."},
            {"allow_experimental_database_replicated", false, true, "Database engine Replicated is now in Beta stage"},
            {"temporary_data_in_cache_reserve_space_wait_lock_timeout_milliseconds", (10 * 60 * 1000), (10 * 60 * 1000), "Wait time to lock cache for sapce reservation in temporary data in filesystem cache"},
            {"optimize_rewrite_sum_if_to_count_if", false, true, "Only available for the analyzer, where it works correctly"},
            {"azure_allow_parallel_part_upload", "true", "true", "Use multiple threads for azure multipart upload."},
            {"max_recursive_cte_evaluation_depth", DBMS_RECURSIVE_CTE_MAX_EVALUATION_DEPTH, DBMS_RECURSIVE_CTE_MAX_EVALUATION_DEPTH, "Maximum limit on recursive CTE evaluation depth"},
            {"query_plan_convert_outer_join_to_inner_join", false, true, "Allow to convert OUTER JOIN to INNER JOIN if filter after JOIN always filters default values"},
        }
    },
    {"24.3",
        {
            {"s3_connect_timeout_ms", 1000, 1000, "Introduce new dedicated setting for s3 connection timeout"},
            {"allow_experimental_shared_merge_tree", false, true, "The setting is obsolete"},
            {"use_page_cache_for_disks_without_file_cache", false, false, "Added userspace page cache"},
            {"read_from_page_cache_if_exists_otherwise_bypass_cache", false, false, "Added userspace page cache"},
            {"page_cache_inject_eviction", false, false, "Added userspace page cache"},
            {"default_table_engine", "None", "MergeTree", "Set default table engine to MergeTree for better usability"},
            {"input_format_json_use_string_type_for_ambiguous_paths_in_named_tuples_inference_from_objects", false, false, "Allow to use String type for ambiguous paths during named tuple inference from JSON objects"},
            {"traverse_shadow_remote_data_paths", false, false, "Traverse shadow directory when query system.remote_data_paths."},
            {"throw_if_deduplication_in_dependent_materialized_views_enabled_with_async_insert", false, true, "Deduplication in dependent materialized view cannot work together with async inserts."},
            {"parallel_replicas_allow_in_with_subquery", false, true, "If true, subquery for IN will be executed on every follower replica"},
            {"log_processors_profiles", false, true, "Enable by default"},
            {"function_locate_has_mysql_compatible_argument_order", false, true, "Increase compatibility with MySQL's locate function."},
            {"allow_suspicious_primary_key", true, false, "Forbid suspicious PRIMARY KEY/ORDER BY for MergeTree (i.e. SimpleAggregateFunction)"},
            {"filesystem_cache_reserve_space_wait_lock_timeout_milliseconds", 1000, 1000, "Wait time to lock cache for sapce reservation in filesystem cache"},
            {"max_parser_backtracks", 0, 1000000, "Limiting the complexity of parsing"},
            {"analyzer_compatibility_join_using_top_level_identifier", false, false, "Force to resolve identifier in JOIN USING from projection"},
            {"distributed_insert_skip_read_only_replicas", false, false, "If true, INSERT into Distributed will skip read-only replicas"},
            {"keeper_max_retries", 10, 10, "Max retries for general keeper operations"},
            {"keeper_retry_initial_backoff_ms", 100, 100, "Initial backoff timeout for general keeper operations"},
            {"keeper_retry_max_backoff_ms", 5000, 5000, "Max backoff timeout for general keeper operations"},
            {"s3queue_allow_experimental_sharded_mode", false, false, "Enable experimental sharded mode of S3Queue table engine. It is experimental because it will be rewritten"},
            {"allow_experimental_analyzer", false, true, "Enable analyzer and planner by default."},
            {"merge_tree_read_split_ranges_into_intersecting_and_non_intersecting_injection_probability", 0.0, 0.0, "For testing of `PartsSplitter` - split read ranges into intersecting and non intersecting every time you read from MergeTree with the specified probability."},
            {"allow_get_client_http_header", false, false, "Introduced a new function."},
            {"output_format_pretty_row_numbers", false, true, "It is better for usability."},
            {"output_format_pretty_max_value_width_apply_for_single_value", true, false, "Single values in Pretty formats won't be cut."},
            {"output_format_parquet_string_as_string", false, true, "ClickHouse allows arbitrary binary data in the String data type, which is typically UTF-8. Parquet/ORC/Arrow Strings only support UTF-8. That's why you can choose which Arrow's data type to use for the ClickHouse String data type - String or Binary. While Binary would be more correct and compatible, using String by default will correspond to user expectations in most cases."},
            {"output_format_orc_string_as_string", false, true, "ClickHouse allows arbitrary binary data in the String data type, which is typically UTF-8. Parquet/ORC/Arrow Strings only support UTF-8. That's why you can choose which Arrow's data type to use for the ClickHouse String data type - String or Binary. While Binary would be more correct and compatible, using String by default will correspond to user expectations in most cases."},
            {"output_format_arrow_string_as_string", false, true, "ClickHouse allows arbitrary binary data in the String data type, which is typically UTF-8. Parquet/ORC/Arrow Strings only support UTF-8. That's why you can choose which Arrow's data type to use for the ClickHouse String data type - String or Binary. While Binary would be more correct and compatible, using String by default will correspond to user expectations in most cases."},
            {"output_format_parquet_compression_method", "lz4", "zstd", "Parquet/ORC/Arrow support many compression methods, including lz4 and zstd. ClickHouse supports each and every compression method. Some inferior tools, such as 'duckdb', lack support for the faster `lz4` compression method, that's why we set zstd by default."},
            {"output_format_orc_compression_method", "lz4", "zstd", "Parquet/ORC/Arrow support many compression methods, including lz4 and zstd. ClickHouse supports each and every compression method. Some inferior tools, such as 'duckdb', lack support for the faster `lz4` compression method, that's why we set zstd by default."},
            {"output_format_pretty_highlight_digit_groups", false, true, "If enabled and if output is a terminal, highlight every digit corresponding to the number of thousands, millions, etc. with underline."},
            {"geo_distance_returns_float64_on_float64_arguments", false, true, "Increase the default precision."},
            {"azure_max_inflight_parts_for_one_file", 20, 20, "The maximum number of a concurrent loaded parts in multipart upload request. 0 means unlimited."},
            {"azure_strict_upload_part_size", 0, 0, "The exact size of part to upload during multipart upload to Azure blob storage."},
            {"azure_min_upload_part_size", 16*1024*1024, 16*1024*1024, "The minimum size of part to upload during multipart upload to Azure blob storage."},
            {"azure_max_upload_part_size", 5ull*1024*1024*1024, 5ull*1024*1024*1024, "The maximum size of part to upload during multipart upload to Azure blob storage."},
            {"azure_upload_part_size_multiply_factor", 2, 2, "Multiply azure_min_upload_part_size by this factor each time azure_multiply_parts_count_threshold parts were uploaded from a single write to Azure blob storage."},
            {"azure_upload_part_size_multiply_parts_count_threshold", 500, 500, "Each time this number of parts was uploaded to Azure blob storage, azure_min_upload_part_size is multiplied by azure_upload_part_size_multiply_factor."},
            {"output_format_csv_serialize_tuple_into_separate_columns", true, true, "A new way of how interpret tuples in CSV format was added."},
            {"input_format_csv_deserialize_separate_columns_into_tuple", true, true, "A new way of how interpret tuples in CSV format was added."},
            {"input_format_csv_try_infer_strings_from_quoted_tuples", true, true, "A new way of how interpret tuples in CSV format was added."},
        }
    },
    {"24.2",
        {
            {"allow_suspicious_variant_types", true, false, "Don't allow creating Variant type with suspicious variants by default"},
            {"validate_experimental_and_suspicious_types_inside_nested_types", false, true, "Validate usage of experimental and suspicious types inside nested types"},
            {"output_format_values_escape_quote_with_quote", false, false, "If true escape ' with '', otherwise quoted with \\'"},
            {"output_format_pretty_single_large_number_tip_threshold", 0, 1'000'000, "Print a readable number tip on the right side of the table if the block consists of a single number which exceeds this value (except 0)"},
            {"input_format_try_infer_exponent_floats", true, false, "Don't infer floats in exponential notation by default"},
            {"query_plan_optimize_prewhere", true, true, "Allow to push down filter to PREWHERE expression for supported storages"},
            {"async_insert_max_data_size", 1000000, 10485760, "The previous value appeared to be too small."},
            {"async_insert_poll_timeout_ms", 10, 10, "Timeout in milliseconds for polling data from asynchronous insert queue"},
            {"async_insert_use_adaptive_busy_timeout", false, true, "Use adaptive asynchronous insert timeout"},
            {"async_insert_busy_timeout_min_ms", 50, 50, "The minimum value of the asynchronous insert timeout in milliseconds; it also serves as the initial value, which may be increased later by the adaptive algorithm"},
            {"async_insert_busy_timeout_max_ms", 200, 200, "The minimum value of the asynchronous insert timeout in milliseconds; async_insert_busy_timeout_ms is aliased to async_insert_busy_timeout_max_ms"},
            {"async_insert_busy_timeout_increase_rate", 0.2, 0.2, "The exponential growth rate at which the adaptive asynchronous insert timeout increases"},
            {"async_insert_busy_timeout_decrease_rate", 0.2, 0.2, "The exponential growth rate at which the adaptive asynchronous insert timeout decreases"},
            {"format_template_row_format", "", "", "Template row format string can be set directly in query"},
            {"format_template_resultset_format", "", "", "Template result set format string can be set in query"},
            {"split_parts_ranges_into_intersecting_and_non_intersecting_final", true, true, "Allow to split parts ranges into intersecting and non intersecting during FINAL optimization"},
            {"split_intersecting_parts_ranges_into_layers_final", true, true, "Allow to split intersecting parts ranges into layers during FINAL optimization"},
            {"azure_max_single_part_copy_size", 256*1024*1024, 256*1024*1024, "The maximum size of object to copy using single part copy to Azure blob storage."},
            {"min_external_table_block_size_rows", DEFAULT_INSERT_BLOCK_SIZE, DEFAULT_INSERT_BLOCK_SIZE, "Squash blocks passed to external table to specified size in rows, if blocks are not big enough"},
            {"min_external_table_block_size_bytes", DEFAULT_INSERT_BLOCK_SIZE * 256, DEFAULT_INSERT_BLOCK_SIZE * 256, "Squash blocks passed to external table to specified size in bytes, if blocks are not big enough."},
            {"parallel_replicas_prefer_local_join", true, true, "If true, and JOIN can be executed with parallel replicas algorithm, and all storages of right JOIN part are *MergeTree, local JOIN will be used instead of GLOBAL JOIN."},
            {"optimize_time_filter_with_preimage", true, true, "Optimize Date and DateTime predicates by converting functions into equivalent comparisons without conversions (e.g. toYear(col) = 2023 -> col >= '2023-01-01' AND col <= '2023-12-31')"},
            {"extract_key_value_pairs_max_pairs_per_row", 0, 0, "Max number of pairs that can be produced by the `extractKeyValuePairs` function. Used as a safeguard against consuming too much memory."},
            {"default_view_definer", "CURRENT_USER", "CURRENT_USER", "Allows to set default `DEFINER` option while creating a view"},
            {"default_materialized_view_sql_security", "DEFINER", "DEFINER", "Allows to set a default value for SQL SECURITY option when creating a materialized view"},
            {"default_normal_view_sql_security", "INVOKER", "INVOKER", "Allows to set default `SQL SECURITY` option while creating a normal view"},
            {"mysql_map_string_to_text_in_show_columns", false, true, "Reduce the configuration effort to connect ClickHouse with BI tools."},
            {"mysql_map_fixed_string_to_text_in_show_columns", false, true, "Reduce the configuration effort to connect ClickHouse with BI tools."},
        }
    },
    {"24.1",
        {
            {"print_pretty_type_names", false, true, "Better user experience."},
            {"input_format_json_read_bools_as_strings", false, true, "Allow to read bools as strings in JSON formats by default"},
            {"output_format_arrow_use_signed_indexes_for_dictionary", false, true, "Use signed indexes type for Arrow dictionaries by default as it's recommended"},
            {"allow_experimental_variant_type", false, false, "Add new experimental Variant type"},
            {"use_variant_as_common_type", false, false, "Allow to use Variant in if/multiIf if there is no common type"},
            {"output_format_arrow_use_64_bit_indexes_for_dictionary", false, false, "Allow to use 64 bit indexes type in Arrow dictionaries"},
            {"parallel_replicas_mark_segment_size", 128, 128, "Add new setting to control segment size in new parallel replicas coordinator implementation"},
            {"ignore_materialized_views_with_dropped_target_table", false, false, "Add new setting to allow to ignore materialized views with dropped target table"},
            {"output_format_compression_level", 3, 3, "Allow to change compression level in the query output"},
            {"output_format_compression_zstd_window_log", 0, 0, "Allow to change zstd window log in the query output when zstd compression is used"},
            {"enable_zstd_qat_codec", false, false, "Add new ZSTD_QAT codec"},
            {"enable_vertical_final", false, true, "Use vertical final by default"},
            {"output_format_arrow_use_64_bit_indexes_for_dictionary", false, false, "Allow to use 64 bit indexes type in Arrow dictionaries"},
            {"max_rows_in_set_to_optimize_join", 100000, 0, "Disable join optimization as it prevents from read in order optimization"},
            {"output_format_pretty_color", true, "auto", "Setting is changed to allow also for auto value, disabling ANSI escapes if output is not a tty"},
            {"function_visible_width_behavior", 0, 1, "We changed the default behavior of `visibleWidth` to be more precise"},
            {"max_estimated_execution_time", 0, 0, "Separate max_execution_time and max_estimated_execution_time"},
            {"iceberg_engine_ignore_schema_evolution", false, false, "Allow to ignore schema evolution in Iceberg table engine"},
            {"optimize_injective_functions_in_group_by", false, true, "Replace injective functions by it's arguments in GROUP BY section in analyzer"},
            {"update_insert_deduplication_token_in_dependent_materialized_views", false, false, "Allow to update insert deduplication token with table identifier during insert in dependent materialized views"},
            {"azure_max_unexpected_write_error_retries", 4, 4, "The maximum number of retries in case of unexpected errors during Azure blob storage write"},
            {"split_parts_ranges_into_intersecting_and_non_intersecting_final", false, true, "Allow to split parts ranges into intersecting and non intersecting during FINAL optimization"},
            {"split_intersecting_parts_ranges_into_layers_final", true, true, "Allow to split intersecting parts ranges into layers during FINAL optimization"}
        }
    },
    {"23.12",
        {
            {"allow_suspicious_ttl_expressions", true, false, "It is a new setting, and in previous versions the behavior was equivalent to allowing."},
            {"input_format_parquet_allow_missing_columns", false, true, "Allow missing columns in Parquet files by default"},
            {"input_format_orc_allow_missing_columns", false, true, "Allow missing columns in ORC files by default"},
            {"input_format_arrow_allow_missing_columns", false, true, "Allow missing columns in Arrow files by default"}
        }
    },
    {"23.11",
        {
            {"parsedatetime_parse_without_leading_zeros", false, true, "Improved compatibility with MySQL DATE_FORMAT/STR_TO_DATE"}
        }
    },
    {"23.9",
        {
            {"optimize_group_by_constant_keys", false, true, "Optimize group by constant keys by default"},
            {"input_format_json_try_infer_named_tuples_from_objects", false, true, "Try to infer named Tuples from JSON objects by default"},
            {"input_format_json_read_numbers_as_strings", false, true, "Allow to read numbers as strings in JSON formats by default"},
            {"input_format_json_read_arrays_as_strings", false, true, "Allow to read arrays as strings in JSON formats by default"},
            {"input_format_json_infer_incomplete_types_as_strings", false, true, "Allow to infer incomplete types as Strings in JSON formats by default"},
            {"input_format_json_try_infer_numbers_from_strings", true, false, "Don't infer numbers from strings in JSON formats by default to prevent possible parsing errors"},
            {"http_write_exception_in_output_format", false, true, "Output valid JSON/XML on exception in HTTP streaming."}
        }
    },
    {"23.8",
        {
            {"rewrite_count_distinct_if_with_count_distinct_implementation", false, true, "Rewrite countDistinctIf with count_distinct_implementation configuration"}
        }
    },
    {"23.7",
        {
            {"function_sleep_max_microseconds_per_block", 0, 3000000, "In previous versions, the maximum sleep time of 3 seconds was applied only for `sleep`, but not for `sleepEachRow` function. In the new version, we introduce this setting. If you set compatibility with the previous versions, we will disable the limit altogether."}
        }
    },
    {"23.6",
        {
            {"http_send_timeout", 180, 30, "3 minutes seems crazy long. Note that this is timeout for a single network write call, not for the whole upload operation."},
            {"http_receive_timeout", 180, 30, "See http_send_timeout."}
        }
    },
    {"23.5",
        {
            {"input_format_parquet_preserve_order", true, false, "Allow Parquet reader to reorder rows for better parallelism."},
            {"parallelize_output_from_storages", false, true, "Allow parallelism when executing queries that read from file/url/s3/etc. This may reorder rows."},
            {"use_with_fill_by_sorting_prefix", false, true, "Columns preceding WITH FILL columns in ORDER BY clause form sorting prefix. Rows with different values in sorting prefix are filled independently"},
            {"output_format_parquet_compliant_nested_types", false, true, "Change an internal field name in output Parquet file schema."}
        }
    },
    {"23.4",
        {
            {"allow_suspicious_indices", true, false, "If true, index can defined with identical expressions"},
            {"allow_nonconst_timezone_arguments", true, false, "Allow non-const timezone arguments in certain time-related functions like toTimeZone(), fromUnixTimestamp*(), snowflakeToDateTime*()."},
            {"connect_timeout_with_failover_ms", 50, 1000, "Increase default connect timeout because of async connect"},
            {"connect_timeout_with_failover_secure_ms", 100, 1000, "Increase default secure connect timeout because of async connect"},
            {"hedged_connection_timeout_ms", 100, 50, "Start new connection in hedged requests after 50 ms instead of 100 to correspond with previous connect timeout"},
            {"formatdatetime_f_prints_single_zero", true, false, "Improved compatibility with MySQL DATE_FORMAT()/STR_TO_DATE()"},
            {"formatdatetime_parsedatetime_m_is_month_name", false, true, "Improved compatibility with MySQL DATE_FORMAT/STR_TO_DATE"}
        }
    },
    {"23.3",
        {
            {"output_format_parquet_version", "1.0", "2.latest", "Use latest Parquet format version for output format"},
            {"input_format_json_ignore_unknown_keys_in_named_tuple", false, true, "Improve parsing JSON objects as named tuples"},
            {"input_format_native_allow_types_conversion", false, true, "Allow types conversion in Native input forma"},
            {"output_format_arrow_compression_method", "none", "lz4_frame", "Use lz4 compression in Arrow output format by default"},
            {"output_format_parquet_compression_method", "snappy", "lz4", "Use lz4 compression in Parquet output format by default"},
            {"output_format_orc_compression_method", "none", "lz4_frame", "Use lz4 compression in ORC output format by default"},
            {"async_query_sending_for_remote", false, true, "Create connections and send query async across shards"}
        }
    },
    {"23.2",
        {
            {"output_format_parquet_fixed_string_as_fixed_byte_array", false, true, "Use Parquet FIXED_LENGTH_BYTE_ARRAY type for FixedString by default"},
            {"output_format_arrow_fixed_string_as_fixed_byte_array", false, true, "Use Arrow FIXED_SIZE_BINARY type for FixedString by default"},
            {"query_plan_remove_redundant_distinct", false, true, "Remove redundant Distinct step in query plan"},
            {"optimize_duplicate_order_by_and_distinct", true, false, "Remove duplicate ORDER BY and DISTINCT if it's possible"},
            {"insert_keeper_max_retries", 0, 20, "Enable reconnections to Keeper on INSERT, improve reliability"}
        }
    },
    {"23.1",
        {
            {"input_format_json_read_objects_as_strings", 0, 1, "Enable reading nested json objects as strings while object type is experimental"},
            {"input_format_json_defaults_for_missing_elements_in_named_tuple", false, true, "Allow missing elements in JSON objects while reading named tuples by default"},
            {"input_format_csv_detect_header", false, true, "Detect header in CSV format by default"},
            {"input_format_tsv_detect_header", false, true, "Detect header in TSV format by default"},
            {"input_format_custom_detect_header", false, true, "Detect header in CustomSeparated format by default"},
            {"query_plan_remove_redundant_sorting", false, true, "Remove redundant sorting in query plan. For example, sorting steps related to ORDER BY clauses in subqueries"}
        }
    },
    {"22.12",
        {
            {"max_size_to_preallocate_for_aggregation", 10'000'000, 100'000'000, "This optimizes performance"},
            {"query_plan_aggregation_in_order", 0, 1, "Enable some refactoring around query plan"},
            {"format_binary_max_string_size", 0, 1_GiB, "Prevent allocating large amount of memory"}
        }
    },
    {"22.11",
        {
            {"use_structure_from_insertion_table_in_table_functions", 0, 2, "Improve using structure from insertion table in table functions"}
        }
    },
    {"22.9",
        {
            {"force_grouping_standard_compatibility", false, true, "Make GROUPING function output the same as in SQL standard and other DBMS"}
        }
    },
    {"22.7",
        {
            {"cross_to_inner_join_rewrite", 1, 2, "Force rewrite comma join to inner"},
            {"enable_positional_arguments", false, true, "Enable positional arguments feature by default"},
            {"format_csv_allow_single_quotes", true, false, "Most tools don't treat single quote in CSV specially, don't do it by default too"}
        }
    },
    {"22.6",
        {
            {"output_format_json_named_tuples_as_objects", false, true, "Allow to serialize named tuples as JSON objects in JSON formats by default"},
            {"input_format_skip_unknown_fields", false, true, "Optimize reading subset of columns for some input formats"}
        }
    },
    {"22.5",
        {
            {"memory_overcommit_ratio_denominator", 0, 1073741824, "Enable memory overcommit feature by default"},
            {"memory_overcommit_ratio_denominator_for_user", 0, 1073741824, "Enable memory overcommit feature by default"}
        }
    },
    {"22.4",
        {
            {"allow_settings_after_format_in_insert", true, false, "Do not allow SETTINGS after FORMAT for INSERT queries because ClickHouse interpret SETTINGS as some values, which is misleading"}
        }
    },
    {"22.3",
        {
            {"cast_ipv4_ipv6_default_on_conversion_error", true, false, "Make functions cast(value, 'IPv4') and cast(value, 'IPv6') behave same as toIPv4 and toIPv6 functions"}
        }
    },
    {"21.12",
        {
            {"stream_like_engine_allow_direct_select", true, false, "Do not allow direct select for Kafka/RabbitMQ/FileLog by default"}
        }
    },
    {"21.9",
        {
            {"output_format_decimal_trailing_zeros", true, false, "Do not output trailing zeros in text representation of Decimal types by default for better looking output"},
            {"use_hedged_requests", false, true, "Enable Hedged Requests feature by default"}
        }
    },
    {"21.7",
        {
            {"legacy_column_name_of_tuple_literal", true, false, "Add this setting only for compatibility reasons. It makes sense to set to 'true', while doing rolling update of cluster from version lower than 21.7 to higher"}
        }
    },
    {"21.5",
        {
            {"async_socket_for_remote", false, true, "Fix all problems and turn on asynchronous reads from socket for remote queries by default again"}
        }
    },
    {"21.3",
        {
            {"async_socket_for_remote", true, false, "Turn off asynchronous reads from socket for remote queries because of some problems"},
            {"optimize_normalize_count_variants", false, true, "Rewrite aggregate functions that semantically equals to count() as count() by default"},
            {"normalize_function_names", false, true, "Normalize function names to their canonical names, this was needed for projection query routing"}
        }
    },
    {"21.2",
        {
            {"enable_global_with_statement", false, true, "Propagate WITH statements to UNION queries and all subqueries by default"}
        }
    },
    {"21.1",
        {
            {"insert_quorum_parallel", false, true, "Use parallel quorum inserts by default. It is significantly more convenient to use than sequential quorum inserts"},
            {"input_format_null_as_default", false, true, "Allow to insert NULL as default for input formats by default"},
            {"optimize_on_insert", false, true, "Enable data optimization on INSERT by default for better user experience"},
            {"use_compact_format_in_distributed_parts_names", false, true, "Use compact format for async INSERT into Distributed tables by default"}
        }
    },
    {"20.10",
        {
            {"format_regexp_escaping_rule", "Escaped", "Raw", "Use Raw as default escaping rule for Regexp format to male the behaviour more like to what users expect"}
        }
    },
    {"20.7",
        {
            {"show_table_uuid_in_table_create_query_if_not_nil", true, false, "Stop showing  UID of the table in its CREATE query for Engine=Atomic"}
        }
    },
    {"20.5",
        {
            {"input_format_with_names_use_header", false, true, "Enable using header with names for formats with WithNames/WithNamesAndTypes suffixes"},
            {"allow_suspicious_codecs", true, false, "Don't allow to specify meaningless compression codecs"}
        }
    },
    {"20.4",
        {
            {"validate_polygons", false, true, "Throw exception if polygon is invalid in function pointInPolygon by default instead of returning possibly wrong results"}
        }
    },
    {"19.18",
        {
            {"enable_scalar_subquery_optimization", false, true, "Prevent scalar subqueries from (de)serializing large scalar values and possibly avoid running the same subquery more than once"}
        }
    },
    {"19.14",
        {
            {"any_join_distinct_right_table_keys", true, false, "Disable ANY RIGHT and ANY FULL JOINs by default to avoid inconsistency"}
        }
    },
    {"19.12",
        {
            {"input_format_defaults_for_omitted_fields", false, true, "Enable calculation of complex default expressions for omitted fields for some input formats, because it should be the expected behaviour"}
        }
    },
    {"19.5",
        {
            {"max_partitions_per_insert_block", 0, 100, "Add a limit for the number of partitions in one block"}
        }
    },
    {"18.12.17",
        {
            {"enable_optimize_predicate_expression", 0, 1, "Optimize predicates to subqueries by default"}
        }
    },
};

static std::initializer_list<std::pair<ClickHouseVersion, SettingsChangesHistory::SettingsChanges>> merge_tree_settings_changes_history_initializer =
{
    {"25.1",
        {

        }
    },
    {"24.12",
        {
            /// Release closed. Please use 25.1
            {"enforce_index_structure_match_on_partition_manipulation", true, false, "Add new setting to allow attach when source table's projections and secondary indices is a subset of those in the target table."},
            {"use_primary_key_cache", false, false, "New setting"},
            {"prewarm_primary_key_cache", false, false, "New setting"},
            {"min_bytes_to_prewarm_caches", 0, 0, "New setting"},
            {"allow_experimental_reverse_key", false, false, "New setting"},
            /// Release closed. Please use 25.1
        }
    },
    {"24.11",
        {
        }
    },
    {"24.10",
        {
        }
    },
    {"24.9",
        {
        }
    },
    {"24.8",
        {
            {"deduplicate_merge_projection_mode", "ignore", "throw", "Do not allow to create inconsistent projection"}
        }
    },
};

static void initSettingsChangesHistory(
    std::map<ClickHouseVersion, SettingsChangesHistory::SettingsChanges> & settings_changes_history,
    std::once_flag & initialized_flag,
    std::initializer_list<std::pair<ClickHouseVersion, SettingsChangesHistory::SettingsChanges>> const & initializer
)
{
    std::call_once(initialized_flag, [&]()
    {
        for (const auto & setting_change : initializer)
        {
            /// Disallow duplicate keys in the settings changes history. Example:
            ///     {"21.2", {{"some_setting_1", false, true, "[...]"}}},
            ///     [...]
            ///     {"21.2", {{"some_setting_2", false, true, "[...]"}}},
            /// As std::set has unique keys, one of the entries would be overwritten.
            if (settings_changes_history.contains(setting_change.first))
                throw Exception{ErrorCodes::LOGICAL_ERROR, "Detected duplicate version '{}'", setting_change.first.toString()};

            settings_changes_history[setting_change.first] = setting_change.second;
        }
    });
}

const std::map<ClickHouseVersion, SettingsChangesHistory::SettingsChanges> & getSettingsChangesHistory()
{
    static std::map<ClickHouseVersion, SettingsChangesHistory::SettingsChanges> settings_changes_history;
    static std::once_flag initialized_flag;
    initSettingsChangesHistory(settings_changes_history, initialized_flag, settings_changes_history_initializer);

    return settings_changes_history;
}

const std::map<ClickHouseVersion, SettingsChangesHistory::SettingsChanges> & getMergeTreeSettingsChangesHistory()
{
    static std::map<ClickHouseVersion, SettingsChangesHistory::SettingsChanges> merge_tree_settings_changes_history;
    static std::once_flag initialized_flag;
    initSettingsChangesHistory(merge_tree_settings_changes_history, initialized_flag, merge_tree_settings_changes_history_initializer);

    return merge_tree_settings_changes_history;
}

}<|MERGE_RESOLUTION|>--- conflicted
+++ resolved
@@ -60,13 +60,9 @@
 {
     {"25.1",
         {
-<<<<<<< HEAD
             {"allow_not_comparable_types_in_order_by", true, false, "Don't allow not comparable types in order by by default"},
             {"allow_not_comparable_types_in_comparison_functions", true, false, "Don't allow not comparable types in comparison functions by default"},
-=======
             {"distributed_cache_min_bytes_for_seek", false, false, "New private setting."},
-
->>>>>>> 718a4d15
         }
     },
     {"24.12",
