--- conflicted
+++ resolved
@@ -42,6 +42,14 @@
     std::string_view version,
     SettingsChangesHistory::SettingsChanges && changes)
 {
+    {"25.1",
+        {
+            {"distributed_cache_min_bytes_for_seek", false, false, "New private setting."},
+            {"short_circuit_function_evaluation_for_nulls", false, true, "Allow to execute functions with Nullable arguments only on rows with non-NULL values in all arguments"},
+            {"short_circuit_function_evaluation_for_nulls_threshold", 1.0, 1.0, "Ratio threshold of NULL values to execute functions with Nullable arguments only on rows with non-NULL values in all arguments. Applies when setting short_circuit_function_evaluation_for_nulls is enabled."},
+        }
+    },
+    {"24.12",
     /// Forbid duplicate versions
     auto [_, inserted] = settings_changes_history.emplace(ClickHouseVersion(version), std::move(changes));
     if (!inserted)
@@ -69,18 +77,10 @@
             {"allow_experimental_ts_to_grid_aggregate_function", false, false, "Cloud only"},
             {"distributed_cache_connect_max_tries", 20, 20, "Cloud only"},
             {"distributed_cache_min_bytes_for_seek", false, false, "New private setting."},
-<<<<<<< HEAD
-            {"short_circuit_function_evaluation_for_nulls", false, true, "Allow to execute functions with Nullable arguments only on rows with non-NULL values in all arguments"},
-            {"short_circuit_function_evaluation_for_nulls_threshold", 1.0, 1.0, "Ratio threshold of NULL values to execute functions with Nullable arguments only on rows with non-NULL values in all arguments. Applies when setting short_circuit_function_evaluation_for_nulls is enabled."},
-        }
-    },
-    {"24.12",
-=======
             {"s3queue_migrate_old_metadata_to_buckets", false, false, "New setting."},
             {"distributed_cache_pool_behaviour_on_limit", "allocate_bypassing_pool", "wait", "Cloud only"},
         });
         addSettingsChanges(settings_changes_history, "24.12",
->>>>>>> 43e8bef0
         {
             /// Release closed. Please use 25.1
             {"allow_experimental_database_iceberg", false, false, "New setting."},
