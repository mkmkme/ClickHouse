--- conflicted
+++ resolved
@@ -61,11 +61,8 @@
               {"optimize_functions_to_subcolumns", false, true, "Enable optimization by default"},
               {"input_format_json_ignore_key_case", false, false, "Ignore json key case while read json field from string."},
               {"optimize_trivial_insert_select", true, false, "The optimization does not make sense in many cases."},
-<<<<<<< HEAD
               {"input_format_orc_read_use_writer_time_zone", false, false, "Whether use the writer's time zone in ORC stripe for ORC row reader, the default ORC row reader's time zone is GMT."},
-=======
               {"database_replicated_allow_heavy_create", true, false, "Long-running DDL queries (CREATE AS SELECT and POPULATE) for Replicated database engine was forbidden"},
->>>>>>> c2b2533f
               }},
     {"24.6", {{"materialize_skip_indexes_on_insert", true, true, "Added new setting to allow to disable materialization of skip indexes on insert"},
               {"materialize_statistics_on_insert", true, true, "Added new setting to allow to disable materialization of statistics on insert"},
