--- conflicted
+++ resolved
@@ -719,13 +719,8 @@
     M(UInt64, filesystem_prefetch_step_bytes, 0, "Prefetch step in bytes. Zero means `auto` - approximately the best prefetch step will be auto deduced, but might not be 100% the best. The actual value might be different because of setting filesystem_prefetch_min_bytes_for_single_read_task", 0) \
     M(UInt64, filesystem_prefetch_step_marks, 0, "Prefetch step in marks. Zero means `auto` - approximately the best prefetch step will be auto deduced, but might not be 100% the best. The actual value might be different because of setting filesystem_prefetch_min_bytes_for_single_read_task", 0) \
     M(UInt64, filesystem_prefetch_min_bytes_for_single_read_task, "8Mi", "Do not parallelize within one file read less than this amount of bytes. E.g. one reader will not receive a read task of size less than this amount. This setting is recommended to avoid spikes of time for aws getObject requests to aws", 0) \
-<<<<<<< HEAD
-    M(UInt64, filesystem_prefetch_max_memory_usage, "1Gi", "Maximum memory usage for prefetches. Zero means unlimited", 0) \
+    M(UInt64, filesystem_prefetch_max_memory_usage, "1Gi", "Maximum memory usage for prefetches.", 0) \
     M(UInt64, filesystem_prefetches_limit, 200, "Maximum number of prefetches. Zero means unlimited. A setting `filesystem_prefetches_max_memory_usage` is more recommended if you want to limit the number of prefetches", 0) \
-=======
-    M(UInt64, filesystem_prefetch_max_memory_usage, "1Gi", "Maximum memory usage for prefetches", 0) \
-    M(UInt64, filesystem_prefetches_limit, 0, "Maximum number of prefetches. Zero means unlimited. A setting `filesystem_prefetches_max_memory_usage` is more recommended if you want to limit the number of prefetches", 0) \
->>>>>>> 217bfa0e
     \
     M(UInt64, use_structure_from_insertion_table_in_table_functions, 2, "Use structure from insertion table instead of schema inference from data. Possible values: 0 - disabled, 1 - enabled, 2 - auto", 0) \
     \
