--- conflicted
+++ resolved
@@ -422,14 +422,11 @@
     M(Bool, optimize_rewrite_sum_if_to_count_if, true, "Rewrite sumIf() and sum(if()) function countIf() function when logically equivalent", 0) \
     M(UInt64, insert_shard_id, 0, "If non zero, when insert into a distributed table, the data will be inserted into the shard `insert_shard_id` synchronously. Possible values range from 1 to `shards_number` of corresponding distributed table", 0) \
     M(Bool, allow_experimental_query_deduplication, false, "Allow sending parts' UUIDs for a query in order to deduplicate data parts if any", 0) \
-<<<<<<< HEAD
     M(Bool, engine_file_empty_if_not_exists, false, "Allows to select data from a file engine table without file", 0) \
     M(Bool, engine_file_truncate_on_insert, false, "Enables or disables truncate before insert in file engine tables", 0) \
-=======
     M(Bool, allow_experimental_database_replicated, false, "Allow to create databases with Replicated engine", 0) \
     M(UInt64, database_replicated_initial_query_timeout_sec, 300, "How long initial DDL query should wait for Replicated database to precess previous DDL queue entries", 0) \
     M(Bool, database_replicated_ddl_output, true, "Return table with query execution status as a result of DDL query", 0) \
->>>>>>> e1c4ba01
     \
     /** Obsolete settings that do nothing but left for compatibility reasons. Remove each one after half a year of obsolescence. */ \
     \
