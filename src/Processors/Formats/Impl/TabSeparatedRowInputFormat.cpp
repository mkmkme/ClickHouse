#include <IO/ReadHelpers.h>
#include <IO/Operators.h>

#include <DataTypes/DataTypeFactory.h>
#include <DataTypes/DataTypeNullable.h>
#include <DataTypes/Serializations/SerializationNullable.h>
#include <Formats/FormatFactory.h>
#include <Formats/ReadSchemaUtils.h>
#include <Formats/registerWithNamesAndTypes.h>
#include <Formats/verbosePrintString.h>
#include <Formats/EscapingRuleUtils.h>
#include <Processors/Formats/Impl/TabSeparatedRowInputFormat.h>

namespace DB
{

namespace ErrorCodes
{
    extern const int INCORRECT_DATA;
    extern const int LOGICAL_ERROR;
}

/** Check for a common error case - usage of Windows line feed.
  */
static void checkForCarriageReturn(ReadBuffer & in)
{
    if (!in.eof() && (in.position()[0] == '\r' || (in.position() != in.buffer().begin() && in.position()[-1] == '\r')))
        throw Exception(ErrorCodes::INCORRECT_DATA, "\nYou have carriage return (\\r, 0x0D, ASCII 13) at end of first row."
            "\nIt's like your input data has DOS/Windows style line separators, that are illegal in TabSeparated format."
            " You must transform your file to Unix format."
            "\nBut if you really need carriage return at end of string value of last column, you need to escape it as \\r.");
}

TabSeparatedRowInputFormat::TabSeparatedRowInputFormat(
    const Block & header_,
    ReadBuffer & in_,
    const Params & params_,
    bool with_names_,
    bool with_types_,
    bool is_raw_,
    const FormatSettings & format_settings_)
    : TabSeparatedRowInputFormat(header_, std::make_unique<PeekableReadBuffer>(in_), params_, with_names_, with_types_, is_raw_, format_settings_)
{
}

TabSeparatedRowInputFormat::TabSeparatedRowInputFormat(
    const Block & header_,
    std::unique_ptr<PeekableReadBuffer> in_,
    const Params & params_,
    bool with_names_,
    bool with_types_,
    bool is_raw,
    const FormatSettings & format_settings_)
    : RowInputFormatWithNamesAndTypes(
        header_,
        *in_,
        params_,
        false,
        with_names_,
        with_types_,
        format_settings_,
        std::make_unique<TabSeparatedFormatReader>(*in_, format_settings_, is_raw),
        format_settings_.tsv.try_detect_header)
    , buf(std::move(in_))
{
}

void TabSeparatedRowInputFormat::setReadBuffer(ReadBuffer & in_)
{
    buf->setSubBuffer(in_);
}

void TabSeparatedRowInputFormat::resetParser()
{
    RowInputFormatWithNamesAndTypes::resetParser();
    buf->reset();
}

TabSeparatedFormatReader::TabSeparatedFormatReader(PeekableReadBuffer & in_, const FormatSettings & format_settings_, bool is_raw_)
    : FormatWithNamesAndTypesReader(in_, format_settings_), buf(&in_), is_raw(is_raw_)
{
}

void TabSeparatedFormatReader::skipFieldDelimiter()
{
    assertChar('\t', *buf);
}

void TabSeparatedFormatReader::skipRowEndDelimiter()
{
    if (buf->eof())
        return;

    if (unlikely(first_row))
    {
        checkForCarriageReturn(*buf);
        first_row = false;
    }

    assertChar('\n', *buf);
}

template <bool read_string>
String TabSeparatedFormatReader::readFieldIntoString()
{
    String field;
    if (is_raw)
        readString(field, *buf);
    else
    {
        if constexpr (read_string)
            readEscapedString(field, *buf);
        else
            readTSVField(field, *buf);
    }
    return field;
}

void TabSeparatedFormatReader::skipField()
{
    NullOutput out;
    if (is_raw)
        readStringInto(out, *buf);
    else
        readEscapedStringInto(out, *buf);
}

void TabSeparatedFormatReader::skipHeaderRow()
{
    do
    {
        skipField();
    }
    while (checkChar('\t', *buf));

    skipRowEndDelimiter();
}

template <bool is_header_row>
std::vector<String> TabSeparatedFormatReader::readRowImpl()
{
    std::vector<String> fields;
    do
    {
        fields.push_back(readFieldIntoString<is_header_row>());
    }
    while (checkChar('\t', *buf));

    skipRowEndDelimiter();
    return fields;
}

bool TabSeparatedFormatReader::readField(IColumn & column, const DataTypePtr & type,
    const SerializationPtr & serialization, bool is_last_file_column, const String & /*column_name*/)
{
    const bool at_delimiter = !is_last_file_column && !buf->eof() && *buf->position() == '\t';
    const bool at_last_column_line_end = is_last_file_column && (buf->eof() || *buf->position() == '\n');

    if (format_settings.tsv.empty_as_default && (at_delimiter || at_last_column_line_end))
    {
        column.insertDefault();
        return false;
    }

    bool as_nullable = format_settings.null_as_default && !isNullableOrLowCardinalityNullable(type);

    if (is_raw)
    {
        if (as_nullable)
            return SerializationNullable::deserializeTextRawImpl(column, *buf, format_settings, serialization);

        serialization->deserializeTextRaw(column, *buf, format_settings);
        return true;
    }


    if (as_nullable)
        return SerializationNullable::deserializeTextEscapedImpl(column, *buf, format_settings, serialization);

    serialization->deserializeTextEscaped(column, *buf, format_settings);
    return true;
}

bool TabSeparatedFormatReader::parseFieldDelimiterWithDiagnosticInfo(WriteBuffer & out)
{
    try
    {
        assertChar('\t', *buf);
    }
    catch (const DB::Exception &)
    {
        if (*buf->position() == '\n')
        {
            out << "ERROR: Line feed found where tab is expected."
                   " It's like your file has less columns than expected.\n"
                   "And if your file has the right number of columns, "
                   "maybe it has an unescaped backslash in value before tab, which causes the tab to be escaped.\n";
        }
        else if (*buf->position() == '\r')
        {
            out << "ERROR: Carriage return found where tab is expected.\n";
        }
        else
        {
            out << "ERROR: There is no tab. ";
            verbosePrintString(buf->position(), buf->position() + 1, out);
            out << " found instead.\n";
        }
        return false;
    }

    return true;
}

bool TabSeparatedFormatReader::parseRowEndWithDiagnosticInfo(WriteBuffer & out)
{
    if (buf->eof())
        return true;

    try
    {
        assertChar('\n', *buf);
    }
    catch (const DB::Exception &)
    {
        if (*buf->position() == '\t')
        {
            out << "ERROR: Tab found where line feed is expected."
                   " It's like your file has more columns than expected.\n"
                   "And if your file has the right number of columns, maybe it has an unescaped tab in a value.\n";
        }
        else if (*buf->position() == '\r')
        {
            out << "ERROR: Carriage return found where line feed is expected."
                   " It's like your file has DOS/Windows style line separators, that is illegal in TabSeparated format.\n";
        }
        else
        {
            out << "ERROR: There is no line feed. ";
            verbosePrintString(buf->position(), buf->position() + 1, out);
            out << " found instead.\n";
        }
        return false;
    }

    return true;
}

void TabSeparatedFormatReader::checkNullValueForNonNullable(DataTypePtr type)
{
    bool can_be_parsed_as_null = isNullableOrLowCardinalityNullable(type) || format_settings.null_as_default;

    // check null value for type is not nullable. don't cross buffer bound for simplicity, so maybe missing some case
    if (!can_be_parsed_as_null && !buf->eof())
    {
        if (*buf->position() == '\\' && buf->available() >= 2)
        {
            ++buf->position();
            if (*buf->position() == 'N')
            {
                ++buf->position();
                throw Exception(ErrorCodes::INCORRECT_DATA, "Unexpected NULL value of not Nullable type {}", type->getName());
            }
            else
            {
                --buf->position();
            }
        }
    }
}

void TabSeparatedFormatReader::skipPrefixBeforeHeader()
{
    for (size_t i = 0; i != format_settings.tsv.skip_first_lines; ++i)
        readRow();
}

void TabSeparatedRowInputFormat::syncAfterError()
{
    skipToUnescapedNextLineOrEOF(*buf);
}

void TabSeparatedFormatReader::setReadBuffer(ReadBuffer & in_)
{
    buf = assert_cast<PeekableReadBuffer *>(&in_);
    FormatWithNamesAndTypesReader::setReadBuffer(*buf);
}

bool TabSeparatedFormatReader::checkForSuffix()
{
    if (!format_settings.tsv.skip_trailing_empty_lines)
        return buf->eof();

    PeekableReadBufferCheckpoint checkpoint(*buf);
    while (checkChar('\n', *buf) || checkChar('\r', *buf));
    if (buf->eof())
        return true;

    buf->rollbackToCheckpoint();
    return false;
}

<<<<<<< HEAD
void TabSeparatedFormatReader::skipRow()
{
    ReadBuffer & istr = *buf;
    while (!istr.eof())
    {
        char * pos;
        if (is_raw)
            pos = find_first_symbols<'\r', '\n'>(istr.position(), istr.buffer().end());
        else
            pos = find_first_symbols<'\\', '\r', '\n'>(istr.position(), istr.buffer().end());

        istr.position() = pos;

        if (istr.position() > istr.buffer().end())
            throw Exception(ErrorCodes::LOGICAL_ERROR, "Position in buffer is out of bounds. There must be a bug.");
        else if (pos == istr.buffer().end())
            continue;

        if (!is_raw && *istr.position() == '\\')
        {
            ++istr.position();
            if (!istr.eof())
                ++istr.position();
            continue;
        }

        if (*istr.position() == '\n')
        {
            ++istr.position();
            if (!istr.eof() && *istr.position() == '\r')
                ++istr.position();
            return;
        }
        else if (*istr.position() == '\r')
        {
            ++istr.position();
            if (!istr.eof() && *istr.position() == '\n')
            {
                ++istr.position();
                return;
            }
        }
    }
=======
bool TabSeparatedFormatReader::checkForEndOfRow()
{
    return buf->eof() || *buf->position() == '\n';
>>>>>>> 34fde2c2
}

TabSeparatedSchemaReader::TabSeparatedSchemaReader(
    ReadBuffer & in_, bool with_names_, bool with_types_, bool is_raw_, const FormatSettings & format_settings_)
    : FormatWithNamesAndTypesSchemaReader(
        buf,
        format_settings_,
        with_names_,
        with_types_,
        &reader,
        getDefaultDataTypeForEscapingRule(is_raw_ ? FormatSettings::EscapingRule::Raw : FormatSettings::EscapingRule::Escaped),
        format_settings_.tsv.try_detect_header)
    , buf(in_)
    , reader(buf, format_settings_, is_raw_)
{
}

std::optional<std::pair<std::vector<String>, DataTypes>> TabSeparatedSchemaReader::readRowAndGetFieldsAndDataTypes()
{
    if (buf.eof())
        return {};

    auto fields = reader.readRow();
    auto data_types = tryInferDataTypesByEscapingRule(fields, reader.getFormatSettings(), reader.getEscapingRule());
    return std::make_pair(fields, data_types);
}

std::optional<DataTypes> TabSeparatedSchemaReader::readRowAndGetDataTypesImpl()
{
    auto fields_with_types = readRowAndGetFieldsAndDataTypes();
    if (!fields_with_types)
        return {};
    return std::move(fields_with_types->second);
}

void registerInputFormatTabSeparated(FormatFactory & factory)
{
    for (bool is_raw : {false, true})
    {
        auto register_func = [&](const String & format_name, bool with_names, bool with_types)
        {
            factory.registerInputFormat(format_name, [with_names, with_types, is_raw](
                ReadBuffer & buf,
                const Block & sample,
                IRowInputFormat::Params params,
                const FormatSettings & settings)
            {
                return std::make_shared<TabSeparatedRowInputFormat>(sample, buf, std::move(params), with_names, with_types, is_raw, settings);
            });
        };

        registerWithNamesAndTypes(is_raw ? "TabSeparatedRaw" : "TabSeparated", register_func);
        registerWithNamesAndTypes(is_raw ? "TSVRaw" : "TSV", register_func);
    }
}

void registerTSVSchemaReader(FormatFactory & factory)
{
    for (bool is_raw : {false, true})
    {
        auto register_func = [&](const String & format_name, bool with_names, bool with_types)
        {
            factory.registerSchemaReader(format_name, [with_names, with_types, is_raw](ReadBuffer & buf, const FormatSettings & settings)
            {
                return std::make_shared<TabSeparatedSchemaReader>(buf, with_names, with_types, is_raw, settings);
            });
            if (!with_types)
            {
                factory.registerAdditionalInfoForSchemaCacheGetter(format_name, [with_names, is_raw](const FormatSettings & settings)
                {
                    String result = getAdditionalFormatInfoByEscapingRule(
                        settings, is_raw ? FormatSettings::EscapingRule::Raw : FormatSettings::EscapingRule::Escaped);
                    if (!with_names)
                        result += fmt::format(
                            ", column_names_for_schema_inference={}, try_detect_header={}",
                            settings.column_names_for_schema_inference,
                            settings.tsv.try_detect_header);
                    return result;
                });
            }
        };

        registerWithNamesAndTypes(is_raw ? "TabSeparatedRaw" : "TabSeparated", register_func);
        registerWithNamesAndTypes(is_raw ? "TSVRaw" : "TSV", register_func);
    }
}

static std::pair<bool, size_t> fileSegmentationEngineTabSeparatedImpl(ReadBuffer & in, DB::Memory<> & memory, bool is_raw, size_t min_bytes, size_t min_rows, size_t max_rows)
{
    bool need_more_data = true;
    char * pos = in.position();
    size_t number_of_rows = 0;

    if (max_rows && (max_rows < min_rows))
        max_rows = min_rows;

    while (loadAtPosition(in, memory, pos) && need_more_data)
    {
        if (is_raw)
            pos = find_first_symbols<'\r', '\n'>(pos, in.buffer().end());
        else
            pos = find_first_symbols<'\\', '\r', '\n'>(pos, in.buffer().end());

        if (pos > in.buffer().end())
            throw Exception(ErrorCodes::LOGICAL_ERROR, "Position in buffer is out of bounds. There must be a bug.");
        else if (pos == in.buffer().end())
            continue;

        if (!is_raw && *pos == '\\')
        {
            ++pos;
            if (loadAtPosition(in, memory, pos))
                ++pos;
            continue;
        }

        ++number_of_rows;
        if ((number_of_rows >= min_rows)
            && ((memory.size() + static_cast<size_t>(pos - in.position()) >= min_bytes) || (number_of_rows == max_rows)))
            need_more_data = false;

        if (*pos == '\n')
        {
            ++pos;
            if (loadAtPosition(in, memory, pos) && *pos == '\r')
                ++pos;
        }
        else if (*pos == '\r')
        {
            ++pos;
            if (loadAtPosition(in, memory, pos) && *pos == '\n')
                ++pos;
        }
    }

    saveUpToPosition(in, memory, pos);

    return {loadAtPosition(in, memory, pos), number_of_rows};
}

void registerFileSegmentationEngineTabSeparated(FormatFactory & factory)
{
    for (bool is_raw : {false, true})
    {
        auto register_func = [&](const String & format_name, bool, bool)
        {
            static constexpr size_t min_rows = 3; /// Make it 3 for header auto detection (first 3 rows must be always in the same segment).
            factory.registerFileSegmentationEngine(format_name, [is_raw](ReadBuffer & in, DB::Memory<> & memory, size_t min_bytes, size_t max_rows)
            {
                return fileSegmentationEngineTabSeparatedImpl(in, memory, is_raw, min_bytes, min_rows, max_rows);
            });
        };

        registerWithNamesAndTypes(is_raw ? "TSVRaw" : "TSV", register_func);
        registerWithNamesAndTypes(is_raw ? "TabSeparatedRaw" : "TabSeparated", register_func);
        markFormatWithNamesAndTypesSupportsSamplingColumns(is_raw ? "TSVRaw" : "TSV", factory);
        markFormatWithNamesAndTypesSupportsSamplingColumns(is_raw ? "TabSeparatedRaw" : "TabSeparated", factory);
    }

    // We can use the same segmentation engine for TSKV.
    factory.registerFileSegmentationEngine("TSKV", [](ReadBuffer & in, DB::Memory<> & memory, size_t min_bytes, size_t max_rows)
    {
        return fileSegmentationEngineTabSeparatedImpl(in, memory, false, min_bytes, 1, max_rows);
    });
}

}<|MERGE_RESOLUTION|>--- conflicted
+++ resolved
@@ -300,7 +300,6 @@
     return false;
 }
 
-<<<<<<< HEAD
 void TabSeparatedFormatReader::skipRow()
 {
     ReadBuffer & istr = *buf;
@@ -344,11 +343,11 @@
             }
         }
     }
-=======
+}
+
 bool TabSeparatedFormatReader::checkForEndOfRow()
 {
     return buf->eof() || *buf->position() == '\n';
->>>>>>> 34fde2c2
 }
 
 TabSeparatedSchemaReader::TabSeparatedSchemaReader(
