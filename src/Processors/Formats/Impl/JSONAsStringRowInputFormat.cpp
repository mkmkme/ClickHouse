#include <Processors/Formats/Impl/JSONAsStringRowInputFormat.h>
#include <Formats/JSONEachRowUtils.h>
#include <DataTypes/DataTypeNullable.h>
#include <DataTypes/DataTypeLowCardinality.h>
#include <base/find_symbols.h>
#include <IO/ReadHelpers.h>

namespace DB
{

namespace ErrorCodes
{
    extern const int BAD_ARGUMENTS;
    extern const int INCORRECT_DATA;
}

<<<<<<< HEAD
JSONAsRowInputFormat::JSONAsRowInputFormat(
    const Block & header_, ReadBuffer & in_, Params params_)
    : IRowInputFormat(header_, buf, std::move(params_)), buf(in_)
=======
JSONAsStringRowInputFormat::JSONAsStringRowInputFormat(const Block & header_, ReadBuffer & in_, Params params_)
    : JSONAsStringRowInputFormat(header_, std::make_unique<PeekableReadBuffer>(in_), params_) {}

JSONAsStringRowInputFormat::JSONAsStringRowInputFormat(const Block & header_, std::unique_ptr<PeekableReadBuffer> buf_, Params params_) :
    IRowInputFormat(header_, *buf_, std::move(params_)), buf(std::move(buf_))
>>>>>>> 70937088
{
    if (header_.columns() > 1)
        throw Exception(ErrorCodes::BAD_ARGUMENTS,
            "This input format is only suitable for tables with a single column of type String or Object, but the number of columns is {}",
            header_.columns());
}

void JSONAsRowInputFormat::resetParser()
{
    IRowInputFormat::resetParser();
    buf->reset();
}

void JSONAsRowInputFormat::readPrefix()
{
    /// In this format, BOM at beginning of stream cannot be confused with value, so it is safe to skip it.
    skipBOMIfExists(*buf);

    skipWhitespaceIfAny(*buf);
    if (!buf->eof() && *buf->position() == '[')
    {
        ++buf->position();
        data_in_square_brackets = true;
    }
}

void JSONAsRowInputFormat::readSuffix()
{
    skipWhitespaceIfAny(*buf);
    if (data_in_square_brackets)
    {
        assertChar(']', *buf);
        skipWhitespaceIfAny(*buf);
    }
    if (!buf->eof() && *buf->position() == ';')
    {
        ++buf->position();
        skipWhitespaceIfAny(*buf);
    }
    assertEOF(*buf);
}

bool JSONAsRowInputFormat::readRow(MutableColumns & columns, RowReadExtension &)
{
    assert(columns.size() == 1);
    assert(serializations.size() == 1);

    if (!allow_new_rows)
        return false;

    skipWhitespaceIfAny(buf);
    if (!buf.eof())
    {
        if (!data_in_square_brackets && *buf.position() == ';')
        {
            /// ';' means the end of query, but it cannot be before ']'.
            return allow_new_rows = false;
        }
        else if (data_in_square_brackets && *buf.position() == ']')
        {
            /// ']' means the end of query.
            return allow_new_rows = false;
        }
    }

    if (!buf.eof())
        readJSONObject(*columns[0]);

    skipWhitespaceIfAny(buf);
    if (!buf.eof() && *buf.position() == ',')
        ++buf.position();
    skipWhitespaceIfAny(buf);

    return !buf.eof();
}


JSONAsStringRowInputFormat::JSONAsStringRowInputFormat(
    const Block & header_, ReadBuffer & in_, Params params_)
    : JSONAsRowInputFormat(header_, in_, params_)
{
    if (!isString(removeNullable(removeLowCardinality(header_.getByPosition(0).type))))
        throw Exception(ErrorCodes::BAD_ARGUMENTS,
            "This input format is only suitable for tables with a single column of type String but the column type is {}",
            header_.getByPosition(0).type->getName());
}

void JSONAsStringRowInputFormat::readJSONObject(IColumn & column)
{
    PeekableReadBufferCheckpoint checkpoint{*buf};
    size_t balance = 0;
    bool quotes = false;

    if (*buf->position() != '{')
        throw Exception("JSON object must begin with '{'.", ErrorCodes::INCORRECT_DATA);

    ++buf->position();
    ++balance;

    char * pos;

    while (balance)
    {
        if (buf->eof())
            throw Exception("Unexpected end of file while parsing JSON object.", ErrorCodes::INCORRECT_DATA);

        if (quotes)
        {
            pos = find_first_symbols<'"', '\\'>(buf->position(), buf->buffer().end());
            buf->position() = pos;
            if (buf->position() == buf->buffer().end())
                continue;
            if (*buf->position() == '"')
            {
                quotes = false;
                ++buf->position();
            }
            else if (*buf->position() == '\\')
            {
                ++buf->position();
                if (!buf->eof())
                {
                    ++buf->position();
                }
            }
        }
        else
        {
            pos = find_first_symbols<'"', '{', '}', '\\'>(buf->position(), buf->buffer().end());
            buf->position() = pos;
            if (buf->position() == buf->buffer().end())
                continue;
            if (*buf->position() == '{')
            {
                ++balance;
                ++buf->position();
            }
            else if (*buf->position() == '}')
            {
                --balance;
                ++buf->position();
            }
            else if (*buf->position() == '\\')
            {
                ++buf->position();
                if (!buf->eof())
                {
                    ++buf->position();
                }
            }
            else if (*buf->position() == '"')
            {
                quotes = true;
                ++buf->position();
            }
        }
    }
    buf->makeContinuousMemoryFromCheckpointToPos();
    char * end = buf->position();
    buf->rollbackToCheckpoint();
    column.insertData(buf->position(), end - buf->position());
    buf->position() = end;
}

<<<<<<< HEAD

JSONAsObjectRowInputFormat::JSONAsObjectRowInputFormat(
    const Block & header_, ReadBuffer & in_, Params params_, const FormatSettings & format_settings_)
    : JSONAsRowInputFormat(header_, in_, params_)
    , format_settings(format_settings_)
{
    if (!isObject(header_.getByPosition(0).type))
        throw Exception(ErrorCodes::BAD_ARGUMENTS,
            "Input format JSONAsObject is only suitable for tables with a single column of type Object but the column type is {}",
            header_.getByPosition(0).type->getName());
}

void JSONAsObjectRowInputFormat::readJSONObject(IColumn & column)
{
    serializations[0]->deserializeTextJSON(column, buf, format_settings);
=======
bool JSONAsStringRowInputFormat::readRow(MutableColumns & columns, RowReadExtension &)
{
    if (!allow_new_rows)
        return false;

    skipWhitespaceIfAny(*buf);
    if (!buf->eof())
    {
        if (!data_in_square_brackets && *buf->position() == ';')
        {
            /// ';' means the end of query, but it cannot be before ']'.
            return allow_new_rows = false;
        }
        else if (data_in_square_brackets && *buf->position() == ']')
        {
            /// ']' means the end of query.
            return allow_new_rows = false;
        }
    }

    if (!buf->eof())
        readJSONObject(*columns[0]);

    skipWhitespaceIfAny(*buf);
    if (!buf->eof() && *buf->position() == ',')
        ++buf->position();
    skipWhitespaceIfAny(*buf);

    return !buf->eof();
}

void JSONAsStringRowInputFormat::setReadBuffer(ReadBuffer & in_)
{
    buf = std::make_unique<PeekableReadBuffer>(in_);
    IInputFormat::setReadBuffer(*buf);
>>>>>>> 70937088
}

void registerInputFormatJSONAsString(FormatFactory & factory)
{
    factory.registerInputFormat("JSONAsString", [](
            ReadBuffer & buf,
            const Block & sample,
            const RowInputFormatParams & params,
            const FormatSettings &)
    {
        return std::make_shared<JSONAsStringRowInputFormat>(sample, buf, params);
    });
}

void registerFileSegmentationEngineJSONAsString(FormatFactory & factory)
{
    factory.registerFileSegmentationEngine("JSONAsString", &fileSegmentationEngineJSONEachRow);
}

void registerNonTrivialPrefixAndSuffixCheckerJSONAsString(FormatFactory & factory)
{
    factory.registerNonTrivialPrefixAndSuffixChecker("JSONAsString", nonTrivialPrefixAndSuffixCheckerJSONEachRowImpl);
}

void registerInputFormatJSONAsObject(FormatFactory & factory)
{
    factory.registerInputFormat("JSONAsObject", [](
        ReadBuffer & buf,
        const Block & sample,
        IRowInputFormat::Params params,
        const FormatSettings & settings)
    {
        return std::make_shared<JSONAsObjectRowInputFormat>(sample, buf, std::move(params), settings);
    });
}

void registerFileSegmentationEngineJSONAsObject(FormatFactory & factory)
{
    factory.registerFileSegmentationEngine("JSONAsObject", &fileSegmentationEngineJSONEachRow);
}

void registerNonTrivialPrefixAndSuffixCheckerJSONAsObject(FormatFactory & factory)
{
    factory.registerNonTrivialPrefixAndSuffixChecker("JSONAsObject", nonTrivialPrefixAndSuffixCheckerJSONEachRowImpl);
}

}<|MERGE_RESOLUTION|>--- conflicted
+++ resolved
@@ -14,17 +14,11 @@
     extern const int INCORRECT_DATA;
 }
 
-<<<<<<< HEAD
-JSONAsRowInputFormat::JSONAsRowInputFormat(
-    const Block & header_, ReadBuffer & in_, Params params_)
-    : IRowInputFormat(header_, buf, std::move(params_)), buf(in_)
-=======
-JSONAsStringRowInputFormat::JSONAsStringRowInputFormat(const Block & header_, ReadBuffer & in_, Params params_)
-    : JSONAsStringRowInputFormat(header_, std::make_unique<PeekableReadBuffer>(in_), params_) {}
-
-JSONAsStringRowInputFormat::JSONAsStringRowInputFormat(const Block & header_, std::unique_ptr<PeekableReadBuffer> buf_, Params params_) :
+JSONAsRowInputFormat::JSONAsRowInputFormat(const Block & header_, ReadBuffer & in_, Params params_)
+    : JSONAsRowInputFormat(header_, std::make_unique<PeekableReadBuffer>(in_), params_) {}
+
+JSONAsRowInputFormat::JSONAsRowInputFormat(const Block & header_, std::unique_ptr<PeekableReadBuffer> buf_, Params params_) :
     IRowInputFormat(header_, *buf_, std::move(params_)), buf(std::move(buf_))
->>>>>>> 70937088
 {
     if (header_.columns() > 1)
         throw Exception(ErrorCodes::BAD_ARGUMENTS,
@@ -75,30 +69,36 @@
     if (!allow_new_rows)
         return false;
 
-    skipWhitespaceIfAny(buf);
-    if (!buf.eof())
-    {
-        if (!data_in_square_brackets && *buf.position() == ';')
+    skipWhitespaceIfAny(*buf);
+    if (!buf->eof())
+    {
+        if (!data_in_square_brackets && *buf->position() == ';')
         {
             /// ';' means the end of query, but it cannot be before ']'.
             return allow_new_rows = false;
         }
-        else if (data_in_square_brackets && *buf.position() == ']')
+        else if (data_in_square_brackets && *buf->position() == ']')
         {
             /// ']' means the end of query.
             return allow_new_rows = false;
         }
     }
 
-    if (!buf.eof())
+    if (!buf->eof())
         readJSONObject(*columns[0]);
 
-    skipWhitespaceIfAny(buf);
-    if (!buf.eof() && *buf.position() == ',')
-        ++buf.position();
-    skipWhitespaceIfAny(buf);
-
-    return !buf.eof();
+    skipWhitespaceIfAny(*buf);
+    if (!buf->eof() && *buf->position() == ',')
+        ++buf->position();
+    skipWhitespaceIfAny(*buf);
+
+    return !buf->eof();
+}
+
+void JSONAsRowInputFormat::setReadBuffer(ReadBuffer & in_)
+{
+    buf = std::make_unique<PeekableReadBuffer>(in_);
+    IInputFormat::setReadBuffer(*buf);
 }
 
 
@@ -189,7 +189,6 @@
     buf->position() = end;
 }
 
-<<<<<<< HEAD
 
 JSONAsObjectRowInputFormat::JSONAsObjectRowInputFormat(
     const Block & header_, ReadBuffer & in_, Params params_, const FormatSettings & format_settings_)
@@ -204,44 +203,7 @@
 
 void JSONAsObjectRowInputFormat::readJSONObject(IColumn & column)
 {
-    serializations[0]->deserializeTextJSON(column, buf, format_settings);
-=======
-bool JSONAsStringRowInputFormat::readRow(MutableColumns & columns, RowReadExtension &)
-{
-    if (!allow_new_rows)
-        return false;
-
-    skipWhitespaceIfAny(*buf);
-    if (!buf->eof())
-    {
-        if (!data_in_square_brackets && *buf->position() == ';')
-        {
-            /// ';' means the end of query, but it cannot be before ']'.
-            return allow_new_rows = false;
-        }
-        else if (data_in_square_brackets && *buf->position() == ']')
-        {
-            /// ']' means the end of query.
-            return allow_new_rows = false;
-        }
-    }
-
-    if (!buf->eof())
-        readJSONObject(*columns[0]);
-
-    skipWhitespaceIfAny(*buf);
-    if (!buf->eof() && *buf->position() == ',')
-        ++buf->position();
-    skipWhitespaceIfAny(*buf);
-
-    return !buf->eof();
-}
-
-void JSONAsStringRowInputFormat::setReadBuffer(ReadBuffer & in_)
-{
-    buf = std::make_unique<PeekableReadBuffer>(in_);
-    IInputFormat::setReadBuffer(*buf);
->>>>>>> 70937088
+    serializations[0]->deserializeTextJSON(column, *buf, format_settings);
 }
 
 void registerInputFormatJSONAsString(FormatFactory & factory)
