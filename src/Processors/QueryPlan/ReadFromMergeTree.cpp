#include <Processors/QueryPlan/ReadFromMergeTree.h>

#include <Core/Settings.h>
#include <IO/Operators.h>
#include <Interpreters/Cluster.h>
#include <Interpreters/Context.h>
#include <Interpreters/ExpressionAnalyzer.h>
#include <Interpreters/InterpreterSelectQuery.h>
#include <Interpreters/TreeRewriter.h>
#include <Parsers/ASTFunction.h>
#include <Parsers/ASTIdentifier.h>
#include <Parsers/ASTSelectQuery.h>
#include <Parsers/ExpressionListParsers.h>
#include <Parsers/parseIdentifierOrStringLiteral.h>
#include <Processors/ConcatProcessor.h>
#include <Processors/Merges/AggregatingSortedTransform.h>
#include <Processors/Merges/CollapsingSortedTransform.h>
#include <Processors/Merges/GraphiteRollupSortedTransform.h>
#include <Processors/Merges/MergingSortedTransform.h>
#include <Processors/Merges/ReplacingSortedTransform.h>
#include <Processors/Merges/SummingSortedTransform.h>
#include <Processors/Merges/VersionedCollapsingTransform.h>
#include <Processors/QueryPlan/IQueryPlanStep.h>
#include <Processors/QueryPlan/PartsSplitter.h>
#include <Processors/Sources/NullSource.h>
#include <Processors/Transforms/ExpressionTransform.h>
#include <Processors/Transforms/FilterTransform.h>
#include <Processors/Transforms/ReverseTransform.h>
#include <Processors/Transforms/SelectByIndicesTransform.h>
#include <QueryPipeline/QueryPipelineBuilder.h>
#include <Storages/MergeTree/MergeTreeDataSelectExecutor.h>
#include <Storages/MergeTree/MergeTreeIndexLegacyVectorSimilarity.h>
#include <Storages/MergeTree/MergeTreeIndexMinMax.h>
#include <Storages/MergeTree/MergeTreeIndexVectorSimilarity.h>
#include <Storages/MergeTree/MergeTreePrefetchedReadPool.h>
#include <Storages/MergeTree/MergeTreeReadPool.h>
#include <Storages/MergeTree/MergeTreeReadPoolInOrder.h>
#include <Storages/MergeTree/MergeTreeReadPoolParallelReplicas.h>
#include <Storages/MergeTree/MergeTreeReadPoolParallelReplicasInOrder.h>
#include <Storages/MergeTree/MergeTreeSettings.h>
#include <Storages/MergeTree/MergeTreeSource.h>
#include <Storages/MergeTree/RangesInDataPart.h>
#include <Storages/MergeTree/RequestResponse.h>
#include <Poco/Logger.h>
#include <Common/JSONBuilder.h>
#include <Common/logger_useful.h>

#include <algorithm>
#include <iterator>
#include <memory>
#include <unordered_map>

#include "config.h"

using namespace DB;

namespace
{
template <typename Container, typename Getter>
size_t countPartitions(const Container & parts, Getter get_partition_id)
{
    if (parts.empty())
        return 0;

    String cur_partition_id = get_partition_id(parts[0]);
    size_t unique_partitions = 1;
    for (size_t i = 1; i < parts.size(); ++i)
    {
        if (get_partition_id(parts[i]) != cur_partition_id)
        {
            ++unique_partitions;
            cur_partition_id = get_partition_id(parts[i]);
        }
    }
    return unique_partitions;
}

size_t countPartitions(const RangesInDataParts & parts_with_ranges)
{
    auto get_partition_id = [](const RangesInDataPart & rng) { return rng.data_part->info.partition_id; };
    return countPartitions(parts_with_ranges, get_partition_id);
}

size_t countPartitions(const MergeTreeData::DataPartsVector & prepared_parts)
{
    auto get_partition_id = [](const MergeTreeData::DataPartPtr data_part) { return data_part->info.partition_id; };
    return countPartitions(prepared_parts, get_partition_id);
}

bool restoreDAGInputs(ActionsDAG & dag, const NameSet & inputs)
{
    std::unordered_set<const ActionsDAG::Node *> outputs(dag.getOutputs().begin(), dag.getOutputs().end());
    bool added = false;
    for (const auto * input : dag.getInputs())
    {
        if (inputs.contains(input->result_name) && !outputs.contains(input))
        {
            dag.getOutputs().push_back(input);
            added = true;
        }
    }

    return added;
}

bool restorePrewhereInputs(PrewhereInfo & info, const NameSet & inputs)
{
    bool added = false;
    if (info.row_level_filter)
        added = added || restoreDAGInputs(*info.row_level_filter, inputs);

    added = added || restoreDAGInputs(info.prewhere_actions, inputs);

    return added;
}

}

namespace ProfileEvents
{
    extern const Event SelectedParts;
    extern const Event SelectedPartsTotal;
    extern const Event SelectedRanges;
    extern const Event SelectedMarks;
    extern const Event SelectedMarksTotal;
    extern const Event SelectQueriesWithPrimaryKeyUsage;
}

namespace DB
{

namespace Setting
{
    extern const SettingsBool allow_asynchronous_read_from_io_pool_for_merge_tree;
    extern const SettingsBool allow_prefetched_read_pool_for_local_filesystem;
    extern const SettingsBool allow_prefetched_read_pool_for_remote_filesystem;
    extern const SettingsBool apply_deleted_mask;
    extern const SettingsBool checksum_on_read;
    extern const SettingsBool compile_sort_description;
    extern const SettingsBool do_not_merge_across_partitions_select_final;
    extern const SettingsBool enable_multiple_prewhere_read_steps;
    extern const SettingsBool enable_vertical_final;
    extern const SettingsBool force_aggregate_partitions_independently;
    extern const SettingsBool force_primary_key;
    extern const SettingsString ignore_data_skipping_indices;
    extern const SettingsUInt64 max_number_of_partitions_for_independent_aggregation;
    extern const SettingsUInt64 max_rows_to_read;
    extern const SettingsUInt64 max_rows_to_read_leaf;
    extern const SettingsMaxThreads max_final_threads;
    extern const SettingsUInt64 max_parser_backtracks;
    extern const SettingsUInt64 max_parser_depth;
    extern const SettingsUInt64 max_query_size;
    extern const SettingsFloat max_streams_to_max_threads_ratio;
    extern const SettingsUInt64 max_streams_for_merge_tree_reading;
    extern const SettingsMaxThreads max_threads;
    extern const SettingsUInt64 merge_tree_max_bytes_to_use_cache;
    extern const SettingsUInt64 merge_tree_max_rows_to_use_cache;
    extern const SettingsUInt64 merge_tree_min_bytes_for_concurrent_read_for_remote_filesystem;
    extern const SettingsUInt64 merge_tree_min_rows_for_concurrent_read_for_remote_filesystem;
    extern const SettingsUInt64 merge_tree_min_bytes_for_concurrent_read;
    extern const SettingsUInt64 merge_tree_min_rows_for_concurrent_read;
    extern const SettingsFloat merge_tree_read_split_ranges_into_intersecting_and_non_intersecting_injection_probability;
    extern const SettingsBool merge_tree_use_const_size_tasks_for_remote_reading;
    extern const SettingsUInt64 min_count_to_compile_sort_description;
    extern const SettingsOverflowMode read_overflow_mode;
    extern const SettingsOverflowMode read_overflow_mode_leaf;
    extern const SettingsUInt64 parallel_replicas_count;
    extern const SettingsBool parallel_replicas_local_plan;
    extern const SettingsFloat parallel_replicas_single_task_marks_count_multiplier;
    extern const SettingsUInt64 preferred_block_size_bytes;
    extern const SettingsUInt64 preferred_max_column_in_block_size_bytes;
    extern const SettingsUInt64 read_in_order_two_level_merge_threshold;
    extern const SettingsBool split_parts_ranges_into_intersecting_and_non_intersecting_final;
    extern const SettingsBool split_intersecting_parts_ranges_into_layers_final;
    extern const SettingsBool use_skip_indexes;
    extern const SettingsBool use_skip_indexes_if_final;
    extern const SettingsBool use_uncompressed_cache;
}

namespace ErrorCodes
{
    extern const int INDEX_NOT_USED;
    extern const int LOGICAL_ERROR;
    extern const int TOO_MANY_ROWS;
    extern const int CANNOT_PARSE_TEXT;
    extern const int PARAMETER_OUT_OF_BOUND;
}

static MergeTreeReaderSettings getMergeTreeReaderSettings(
    const ContextPtr & context, const SelectQueryInfo & query_info)
{
    const auto & settings = context->getSettingsRef();
    return {
        .read_settings = context->getReadSettings(),
        .save_marks_in_cache = true,
        .checksum_on_read = settings[Setting::checksum_on_read],
        .read_in_order = query_info.input_order_info != nullptr,
        .apply_deleted_mask = settings[Setting::apply_deleted_mask],
        .use_asynchronous_read_from_pool = settings[Setting::allow_asynchronous_read_from_io_pool_for_merge_tree]
            && (settings[Setting::max_streams_to_max_threads_ratio] > 1 || settings[Setting::max_streams_for_merge_tree_reading] > 1),
        .enable_multiple_prewhere_read_steps = settings[Setting::enable_multiple_prewhere_read_steps],
    };
}

static bool checkAllPartsOnRemoteFS(const RangesInDataParts & parts)
{
    for (const auto & part : parts)
    {
        if (!part.data_part->isStoredOnRemoteDisk())
            return false;
    }
    return true;
}

/// build sort description for output stream
static SortDescription getSortDescriptionForOutputStream(
    const DataStream & output_stream, const Names & sorting_key_columns, const int sort_direction, InputOrderInfoPtr input_order_info, PrewhereInfoPtr prewhere_info, bool enable_vertical_final)
{
    /// Updating sort description can be done after PREWHERE actions are applied to the header.
    /// Aftert PREWHERE actions are applied, column names in header can differ from storage column names due to aliases
    /// To mitigate it, we're trying to build original header and use it to deduce sorting description
    /// TODO: this approach is fragile, it'd be more robust to update sorting description for the whole plan during plan optimization
    Block original_header = output_stream.header.cloneEmpty();
    if (prewhere_info)
    {
        {
            FindOriginalNodeForOutputName original_column_finder(prewhere_info->prewhere_actions);
            for (auto & column : original_header)
            {
                const auto * original_node = original_column_finder.find(column.name);
                if (original_node)
                    column.name = original_node->result_name;
            }
        }

        if (prewhere_info->row_level_filter)
        {
            FindOriginalNodeForOutputName original_column_finder(*prewhere_info->row_level_filter);
            for (auto & column : original_header)
            {
                const auto * original_node = original_column_finder.find(column.name);
                if (original_node)
                    column.name = original_node->result_name;
            }
        }
    }

    SortDescription sort_description;
    const Block & header = output_stream.header;
    for (const auto & sorting_key : sorting_key_columns)
    {
        const auto it = std::find_if(
            original_header.begin(), original_header.end(), [&sorting_key](const auto & column) { return column.name == sorting_key; });
        if (it == original_header.end())
            break;

        const size_t column_pos = std::distance(original_header.begin(), it);
        sort_description.emplace_back((header.begin() + column_pos)->name, sort_direction);
    }

    if (input_order_info && !enable_vertical_final)
    {
        // output_stream.sort_scope = DataStream::SortScope::Stream;
        const size_t used_prefix_of_sorting_key_size = input_order_info->used_prefix_of_sorting_key_size;
        if (sort_description.size() > used_prefix_of_sorting_key_size)
            sort_description.resize(used_prefix_of_sorting_key_size);

        return sort_description;
    }

    return {};
}

void ReadFromMergeTree::AnalysisResult::checkLimits(const Settings & settings, const SelectQueryInfo & query_info_) const
{

    /// Do not check number of read rows if we have reading
    /// in order of sorting key with limit.
    /// In general case, when there exists WHERE clause
    /// it's impossible to estimate number of rows precisely,
    /// because we can stop reading at any time.

    SizeLimits limits;
    if (settings[Setting::read_overflow_mode] == OverflowMode::THROW && settings[Setting::max_rows_to_read] && !query_info_.input_order_info)
        limits = SizeLimits(settings[Setting::max_rows_to_read], 0, settings[Setting::read_overflow_mode]);

    SizeLimits leaf_limits;
    if (settings[Setting::read_overflow_mode_leaf] == OverflowMode::THROW && settings[Setting::max_rows_to_read_leaf] && !query_info_.input_order_info)
        leaf_limits = SizeLimits(settings[Setting::max_rows_to_read_leaf], 0, settings[Setting::read_overflow_mode_leaf]);

    if (limits.max_rows || leaf_limits.max_rows)
    {
        /// Fail fast if estimated number of rows to read exceeds the limit
        size_t total_rows_estimate = selected_rows;
        if (query_info_.trivial_limit > 0 && total_rows_estimate > query_info_.trivial_limit)
        {
            total_rows_estimate = query_info_.trivial_limit;
        }
        limits.check(total_rows_estimate, 0, "rows (controlled by 'max_rows_to_read' setting)", ErrorCodes::TOO_MANY_ROWS);
        leaf_limits.check(
            total_rows_estimate, 0, "rows (controlled by 'max_rows_to_read_leaf' setting)", ErrorCodes::TOO_MANY_ROWS);
    }
}

ReadFromMergeTree::ReadFromMergeTree(
    MergeTreeData::DataPartsVector parts_,
    MergeTreeData::MutationsSnapshotPtr mutations_,
    Names all_column_names_,
    const MergeTreeData & data_,
    const SelectQueryInfo & query_info_,
    const StorageSnapshotPtr & storage_snapshot_,
    const ContextPtr & context_,
    size_t max_block_size_,
    size_t num_streams_,
    std::shared_ptr<PartitionIdToMaxBlock> max_block_numbers_to_read_,
    LoggerPtr log_,
    AnalysisResultPtr analyzed_result_ptr_,
    bool enable_parallel_reading_,
    std::optional<MergeTreeAllRangesCallback> all_ranges_callback_,
    std::optional<MergeTreeReadTaskCallback> read_task_callback_,
    std::optional<size_t> number_of_current_replica_)
    : SourceStepWithFilter(DataStream{.header = MergeTreeSelectProcessor::transformHeader(
        storage_snapshot_->getSampleBlockForColumns(all_column_names_),
        query_info_.prewhere_info)}, all_column_names_, query_info_, storage_snapshot_, context_)
    , reader_settings(getMergeTreeReaderSettings(context_, query_info_))
    , prepared_parts(std::move(parts_))
    , mutations_snapshot(std::move(mutations_))
    , all_column_names(std::move(all_column_names_))
    , data(data_)
    , actions_settings(ExpressionActionsSettings::fromContext(context_))
    , block_size{
        .max_block_size_rows = max_block_size_,
        .preferred_block_size_bytes = context->getSettingsRef()[Setting::preferred_block_size_bytes],
        .preferred_max_column_in_block_size_bytes = context->getSettingsRef()[Setting::preferred_max_column_in_block_size_bytes]}
    , requested_num_streams(num_streams_)
    , max_block_numbers_to_read(std::move(max_block_numbers_to_read_))
    , log(std::move(log_))
    , analyzed_result_ptr(analyzed_result_ptr_)
    , is_parallel_reading_from_replicas(enable_parallel_reading_)
    , enable_remove_parts_from_snapshot_optimization(query_info_.merge_tree_enable_remove_parts_from_snapshot_optimization)
    , number_of_current_replica(number_of_current_replica_)
{
    if (is_parallel_reading_from_replicas)
    {
        if (all_ranges_callback_.has_value())
            all_ranges_callback = all_ranges_callback_.value();
        else
            all_ranges_callback = context->getMergeTreeAllRangesCallback();

        if (read_task_callback_.has_value())
            read_task_callback = read_task_callback_.value();
        else
            read_task_callback = context->getMergeTreeReadTaskCallback();
    }

    const auto & settings = context->getSettingsRef();
    if (settings[Setting::max_streams_for_merge_tree_reading])
    {
        if (settings[Setting::allow_asynchronous_read_from_io_pool_for_merge_tree])
        {
            /// When async reading is enabled, allow to read using more streams.
            /// Will add resize to output_streams_limit to reduce memory usage.
            output_streams_limit = std::min<size_t>(requested_num_streams, settings[Setting::max_streams_for_merge_tree_reading]);
            /// We intentionally set `max_streams` to 1 in InterpreterSelectQuery in case of small limit.
            /// Changing it here to `max_streams_for_merge_tree_reading` proven itself as a threat for performance.
            if (requested_num_streams != 1)
                requested_num_streams = std::max<size_t>(requested_num_streams, settings[Setting::max_streams_for_merge_tree_reading]);
        }
        else
            /// Just limit requested_num_streams otherwise.
            requested_num_streams = std::min<size_t>(requested_num_streams, settings[Setting::max_streams_for_merge_tree_reading]);
    }

    /// Add explicit description.
    setStepDescription(data.getStorageID().getFullNameNotQuoted());
<<<<<<< HEAD
    enable_vertical_final = query_info.isFinal() && context->getSettingsRef().enable_vertical_final && data.merging_params.mode == MergeTreeData::MergingParams::Replacing;
=======
    enable_vertical_final = query_info.isFinal() && context->getSettingsRef()[Setting::enable_vertical_final]
        && data.merging_params.mode == MergeTreeData::MergingParams::Replacing;

    updateSortDescriptionForOutputStream(
        *output_stream,
        storage_snapshot->metadata->getSortingKeyColumns(),
        getSortDirection(),
        query_info.input_order_info,
        prewhere_info,
        enable_vertical_final);
>>>>>>> b12a3677
}

std::unique_ptr<ReadFromMergeTree> ReadFromMergeTree::createLocalParallelReplicasReadingStep(
    AnalysisResultPtr analyzed_result_ptr_,
    MergeTreeAllRangesCallback all_ranges_callback_,
    MergeTreeReadTaskCallback read_task_callback_,
    size_t replica_number)
{
    const bool enable_parallel_reading = true;
    return std::make_unique<ReadFromMergeTree>(
        prepared_parts,
        mutations_snapshot,
        all_column_names,
        data,
        getQueryInfo(),
        getStorageSnapshot(),
        getContext(),
        block_size.max_block_size_rows,
        requested_num_streams,
        max_block_numbers_to_read,
        log,
        std::move(analyzed_result_ptr_),
        enable_parallel_reading,
        all_ranges_callback_,
        read_task_callback_,
        replica_number);
}

Pipe ReadFromMergeTree::readFromPoolParallelReplicas(RangesInDataParts parts_with_range, Names required_columns, PoolSettings pool_settings)
{
    const auto & client_info = context->getClientInfo();

    auto extension = ParallelReadingExtension{
        all_ranges_callback.value(), read_task_callback.value(), number_of_current_replica.value_or(client_info.number_of_current_replica), context->getClusterForParallelReplicas()->getShardsInfo().at(0).getAllNodeCount()};

    /// We have a special logic for local replica. It has to read less data, because in some cases it should
    /// merge states of aggregate functions or do some other important stuff other than reading from Disk.
    auto multiplier = context->getSettingsRef()[Setting::parallel_replicas_single_task_marks_count_multiplier];
    const auto min_marks_for_concurrent_read_limit = std::numeric_limits<Int64>::max() >> 1;
    if (pool_settings.min_marks_for_concurrent_read > min_marks_for_concurrent_read_limit)
    {
        /// limit min marks to read in case it's big, happened in test since due to settings randomization
        pool_settings.min_marks_for_concurrent_read = min_marks_for_concurrent_read_limit;
        multiplier = 1.0f;
    }

    if (auto result = pool_settings.min_marks_for_concurrent_read * multiplier; canConvertTo<size_t>(result))
        pool_settings.min_marks_for_concurrent_read = static_cast<size_t>(result);
    else
        throw Exception(ErrorCodes::PARAMETER_OUT_OF_BOUND,
            "Exceeded limit for the number of marks per a single task for parallel replicas. "
            "Make sure that `parallel_replicas_single_task_marks_count_multiplier` is in some reasonable boundaries, current value is: {}",
            multiplier);

    auto pool = std::make_shared<MergeTreeReadPoolParallelReplicas>(
        std::move(extension),
        std::move(parts_with_range),
        mutations_snapshot,
        shared_virtual_fields,
        storage_snapshot,
        prewhere_info,
        actions_settings,
        reader_settings,
        required_columns,
        pool_settings,
        context);

    auto block_size_copy = block_size;
    block_size_copy.min_marks_to_read = pool_settings.min_marks_for_concurrent_read;

    Pipes pipes;

    for (size_t i = 0; i < pool_settings.threads; ++i)
    {
        auto algorithm = std::make_unique<MergeTreeThreadSelectAlgorithm>(i);

        auto processor = std::make_unique<MergeTreeSelectProcessor>(
            pool, std::move(algorithm), prewhere_info,
            actions_settings, block_size_copy, reader_settings);

        auto source = std::make_shared<MergeTreeSource>(std::move(processor), data.getLogName());
        pipes.emplace_back(std::move(source));
    }

    return Pipe::unitePipes(std::move(pipes));
}


Pipe ReadFromMergeTree::readFromPool(
    RangesInDataParts parts_with_range,
    Names required_columns,
    PoolSettings pool_settings)
{
    size_t total_rows = parts_with_range.getRowsCountAllParts();

    if (query_info.trivial_limit > 0 && query_info.trivial_limit < total_rows)
        total_rows = query_info.trivial_limit;

    const auto & settings = context->getSettingsRef();

    /// round min_marks_to_read up to nearest multiple of block_size expressed in marks
    /// If granularity is adaptive it doesn't make sense
    /// Maybe it will make sense to add settings `max_block_size_bytes`
    if (block_size.max_block_size_rows && !data.canUseAdaptiveGranularity())
    {
        size_t fixed_index_granularity = data.getSettings()->index_granularity;
        pool_settings.min_marks_for_concurrent_read = (pool_settings.min_marks_for_concurrent_read * fixed_index_granularity + block_size.max_block_size_rows - 1)
            / block_size.max_block_size_rows * block_size.max_block_size_rows / fixed_index_granularity;
    }

    bool all_parts_are_remote = true;
    bool all_parts_are_local = true;
    for (const auto & part : parts_with_range)
    {
        const bool is_remote = part.data_part->isStoredOnRemoteDisk();
        all_parts_are_local &= !is_remote;
        all_parts_are_remote &= is_remote;
    }

    MergeTreeReadPoolPtr pool;

    bool allow_prefetched_remote = all_parts_are_remote && settings[Setting::allow_prefetched_read_pool_for_remote_filesystem]
        && MergeTreePrefetchedReadPool::checkReadMethodAllowed(reader_settings.read_settings.remote_fs_method);

    bool allow_prefetched_local = all_parts_are_local && settings[Setting::allow_prefetched_read_pool_for_local_filesystem]
        && MergeTreePrefetchedReadPool::checkReadMethodAllowed(reader_settings.read_settings.local_fs_method);

    /** Do not use prefetched read pool if query is trivial limit query.
      * Because time spend during filling per thread tasks can be greater than whole query
      * execution for big tables with small limit.
      */
    bool use_prefetched_read_pool = query_info.trivial_limit == 0 && (allow_prefetched_remote || allow_prefetched_local);

    if (use_prefetched_read_pool)
    {
        pool = std::make_shared<MergeTreePrefetchedReadPool>(
            std::move(parts_with_range),
            mutations_snapshot,
            shared_virtual_fields,
            storage_snapshot,
            prewhere_info,
            actions_settings,
            reader_settings,
            required_columns,
            pool_settings,
            context);
    }
    else
    {
        pool = std::make_shared<MergeTreeReadPool>(
            std::move(parts_with_range),
            mutations_snapshot,
            shared_virtual_fields,
            storage_snapshot,
            prewhere_info,
            actions_settings,
            reader_settings,
            required_columns,
            pool_settings,
            context);
    }

    LOG_DEBUG(log, "Reading approx. {} rows with {} streams", total_rows, pool_settings.threads);

    /// The reason why we change this setting is because MergeTreeReadPool takes the full task
    /// ignoring min_marks_to_read setting in case of remote disk (see MergeTreeReadPool::getTask).
    /// In this case, we won't limit the number of rows to read based on adaptive granularity settings.
    auto block_size_copy = block_size;
    block_size_copy.min_marks_to_read = pool_settings.min_marks_for_concurrent_read;

    Pipes pipes;
    for (size_t i = 0; i < pool_settings.threads; ++i)
    {
        auto algorithm = std::make_unique<MergeTreeThreadSelectAlgorithm>(i);

        auto processor = std::make_unique<MergeTreeSelectProcessor>(
            pool, std::move(algorithm), prewhere_info,
            actions_settings, block_size_copy, reader_settings);

        auto source = std::make_shared<MergeTreeSource>(std::move(processor), data.getLogName());

        if (i == 0)
            source->addTotalRowsApprox(total_rows);

        pipes.emplace_back(std::move(source));
    }

    auto pipe = Pipe::unitePipes(std::move(pipes));
    if (output_streams_limit && output_streams_limit < pipe.numOutputPorts())
        pipe.resize(output_streams_limit);
    return pipe;
}

Pipe ReadFromMergeTree::readInOrder(
    RangesInDataParts parts_with_ranges,
    Names required_columns,
    PoolSettings pool_settings,
    ReadType read_type,
    UInt64 read_limit)
{
    /// For reading in order it makes sense to read only
    /// one range per task to reduce number of read rows.
    bool has_limit_below_one_block = read_type != ReadType::Default && read_limit && read_limit < block_size.max_block_size_rows;
    MergeTreeReadPoolPtr pool;

    if (is_parallel_reading_from_replicas)
    {
        const auto & client_info = context->getClientInfo();
        ParallelReadingExtension extension{
            all_ranges_callback.value(),
            read_task_callback.value(),
            number_of_current_replica.value_or(client_info.number_of_current_replica), context->getClusterForParallelReplicas()->getShardsInfo().at(0).getAllNodeCount()};

        auto multiplier = context->getSettingsRef()[Setting::parallel_replicas_single_task_marks_count_multiplier];
        const auto min_marks_for_concurrent_read_limit = std::numeric_limits<Int64>::max() >> 1;
        if (pool_settings.min_marks_for_concurrent_read > min_marks_for_concurrent_read_limit)
        {
            /// limit min marks to read in case it's big, happened in test since due to settings randomzation
            pool_settings.min_marks_for_concurrent_read = min_marks_for_concurrent_read_limit;
            multiplier = 1.0f;
        }

        if (auto result = pool_settings.min_marks_for_concurrent_read * multiplier; canConvertTo<size_t>(result))
            pool_settings.min_marks_for_concurrent_read = static_cast<size_t>(result);
        else
            throw Exception(ErrorCodes::PARAMETER_OUT_OF_BOUND,
                "Exceeded limit for the number of marks per a single task for parallel replicas. "
                "Make sure that `parallel_replicas_single_task_marks_count_multiplier` is in some reasonable boundaries, current value is: {}",
                multiplier);

        CoordinationMode mode = read_type == ReadType::InOrder
            ? CoordinationMode::WithOrder
            : CoordinationMode::ReverseOrder;

        pool = std::make_shared<MergeTreeReadPoolParallelReplicasInOrder>(
            std::move(extension),
            mode,
            parts_with_ranges,
            mutations_snapshot,
            shared_virtual_fields,
            storage_snapshot,
            prewhere_info,
            actions_settings,
            reader_settings,
            required_columns,
            pool_settings,
            context);
    }
    else
    {
        pool = std::make_shared<MergeTreeReadPoolInOrder>(
            has_limit_below_one_block,
            read_type,
            parts_with_ranges,
            mutations_snapshot,
            shared_virtual_fields,
            storage_snapshot,
            prewhere_info,
            actions_settings,
            reader_settings,
            required_columns,
            pool_settings,
            context);
    }

    /// If parallel replicas enabled, set total rows in progress here only on initiator with local plan
    /// Otherwise rows will counted multiple times
    const UInt64 in_order_limit = query_info.input_order_info ? query_info.input_order_info->limit : 0;
    const bool parallel_replicas_local_plan_for_initiator = is_parallel_reading_from_replicas
        && context->getSettingsRef()[Setting::parallel_replicas_local_plan] && context->canUseParallelReplicasOnInitiator();
    const bool set_total_rows_approx = !is_parallel_reading_from_replicas || parallel_replicas_local_plan_for_initiator;

    Pipes pipes;
    for (size_t i = 0; i < parts_with_ranges.size(); ++i)
    {
        const auto & part_with_ranges = parts_with_ranges[i];

        UInt64 total_rows = part_with_ranges.getRowsCount();
        if (query_info.trivial_limit > 0 && query_info.trivial_limit < total_rows)
            total_rows = query_info.trivial_limit;
        else if (in_order_limit > 0 && in_order_limit < total_rows)
            total_rows = in_order_limit;

        LOG_TRACE(log, "Reading {} ranges in{}order from part {}, approx. {} rows starting from {}",
            part_with_ranges.ranges.size(),
            read_type == ReadType::InReverseOrder ? " reverse " : " ",
            part_with_ranges.data_part->name, total_rows,
            part_with_ranges.data_part->index_granularity.getMarkStartingRow(part_with_ranges.ranges.front().begin));

        MergeTreeSelectAlgorithmPtr algorithm;
        if (read_type == ReadType::InReverseOrder)
            algorithm = std::make_unique<MergeTreeInReverseOrderSelectAlgorithm>(i);
        else
            algorithm = std::make_unique<MergeTreeInOrderSelectAlgorithm>(i);

        auto processor = std::make_unique<MergeTreeSelectProcessor>(
            pool, std::move(algorithm), prewhere_info,
            actions_settings, block_size, reader_settings);

        processor->addPartLevelToChunk(isQueryWithFinal());

        auto source = std::make_shared<MergeTreeSource>(std::move(processor), data.getLogName());
        if (set_total_rows_approx)
            source->addTotalRowsApprox(total_rows);

        pipes.emplace_back(std::move(source));
    }

    auto pipe = Pipe::unitePipes(std::move(pipes));

    if (read_type == ReadType::InReverseOrder)
    {
        pipe.addSimpleTransform([&](const Block & header)
        {
            return std::make_shared<ReverseTransform>(header);
        });
    }

    return pipe;
}

Pipe ReadFromMergeTree::read(
    RangesInDataParts parts_with_range,
    Names required_columns,
    ReadType read_type,
    size_t max_streams,
    size_t min_marks_for_concurrent_read,
    bool use_uncompressed_cache)
{
    const auto & settings = context->getSettingsRef();
    size_t sum_marks = parts_with_range.getMarksCountAllParts();

    PoolSettings pool_settings{
        .threads = max_streams,
        .sum_marks = sum_marks,
        .min_marks_for_concurrent_read = min_marks_for_concurrent_read,
        .preferred_block_size_bytes = settings[Setting::preferred_block_size_bytes],
        .use_uncompressed_cache = use_uncompressed_cache,
        .use_const_size_tasks_for_remote_reading = settings[Setting::merge_tree_use_const_size_tasks_for_remote_reading],
    };

    if (read_type == ReadType::ParallelReplicas)
        return readFromPoolParallelReplicas(std::move(parts_with_range), std::move(required_columns), std::move(pool_settings));

    /// Reading from default thread pool is beneficial for remote storage because of new prefetches.
    if (read_type == ReadType::Default && (max_streams > 1 || checkAllPartsOnRemoteFS(parts_with_range)))
        return readFromPool(std::move(parts_with_range), std::move(required_columns), std::move(pool_settings));

    auto pipe = readInOrder(parts_with_range, required_columns, pool_settings, read_type, /*limit=*/ 0);

    /// Use ConcatProcessor to concat sources together.
    /// It is needed to read in parts order (and so in PK order) if single thread is used.
    if (read_type == ReadType::Default && pipe.numOutputPorts() > 1)
        pipe.addTransform(std::make_shared<ConcatProcessor>(pipe.getHeader(), pipe.numOutputPorts()));

    return pipe;
}

namespace
{

struct PartRangesReadInfo
{
    std::vector<size_t> sum_marks_in_parts;

    size_t sum_marks = 0;
    size_t total_rows = 0;
    size_t adaptive_parts = 0;
    size_t index_granularity_bytes = 0;
    size_t max_marks_to_use_cache = 0;
    size_t min_marks_for_concurrent_read = 0;
    bool use_uncompressed_cache = false;

    PartRangesReadInfo(
        const RangesInDataParts & parts,
        const Settings & settings,
        const MergeTreeSettings & data_settings)
    {
        /// Count marks for each part.
        sum_marks_in_parts.resize(parts.size());

        for (size_t i = 0; i < parts.size(); ++i)
        {
            total_rows += parts[i].getRowsCount();
            sum_marks_in_parts[i] = parts[i].getMarksCount();
            sum_marks += sum_marks_in_parts[i];

            if (parts[i].data_part->index_granularity_info.mark_type.adaptive)
                ++adaptive_parts;
        }

        if (adaptive_parts > parts.size() / 2)
            index_granularity_bytes = data_settings.index_granularity_bytes;

        max_marks_to_use_cache = MergeTreeDataSelectExecutor::roundRowsOrBytesToMarks(
            settings[Setting::merge_tree_max_rows_to_use_cache],
            settings[Setting::merge_tree_max_bytes_to_use_cache],
            data_settings.index_granularity,
            index_granularity_bytes);

        auto all_parts_on_remote_disk = checkAllPartsOnRemoteFS(parts);

        size_t min_rows_for_concurrent_read;
        size_t min_bytes_for_concurrent_read;
        if (all_parts_on_remote_disk)
        {
            min_rows_for_concurrent_read = settings[Setting::merge_tree_min_rows_for_concurrent_read_for_remote_filesystem];
            min_bytes_for_concurrent_read = settings[Setting::merge_tree_min_bytes_for_concurrent_read_for_remote_filesystem];
        }
        else
        {
            min_rows_for_concurrent_read = settings[Setting::merge_tree_min_rows_for_concurrent_read];
            min_bytes_for_concurrent_read = settings[Setting::merge_tree_min_bytes_for_concurrent_read];
        }

        min_marks_for_concurrent_read = MergeTreeDataSelectExecutor::minMarksForConcurrentRead(
            min_rows_for_concurrent_read, min_bytes_for_concurrent_read,
            data_settings.index_granularity, index_granularity_bytes, sum_marks);

        use_uncompressed_cache = settings[Setting::use_uncompressed_cache];
        if (sum_marks > max_marks_to_use_cache)
            use_uncompressed_cache = false;
    }
};

}

Pipe ReadFromMergeTree::spreadMarkRangesAmongStreams(RangesInDataParts && parts_with_ranges, size_t num_streams, const Names & column_names)
{
    const auto & settings = context->getSettingsRef();
    const auto data_settings = data.getSettings();

    LOG_TRACE(log, "Spreading mark ranges among streams (default reading)");

    PartRangesReadInfo info(parts_with_ranges, settings, *data_settings);

    if (0 == info.sum_marks)
        return {};

    if (num_streams > 1)
    {
        /// Reduce the number of num_streams if the data is small.
        if (info.sum_marks < num_streams * info.min_marks_for_concurrent_read && parts_with_ranges.size() < num_streams)
        {
            /*
            If the data is fragmented, then allocate the size of parts to num_streams. If the data is not fragmented, besides the sum_marks and
            min_marks_for_concurrent_read, involve the system cores to get the num_streams. Increase the num_streams and decrease the min_marks_for_concurrent_read
            if the data is small but system has plentiful cores. It helps to improve the parallel performance of `MergeTreeRead` significantly.
            Make sure the new num_streams `num_streams * increase_num_streams_ratio` will not exceed the previous calculated prev_num_streams.
            The new info.min_marks_for_concurrent_read `info.min_marks_for_concurrent_read / increase_num_streams_ratio` should be larger than 8.
            https://github.com/ClickHouse/ClickHouse/pull/53867
            */
            if ((info.sum_marks + info.min_marks_for_concurrent_read - 1) / info.min_marks_for_concurrent_read > parts_with_ranges.size())
            {
                const size_t prev_num_streams = num_streams;
                num_streams = (info.sum_marks + info.min_marks_for_concurrent_read - 1) / info.min_marks_for_concurrent_read;
                const size_t increase_num_streams_ratio = std::min(prev_num_streams / num_streams, info.min_marks_for_concurrent_read / 8);
                if (increase_num_streams_ratio > 1)
                {
                    num_streams = num_streams * increase_num_streams_ratio;
                    info.min_marks_for_concurrent_read = (info.sum_marks + num_streams - 1) / num_streams;
                }
            }
            else
                num_streams = parts_with_ranges.size();
        }
    }

    auto read_type = is_parallel_reading_from_replicas ? ReadType::ParallelReplicas : ReadType::Default;

    double read_split_ranges_into_intersecting_and_non_intersecting_injection_probability
        = settings[Setting::merge_tree_read_split_ranges_into_intersecting_and_non_intersecting_injection_probability];
    std::bernoulli_distribution fault(read_split_ranges_into_intersecting_and_non_intersecting_injection_probability);

    if (read_type != ReadType::ParallelReplicas &&
        num_streams > 1 &&
        read_split_ranges_into_intersecting_and_non_intersecting_injection_probability > 0.0 &&
        fault(thread_local_rng) &&
        !isQueryWithFinal() &&
        data.merging_params.is_deleted_column.empty() &&
        !prewhere_info)
    {
        NameSet column_names_set(column_names.begin(), column_names.end());
        Names in_order_column_names_to_read(column_names);

        /// Add columns needed to calculate the sorting expression
        for (const auto & column_name : storage_snapshot->metadata->getColumnsRequiredForSortingKey())
        {
            if (column_names_set.contains(column_name))
                continue;

            in_order_column_names_to_read.push_back(column_name);
            column_names_set.insert(column_name);
        }

        auto in_order_reading_step_getter = [this, &in_order_column_names_to_read, &info](auto parts)
        {
            return this->read(
                std::move(parts),
                in_order_column_names_to_read,
                ReadType::InOrder,
                1 /* num_streams */,
                0 /* min_marks_for_concurrent_read */,
                info.use_uncompressed_cache);
        };

        auto sorting_expr = storage_snapshot->metadata->getSortingKey().expression;

        SplitPartsWithRangesByPrimaryKeyResult split_ranges_result = splitPartsWithRangesByPrimaryKey(
            storage_snapshot->metadata->getPrimaryKey(),
            std::move(sorting_expr),
            std::move(parts_with_ranges),
            num_streams,
            context,
            std::move(in_order_reading_step_getter),
            true /*split_parts_ranges_into_intersecting_and_non_intersecting_final*/,
            true /*split_intersecting_parts_ranges_into_layers*/);

        auto merging_pipes = std::move(split_ranges_result.merging_pipes);
        auto non_intersecting_parts_ranges_read_pipe = read(std::move(split_ranges_result.non_intersecting_parts_ranges),
            column_names,
            read_type,
            num_streams,
            info.min_marks_for_concurrent_read,
            info.use_uncompressed_cache);

        if (merging_pipes.empty())
            return non_intersecting_parts_ranges_read_pipe;

        Pipes pipes;
        pipes.resize(2);
        pipes[0] = Pipe::unitePipes(std::move(merging_pipes));
        pipes[1] = std::move(non_intersecting_parts_ranges_read_pipe);

        auto conversion_action = ActionsDAG::makeConvertingActions(
            pipes[0].getHeader().getColumnsWithTypeAndName(),
            pipes[1].getHeader().getColumnsWithTypeAndName(),
            ActionsDAG::MatchColumnsMode::Name);
        auto converting_expr = std::make_shared<ExpressionActions>(std::move(conversion_action));
        pipes[0].addSimpleTransform(
            [converting_expr](const Block & header)
            {
                return std::make_shared<ExpressionTransform>(header, converting_expr);
            });
        return Pipe::unitePipes(std::move(pipes));
    }

    return read(std::move(parts_with_ranges),
        column_names,
        read_type,
        num_streams,
        info.min_marks_for_concurrent_read,
        info.use_uncompressed_cache);
}

static ActionsDAG createProjection(const Block & header)
{
    return ActionsDAG(header.getNamesAndTypesList());
}

Pipe ReadFromMergeTree::spreadMarkRangesAmongStreamsWithOrder(
    RangesInDataParts && parts_with_ranges,
    size_t num_streams,
    const Names & column_names,
    std::optional<ActionsDAG> & out_projection,
    const InputOrderInfoPtr & input_order_info)
{
    const auto & settings = context->getSettingsRef();
    const auto data_settings = data.getSettings();

    LOG_TRACE(log, "Spreading ranges among streams with order");

    PartRangesReadInfo info(parts_with_ranges, settings, *data_settings);

    Pipes res;

    if (info.sum_marks == 0)
        return {};

    /// PREWHERE actions can remove some input columns (which are needed only for prewhere condition).
    /// In case of read-in-order, PREWHERE is executed before sorting. But removed columns could be needed for sorting key.
    /// To fix this, we prohibit removing any input in prewhere actions. Instead, projection actions will be added after sorting.
    /// See 02354_read_in_order_prewhere.sql as an example.
    bool have_input_columns_removed_after_prewhere = false;
    if (prewhere_info)
    {
        NameSet sorting_columns;
        for (const auto & column : storage_snapshot->metadata->getSortingKey().expression->getRequiredColumnsWithTypes())
            sorting_columns.insert(column.name);

        have_input_columns_removed_after_prewhere = restorePrewhereInputs(*prewhere_info, sorting_columns);
    }

    /// Let's split ranges to avoid reading much data.
    auto split_ranges
        = [rows_granularity = data_settings->index_granularity, my_max_block_size = block_size.max_block_size_rows]
        (const auto & ranges, int direction)
    {
        MarkRanges new_ranges;
        const size_t max_marks_in_range = (my_max_block_size + rows_granularity - 1) / rows_granularity;
        size_t marks_in_range = 1;

        if (direction == 1)
        {
            /// Split first few ranges to avoid reading much data.
            bool split = false;
            for (auto range : ranges)
            {
                while (!split && range.begin + marks_in_range < range.end)
                {
                    new_ranges.emplace_back(range.begin, range.begin + marks_in_range);
                    range.begin += marks_in_range;
                    marks_in_range *= 2;

                    if (marks_in_range > max_marks_in_range)
                        split = true;
                }
                new_ranges.emplace_back(range.begin, range.end);
            }
        }
        else
        {
            /// Split all ranges to avoid reading much data, because we have to
            ///  store whole range in memory to reverse it.
            for (auto it = ranges.rbegin(); it != ranges.rend(); ++it)
            {
                auto range = *it;
                while (range.begin + marks_in_range < range.end)
                {
                    new_ranges.emplace_front(range.end - marks_in_range, range.end);
                    range.end -= marks_in_range;
                    marks_in_range = std::min(marks_in_range * 2, max_marks_in_range);
                }
                new_ranges.emplace_front(range.begin, range.end);
            }
        }

        return new_ranges;
    };

    const size_t min_marks_per_stream = (info.sum_marks - 1) / num_streams + 1;
    bool need_preliminary_merge = (parts_with_ranges.size() > settings[Setting::read_in_order_two_level_merge_threshold]);

    const auto read_type = input_order_info->direction == 1 ? ReadType::InOrder : ReadType::InReverseOrder;

    PoolSettings pool_settings{
        .threads = num_streams,
        .sum_marks = parts_with_ranges.getMarksCountAllParts(),
        .min_marks_for_concurrent_read = info.min_marks_for_concurrent_read,
        .preferred_block_size_bytes = settings[Setting::preferred_block_size_bytes],
        .use_uncompressed_cache = info.use_uncompressed_cache,
    };

    Pipes pipes;
    /// For parallel replicas the split will be performed on the initiator side.
    if (is_parallel_reading_from_replicas)
    {
        pipes.emplace_back(readInOrder(std::move(parts_with_ranges), column_names, pool_settings, read_type, input_order_info->limit));
    }
    else
    {
        std::vector<RangesInDataParts> splitted_parts_and_ranges;
        splitted_parts_and_ranges.reserve(num_streams);

        for (size_t i = 0; i < num_streams && !parts_with_ranges.empty(); ++i)
        {
            size_t need_marks = min_marks_per_stream;
            RangesInDataParts new_parts;

            /// Loop over parts.
            /// We will iteratively take part or some subrange of a part from the back
            ///  and assign a stream to read from it.
            while (need_marks > 0 && !parts_with_ranges.empty())
            {
                RangesInDataPart part = parts_with_ranges.back();
                parts_with_ranges.pop_back();
                size_t & marks_in_part = info.sum_marks_in_parts.back();

                /// We will not take too few rows from a part.
                if (marks_in_part >= info.min_marks_for_concurrent_read && need_marks < info.min_marks_for_concurrent_read)
                    need_marks = info.min_marks_for_concurrent_read;

                /// Do not leave too few rows in the part.
                if (marks_in_part > need_marks && marks_in_part - need_marks < info.min_marks_for_concurrent_read)
                    need_marks = marks_in_part;

                MarkRanges ranges_to_get_from_part;

                /// We take full part if it contains enough marks or
                /// if we know limit and part contains less than 'limit' rows.
                bool take_full_part = marks_in_part <= need_marks || (input_order_info->limit && input_order_info->limit > part.getRowsCount());

                /// We take the whole part if it is small enough.
                if (take_full_part)
                {
                    ranges_to_get_from_part = part.ranges;

                    need_marks -= marks_in_part;
                    info.sum_marks_in_parts.pop_back();
                }
                else
                {
                    /// Loop through ranges in part. Take enough ranges to cover "need_marks".
                    while (need_marks > 0)
                    {
                        if (part.ranges.empty())
                            throw Exception(ErrorCodes::LOGICAL_ERROR, "Unexpected end of ranges while spreading marks among streams");

                        MarkRange & range = part.ranges.front();

                        const size_t marks_in_range = range.end - range.begin;
                        const size_t marks_to_get_from_range = std::min(marks_in_range, need_marks);

                        ranges_to_get_from_part.emplace_back(range.begin, range.begin + marks_to_get_from_range);
                        range.begin += marks_to_get_from_range;
                        marks_in_part -= marks_to_get_from_range;
                        need_marks -= marks_to_get_from_range;
                        if (range.begin == range.end)
                            part.ranges.pop_front();
                    }
                    parts_with_ranges.emplace_back(part);
                }

                ranges_to_get_from_part = split_ranges(ranges_to_get_from_part, input_order_info->direction);
                new_parts.emplace_back(part.data_part, part.part_index_in_query, std::move(ranges_to_get_from_part));
            }

            splitted_parts_and_ranges.emplace_back(std::move(new_parts));
        }

        for (auto && item : splitted_parts_and_ranges)
            pipes.emplace_back(readInOrder(std::move(item), column_names, pool_settings, read_type, input_order_info->limit));
    }

    Block pipe_header;
    if (!pipes.empty())
        pipe_header = pipes.front().getHeader();

    if (need_preliminary_merge || output_each_partition_through_separate_port)
    {
        size_t prefix_size = input_order_info->used_prefix_of_sorting_key_size;
        auto order_key_prefix_ast = storage_snapshot->metadata->getSortingKey().expression_list_ast->clone();
        order_key_prefix_ast->children.resize(prefix_size);

        auto syntax_result = TreeRewriter(context).analyze(order_key_prefix_ast, storage_snapshot->metadata->getColumns().getAllPhysical());
        auto sorting_key_prefix_expr = ExpressionAnalyzer(order_key_prefix_ast, syntax_result, context).getActionsDAG(false);
        const auto & sorting_columns = storage_snapshot->metadata->getSortingKey().column_names;

        SortDescription sort_description;
        sort_description.compile_sort_description = settings[Setting::compile_sort_description];
        sort_description.min_count_to_compile_sort_description = settings[Setting::min_count_to_compile_sort_description];

        for (size_t j = 0; j < prefix_size; ++j)
            sort_description.emplace_back(sorting_columns[j], input_order_info->direction);

        auto sorting_key_expr = std::make_shared<ExpressionActions>(std::move(sorting_key_prefix_expr));

        auto merge_streams = [&](Pipe & pipe)
        {
            pipe.addSimpleTransform([sorting_key_expr](const Block & header)
                                    { return std::make_shared<ExpressionTransform>(header, sorting_key_expr); });

            if (pipe.numOutputPorts() > 1)
            {
                auto transform = std::make_shared<MergingSortedTransform>(
                    pipe.getHeader(), pipe.numOutputPorts(), sort_description, block_size.max_block_size_rows, /*max_block_size_bytes=*/0, SortingQueueStrategy::Batch);

                pipe.addTransform(std::move(transform));
            }
        };

        if (!pipes.empty() && output_each_partition_through_separate_port)
        {
            /// In contrast with usual aggregation in order that allocates separate AggregatingTransform for each data part,
            /// aggregation of partitioned data uses the same AggregatingTransform for all parts of the same partition.
            /// Thus we need to merge all partition parts into a single sorted stream.
            Pipe pipe = Pipe::unitePipes(std::move(pipes));
            merge_streams(pipe);
            return pipe;
        }

        for (auto & pipe : pipes)
            merge_streams(pipe);
    }

    if (!pipes.empty() && (need_preliminary_merge || have_input_columns_removed_after_prewhere))
        /// Drop temporary columns, added by 'sorting_key_prefix_expr'
        out_projection = createProjection(pipe_header);

    return Pipe::unitePipes(std::move(pipes));
}

static void addMergingFinal(
    Pipe & pipe,
    const SortDescription & sort_description,
    MergeTreeData::MergingParams merging_params,
    Names partition_key_columns,
    size_t max_block_size_rows,
    bool enable_vertical_final)
{
    const auto & header = pipe.getHeader();
    size_t num_outputs = pipe.numOutputPorts();

    auto now = time(nullptr);

    auto get_merging_processor = [&]() -> MergingTransformPtr
    {
        switch (merging_params.mode)
        {
            case MergeTreeData::MergingParams::Ordinary:
                return std::make_shared<MergingSortedTransform>(header, num_outputs,
                            sort_description, max_block_size_rows, /*max_block_size_bytes=*/0, SortingQueueStrategy::Batch);

            case MergeTreeData::MergingParams::Collapsing:
                return std::make_shared<CollapsingSortedTransform>(header, num_outputs,
                            sort_description, merging_params.sign_column, true, max_block_size_rows, /*max_block_size_bytes=*/0);

            case MergeTreeData::MergingParams::Summing:
                return std::make_shared<SummingSortedTransform>(header, num_outputs,
                            sort_description, merging_params.columns_to_sum, partition_key_columns, max_block_size_rows, /*max_block_size_bytes=*/0);

            case MergeTreeData::MergingParams::Aggregating:
                return std::make_shared<AggregatingSortedTransform>(header, num_outputs,
                            sort_description, max_block_size_rows, /*max_block_size_bytes=*/0);

            case MergeTreeData::MergingParams::Replacing:
                return std::make_shared<ReplacingSortedTransform>(header, num_outputs,
                            sort_description, merging_params.is_deleted_column, merging_params.version_column, max_block_size_rows, /*max_block_size_bytes=*/0, /*out_row_sources_buf_*/ nullptr, /*use_average_block_sizes*/ false, /*cleanup*/ !merging_params.is_deleted_column.empty(), enable_vertical_final);


            case MergeTreeData::MergingParams::VersionedCollapsing:
                return std::make_shared<VersionedCollapsingTransform>(header, num_outputs,
                            sort_description, merging_params.sign_column, max_block_size_rows, /*max_block_size_bytes=*/0);

            case MergeTreeData::MergingParams::Graphite:
                return std::make_shared<GraphiteRollupSortedTransform>(header, num_outputs,
                            sort_description, max_block_size_rows, /*max_block_size_bytes=*/0, merging_params.graphite_params, now);
        }
    };

    pipe.addTransform(get_merging_processor());
    if (enable_vertical_final)
        pipe.addSimpleTransform([](const Block & header_)
                                { return std::make_shared<SelectByIndicesTransform>(header_); });
}

bool ReadFromMergeTree::doNotMergePartsAcrossPartitionsFinal() const
{
    const auto & settings = context->getSettingsRef();

    /// If setting do_not_merge_across_partitions_select_final is set always prefer it
    if (settings[Setting::do_not_merge_across_partitions_select_final].changed)
        return settings[Setting::do_not_merge_across_partitions_select_final];

    if (!storage_snapshot->metadata->hasPrimaryKey() || !storage_snapshot->metadata->hasPartitionKey())
        return false;

    /** To avoid merging parts across partitions we want result of partition key expression for
      * rows with same primary key to be the same.
      *
      * If partition key expression is deterministic, and contains only columns that are included
      * in primary key, then for same primary key column values, result of partition key expression
      * will be the same.
      */
    const auto & partition_key_expression = storage_snapshot->metadata->getPartitionKey().expression;
    if (partition_key_expression->getActionsDAG().hasNonDeterministic())
        return false;

    const auto & primary_key_columns = storage_snapshot->metadata->getPrimaryKey().column_names;
    NameSet primary_key_columns_set(primary_key_columns.begin(), primary_key_columns.end());

    const auto & partition_key_required_columns = partition_key_expression->getRequiredColumns();
    for (const auto & partition_key_required_column : partition_key_required_columns)
        if (!primary_key_columns_set.contains(partition_key_required_column))
            return false;

    return true;
}

Pipe ReadFromMergeTree::spreadMarkRangesAmongStreamsFinal(
    RangesInDataParts && parts_with_ranges, size_t num_streams, const Names & origin_column_names, const Names & column_names, std::optional<ActionsDAG> & out_projection)
{
    const auto & settings = context->getSettingsRef();
    const auto & data_settings = data.getSettings();
    PartRangesReadInfo info(parts_with_ranges, settings, *data_settings);

    assert(num_streams == requested_num_streams);
    num_streams = std::min<size_t>(num_streams, settings[Setting::max_final_threads]);

    /// If setting do_not_merge_across_partitions_select_final is true than we won't merge parts from different partitions.
    /// We have all parts in parts vector, where parts with same partition are nearby.
    /// So we will store iterators pointed to the beginning of each partition range (and parts.end()),
    /// then we will create a pipe for each partition that will run selecting processor and merging processor
    /// for the parts with this partition. In the end we will unite all the pipes.
    std::vector<RangesInDataParts::iterator> parts_to_merge_ranges;
    auto it = parts_with_ranges.begin();
    parts_to_merge_ranges.push_back(it);

    bool do_not_merge_across_partitions_select_final = doNotMergePartsAcrossPartitionsFinal();
    if (do_not_merge_across_partitions_select_final)
    {
        while (it != parts_with_ranges.end())
        {
            it = std::find_if(
                it, parts_with_ranges.end(), [&it](auto & part) { return it->data_part->info.partition_id != part.data_part->info.partition_id; });
            parts_to_merge_ranges.push_back(it);
        }
    }
    else
    {
        /// If do_not_merge_across_partitions_select_final is false we just merge all the parts.
        parts_to_merge_ranges.push_back(parts_with_ranges.end());
    }

    Pipes merging_pipes;
    Pipes no_merging_pipes;

    /// If do_not_merge_across_partitions_select_final is true and num_streams > 1
    /// we will store lonely parts with level > 0 to use parallel select on them.
    RangesInDataParts non_intersecting_parts_by_primary_key;

    auto sorting_expr = storage_snapshot->metadata->getSortingKey().expression;

    if (prewhere_info)
    {
        NameSet sorting_columns;
        for (const auto & column : storage_snapshot->metadata->getSortingKey().expression->getRequiredColumnsWithTypes())
            sorting_columns.insert(column.name);
        restorePrewhereInputs(*prewhere_info, sorting_columns);
    }

    for (size_t range_index = 0; range_index < parts_to_merge_ranges.size() - 1; ++range_index)
    {
        /// If do_not_merge_across_partitions_select_final is true and there is only one part in partition
        /// with level > 0 then we won't post-process this part, and if num_streams > 1 we
        /// can use parallel select on such parts.
        bool no_merging_final = do_not_merge_across_partitions_select_final &&
            std::distance(parts_to_merge_ranges[range_index], parts_to_merge_ranges[range_index + 1]) == 1 &&
            parts_to_merge_ranges[range_index]->data_part->info.level > 0 &&
            data.merging_params.is_deleted_column.empty() && !reader_settings.read_in_order;

        if (no_merging_final)
        {
            non_intersecting_parts_by_primary_key.push_back(std::move(*parts_to_merge_ranges[range_index]));
            continue;
        }

        Pipes pipes;
        {
            RangesInDataParts new_parts;

            for (auto part_it = parts_to_merge_ranges[range_index]; part_it != parts_to_merge_ranges[range_index + 1]; ++part_it)
                new_parts.emplace_back(part_it->data_part, part_it->part_index_in_query, part_it->ranges);

            if (new_parts.empty())
                continue;

            if (num_streams > 1 && storage_snapshot->metadata->hasPrimaryKey())
            {
                // Let's split parts into non intersecting parts ranges and layers to ensure data parallelism of FINAL.
                auto in_order_reading_step_getter = [this, &column_names, &info](auto parts)
                {
                    return this->read(
                        std::move(parts),
                        column_names,
                        ReadType::InOrder,
                        1 /* num_streams */,
                        0 /* min_marks_for_concurrent_read */,
                        info.use_uncompressed_cache);
                };

                /// Parts of non-zero level still may contain duplicate PK values to merge on FINAL if there's is_deleted column,
                /// so we have to process all ranges. It would be more optimal to remove this flag and add an extra filtering step.
                bool split_parts_ranges_into_intersecting_and_non_intersecting_final
                    = settings[Setting::split_parts_ranges_into_intersecting_and_non_intersecting_final]
                    && data.merging_params.is_deleted_column.empty() && !reader_settings.read_in_order;

                SplitPartsWithRangesByPrimaryKeyResult split_ranges_result = splitPartsWithRangesByPrimaryKey(
                    storage_snapshot->metadata->getPrimaryKey(),
                    sorting_expr,
                    std::move(new_parts),
                    num_streams,
                    context,
                    std::move(in_order_reading_step_getter),
                    split_parts_ranges_into_intersecting_and_non_intersecting_final,
                    settings[Setting::split_intersecting_parts_ranges_into_layers_final]);

                for (auto && non_intersecting_parts_range : split_ranges_result.non_intersecting_parts_ranges)
                    non_intersecting_parts_by_primary_key.push_back(std::move(non_intersecting_parts_range));

                for (auto && merging_pipe : split_ranges_result.merging_pipes)
                    pipes.push_back(std::move(merging_pipe));
            }
            else
            {
                pipes.emplace_back(read(
                    std::move(new_parts), column_names, ReadType::InOrder, num_streams, 0, info.use_uncompressed_cache));

                pipes.back().addSimpleTransform([sorting_expr](const Block & header)
                                                { return std::make_shared<ExpressionTransform>(header, sorting_expr); });
            }

            /// Drop temporary columns, added by 'sorting_key_expr'
            if (!out_projection && !pipes.empty())
                out_projection = createProjection(pipes.front().getHeader());
        }

        if (pipes.empty())
            continue;

        Names sort_columns = storage_snapshot->metadata->getSortingKeyColumns();
        SortDescription sort_description;
        sort_description.compile_sort_description = settings[Setting::compile_sort_description];
        sort_description.min_count_to_compile_sort_description = settings[Setting::min_count_to_compile_sort_description];

        size_t sort_columns_size = sort_columns.size();
        sort_description.reserve(sort_columns_size);

        Names partition_key_columns = storage_snapshot->metadata->getPartitionKey().column_names;

        for (size_t i = 0; i < sort_columns_size; ++i)
            sort_description.emplace_back(sort_columns[i], 1, 1);

        for (auto & pipe : pipes)
            addMergingFinal(
                pipe,
                sort_description,
                data.merging_params,
                partition_key_columns,
                block_size.max_block_size_rows,
                enable_vertical_final);

        merging_pipes.emplace_back(Pipe::unitePipes(std::move(pipes)));
    }

    if (!non_intersecting_parts_by_primary_key.empty())
    {
        auto pipe = spreadMarkRangesAmongStreams(std::move(non_intersecting_parts_by_primary_key), num_streams, origin_column_names);
        no_merging_pipes.emplace_back(std::move(pipe));
    }

    if (!merging_pipes.empty() && !no_merging_pipes.empty())
    {
        out_projection = {}; /// We do projection here
        Pipes pipes;
        pipes.resize(2);
        pipes[0] = Pipe::unitePipes(std::move(merging_pipes));
        pipes[1] = Pipe::unitePipes(std::move(no_merging_pipes));
        auto conversion_action = ActionsDAG::makeConvertingActions(
            pipes[0].getHeader().getColumnsWithTypeAndName(),
            pipes[1].getHeader().getColumnsWithTypeAndName(),
            ActionsDAG::MatchColumnsMode::Name);
        auto converting_expr = std::make_shared<ExpressionActions>(std::move(conversion_action));
        pipes[0].addSimpleTransform(
            [converting_expr](const Block & header)
            {
                return std::make_shared<ExpressionTransform>(header, converting_expr);
            });
        return Pipe::unitePipes(std::move(pipes));
    }
    else
        return merging_pipes.empty() ? Pipe::unitePipes(std::move(no_merging_pipes)) : Pipe::unitePipes(std::move(merging_pipes));
}

ReadFromMergeTree::AnalysisResultPtr ReadFromMergeTree::selectRangesToRead(bool find_exact_ranges) const
{
    return selectRangesToRead(prepared_parts, find_exact_ranges);
}

ReadFromMergeTree::AnalysisResultPtr ReadFromMergeTree::selectRangesToRead(MergeTreeData::DataPartsVector parts, bool find_exact_ranges) const
{
    return selectRangesToRead(
        std::move(parts),
        mutations_snapshot,
        storage_snapshot->metadata,
        query_info,
        context,
        requested_num_streams,
        max_block_numbers_to_read,
        data,
        all_column_names,
        log,
        indexes,
        find_exact_ranges);
}

static void buildIndexes(
    std::optional<ReadFromMergeTree::Indexes> & indexes,
    const ActionsDAG * filter_actions_dag,
    const MergeTreeData & data,
    const MergeTreeData::DataPartsVector & parts,
    const MergeTreeData::MutationsSnapshotPtr & mutations_snapshot,
    const ContextPtr & context,
    const SelectQueryInfo & query_info,
    const StorageMetadataPtr & metadata_snapshot,
    const LoggerPtr & log)
{
    indexes.reset();

    // Build and check if primary key is used when necessary
    const auto & primary_key = metadata_snapshot->getPrimaryKey();
    const Names & primary_key_column_names = primary_key.column_names;

    const auto & settings = context->getSettingsRef();

    indexes.emplace(
        ReadFromMergeTree::Indexes{KeyCondition{filter_actions_dag, context, primary_key_column_names, primary_key.expression}});

    if (metadata_snapshot->hasPartitionKey())
    {
        const auto & partition_key = metadata_snapshot->getPartitionKey();
        auto minmax_columns_names = MergeTreeData::getMinMaxColumnsNames(partition_key);
        auto minmax_expression_actions = MergeTreeData::getMinMaxExpr(partition_key, ExpressionActionsSettings::fromContext(context));

        indexes->minmax_idx_condition.emplace(filter_actions_dag, context, minmax_columns_names, minmax_expression_actions);
        indexes->partition_pruner.emplace(metadata_snapshot, filter_actions_dag, context, false /* strict */);
    }

    indexes->part_values = MergeTreeDataSelectExecutor::filterPartsByVirtualColumns(metadata_snapshot, data, parts, filter_actions_dag, context);
    MergeTreeDataSelectExecutor::buildKeyConditionFromPartOffset(indexes->part_offset_condition, filter_actions_dag, context);

    indexes->use_skip_indexes = settings[Setting::use_skip_indexes];
    if (query_info.isFinal() && !settings[Setting::use_skip_indexes_if_final])
        indexes->use_skip_indexes = false;

    if (!indexes->use_skip_indexes)
        return;

    const auto & all_indexes = metadata_snapshot->getSecondaryIndices();

    if (all_indexes.empty())
        return;

    std::unordered_set<std::string> ignored_index_names;

    if (settings[Setting::ignore_data_skipping_indices].changed)
    {
        const auto & indices = settings[Setting::ignore_data_skipping_indices].toString();
        Tokens tokens(indices.data(), indices.data() + indices.size(), settings[Setting::max_query_size]);
        IParser::Pos pos(tokens, static_cast<unsigned>(settings[Setting::max_parser_depth]), static_cast<unsigned>(settings[Setting::max_parser_backtracks]));
        Expected expected;

        /// Use an unordered list rather than string vector
        auto parse_single_id_or_literal = [&]
        {
            String str;
            if (!parseIdentifierOrStringLiteral(pos, expected, str))
                return false;

            ignored_index_names.insert(std::move(str));
            return true;
        };

        if (!ParserList::parseUtil(pos, expected, parse_single_id_or_literal, false))
            throw Exception(ErrorCodes::CANNOT_PARSE_TEXT, "Cannot parse ignore_data_skipping_indices ('{}')", indices);
    }

    auto all_updated_columns = mutations_snapshot->getAllUpdatedColumns();

    UsefulSkipIndexes skip_indexes;
    using Key = std::pair<String, size_t>;
    std::map<Key, size_t> merged;

    for (const auto & index : all_indexes)
    {
        if (ignored_index_names.contains(index.name))
            continue;

        auto index_helper = MergeTreeIndexFactory::instance().get(index);

        if (!all_updated_columns.empty())
        {
            auto required_columns = index_helper->getColumnsRequiredForIndexCalc();
            auto it = std::ranges::find_if(required_columns, [&](const auto & column_name)
            {
                return all_updated_columns.contains(column_name);
            });

            if (it != required_columns.end())
            {
                LOG_TRACE(log, "Index {} is not used because it depends on column {} which will be updated on fly", index.name, *it);
                continue;
            }
        }

        if (index_helper->isMergeable())
        {
            auto [it, inserted] = merged.emplace(Key{index_helper->index.type, index_helper->getGranularity()}, skip_indexes.merged_indices.size());
            if (inserted)
            {
                skip_indexes.merged_indices.emplace_back();
                skip_indexes.merged_indices.back().condition = index_helper->createIndexMergedCondition(query_info, metadata_snapshot);
            }

            skip_indexes.merged_indices[it->second].addIndex(index_helper);
            continue;
        }

        MergeTreeIndexConditionPtr condition;

        if (index_helper->isVectorSimilarityIndex())
        {
#if USE_USEARCH
            if (const auto * vector_similarity_index = typeid_cast<const MergeTreeIndexVectorSimilarity *>(index_helper.get()))
                condition = vector_similarity_index->createIndexCondition(query_info, context);
#endif
            if (const auto * legacy_vector_similarity_index = typeid_cast<const MergeTreeIndexLegacyVectorSimilarity *>(index_helper.get()))
                condition = legacy_vector_similarity_index->createIndexCondition(query_info, context);

            if (!condition)
                throw Exception(ErrorCodes::LOGICAL_ERROR, "Unknown vector search index {}", index_helper->index.name);
        }
        else
        {
            condition = index_helper->createIndexCondition(filter_actions_dag, context);
        }

        if (!condition->alwaysUnknownOrTrue())
            skip_indexes.useful_indices.emplace_back(index_helper, condition);
    }

    // move minmax indices to first positions, so they will be applied first as cheapest ones
    std::stable_sort(begin(skip_indexes.useful_indices), end(skip_indexes.useful_indices), [](const auto & l, const auto & r)
    {
        const bool l_min_max = (typeid_cast<const MergeTreeIndexMinMax *>(l.index.get()));
        const bool r_min_max = (typeid_cast<const MergeTreeIndexMinMax *>(r.index.get()));
        if (l_min_max == r_min_max)
            return false;

        if (l_min_max)
            return true; // left is min max but right is not

        return false; // right is min max but left is not
    });

    indexes->skip_indexes = std::move(skip_indexes);
}

void ReadFromMergeTree::applyFilters(ActionDAGNodes added_filter_nodes)
{
    if (!indexes)
    {
        filter_actions_dag = ActionsDAG::buildFilterActionsDAG(added_filter_nodes.nodes, query_info.buildNodeNameToInputNodeColumn());

        /// NOTE: Currently we store two DAGs for analysis:
        /// (1) SourceStepWithFilter::filter_nodes, (2) query_info.filter_actions_dag. Make sure there are consistent.
        /// TODO: Get rid of filter_actions_dag in query_info after we move analysis of
        /// parallel replicas and unused shards into optimization, similar to projection analysis.
        if (filter_actions_dag)
            query_info.filter_actions_dag = std::make_shared<const ActionsDAG>(filter_actions_dag->clone());

        buildIndexes(
            indexes,
            query_info.filter_actions_dag.get(),
            data,
            prepared_parts,
            mutations_snapshot,
            context,
            query_info,
            storage_snapshot->metadata,
            log);
    }
}

ReadFromMergeTree::AnalysisResultPtr ReadFromMergeTree::selectRangesToRead(
    MergeTreeData::DataPartsVector parts,
    MergeTreeData::MutationsSnapshotPtr mutations_snapshot,
    const StorageMetadataPtr & metadata_snapshot,
    const SelectQueryInfo & query_info_,
    ContextPtr context_,
    size_t num_streams,
    std::shared_ptr<PartitionIdToMaxBlock> max_block_numbers_to_read,
    const MergeTreeData & data,
    const Names & all_column_names,
    LoggerPtr log,
    std::optional<Indexes> & indexes,
    bool find_exact_ranges)
{
    AnalysisResult result;
    const auto & settings = context_->getSettingsRef();

    size_t total_parts = parts.size();

    result.column_names_to_read = all_column_names;

    /// If there are only virtual columns in the query, you must request at least one non-virtual one.
    if (result.column_names_to_read.empty())
    {
        NamesAndTypesList available_real_columns = metadata_snapshot->getColumns().getAllPhysical();
        result.column_names_to_read.push_back(ExpressionActions::getSmallestColumn(available_real_columns).name);
    }

    // Build and check if primary key is used when necessary
    const auto & primary_key = metadata_snapshot->getPrimaryKey();
    const Names & primary_key_column_names = primary_key.column_names;

    if (!indexes)
        buildIndexes(indexes, query_info_.filter_actions_dag.get(), data, parts, mutations_snapshot, context_, query_info_, metadata_snapshot, log);

    if (indexes->part_values && indexes->part_values->empty())
        return std::make_shared<AnalysisResult>(std::move(result));

    if (indexes->key_condition.alwaysUnknownOrTrue())
    {
        if (settings[Setting::force_primary_key])
        {
            throw Exception(ErrorCodes::INDEX_NOT_USED,
                "Primary key ({}) is not used and setting 'force_primary_key' is set",
                fmt::join(primary_key_column_names, ", "));
        }
    } else
    {
        ProfileEvents::increment(ProfileEvents::SelectQueriesWithPrimaryKeyUsage);
    }

    LOG_DEBUG(log, "Key condition: {}", indexes->key_condition.toString());

    if (indexes->part_offset_condition)
        LOG_DEBUG(log, "Part offset condition: {}", indexes->part_offset_condition->toString());

    if (indexes->key_condition.alwaysFalse())
        return std::make_shared<AnalysisResult>(std::move(result));

    size_t total_marks_pk = 0;
    size_t parts_before_pk = 0;

    {
        MergeTreeDataSelectExecutor::filterPartsByPartition(
            parts,
            indexes->partition_pruner,
            indexes->minmax_idx_condition,
            indexes->part_values,
            metadata_snapshot,
            data,
            context_,
            max_block_numbers_to_read.get(),
            log,
            result.index_stats);

        result.sampling = MergeTreeDataSelectExecutor::getSampling(
            query_info_,
            metadata_snapshot->getColumns().getAllPhysical(),
            parts,
            indexes->key_condition,
            data,
            metadata_snapshot,
            context_,
            log);

        if (result.sampling.read_nothing)
            return std::make_shared<AnalysisResult>(std::move(result));

        for (const auto & part : parts)
            total_marks_pk += part->index_granularity.getMarksCountWithoutFinal();
        parts_before_pk = parts.size();

        auto reader_settings = getMergeTreeReaderSettings(context_, query_info_);
        result.parts_with_ranges = MergeTreeDataSelectExecutor::filterPartsByPrimaryKeyAndSkipIndexes(
            std::move(parts),
            metadata_snapshot,
            context_,
            indexes->key_condition,
            indexes->part_offset_condition,
            indexes->skip_indexes,
            reader_settings,
            log,
            num_streams,
            result.index_stats,
            indexes->use_skip_indexes,
            find_exact_ranges);
    }

    size_t sum_marks_pk = total_marks_pk;
    for (const auto & stat : result.index_stats)
        if (stat.type == IndexType::PrimaryKey)
            sum_marks_pk = stat.num_granules_after;

    size_t sum_marks = 0;
    size_t sum_ranges = 0;
    size_t sum_rows = 0;

    for (const auto & part : result.parts_with_ranges)
    {
        sum_ranges += part.ranges.size();
        sum_marks += part.getMarksCount();
        sum_rows += part.getRowsCount();
    }

    result.total_parts = total_parts;
    result.parts_before_pk = parts_before_pk;
    result.selected_parts = result.parts_with_ranges.size();
    result.selected_ranges = sum_ranges;
    result.selected_marks = sum_marks;
    result.selected_marks_pk = sum_marks_pk;
    result.total_marks_pk = total_marks_pk;
    result.selected_rows = sum_rows;
    result.has_exact_ranges = result.selected_parts == 0 || find_exact_ranges;

    if (query_info_.input_order_info)
        result.read_type = (query_info_.input_order_info->direction > 0)
            ? ReadType::InOrder
            : ReadType::InReverseOrder;

    return std::make_shared<AnalysisResult>(std::move(result));
}

int ReadFromMergeTree::getSortDirection() const
{
    if (query_info.input_order_info)
        return query_info.input_order_info->direction;

    return 1;
}

void ReadFromMergeTree::updateSortDescription()
{
    result_sort_description = getSortDescriptionForOutputStream(
        *output_stream,
        storage_snapshot->metadata->getSortingKeyColumns(),
        getSortDirection(),
        query_info.input_order_info,
        prewhere_info,
        enable_vertical_final);
}

bool ReadFromMergeTree::requestReadingInOrder(size_t prefix_size, int direction, size_t read_limit)
{
    /// if dirction is not set, use current one
    if (!direction)
        direction = getSortDirection();

    /// Disable read-in-order optimization for reverse order with final.
    /// Otherwise, it can lead to incorrect final behavior because the implementation may rely on the reading in direct order).
    if (direction != 1 && query_info.isFinal())
        return false;

    query_info.input_order_info = std::make_shared<InputOrderInfo>(SortDescription{}, prefix_size, direction, read_limit);
    reader_settings.read_in_order = true;

    /// In case or read-in-order, don't create too many reading streams.
    /// Almost always we are reading from a single stream at a time because of merge sort.
    if (output_streams_limit)
        requested_num_streams = output_streams_limit;

    /// All *InOrder optimization rely on an assumption that output stream is sorted, but vertical FINAL breaks this rule
    /// Let prefer in-order optimization over vertical FINAL for now
    enable_vertical_final = false;

    updateSortDescription();

    return true;
}

bool ReadFromMergeTree::readsInOrder() const
{
    return reader_settings.read_in_order;
}

void ReadFromMergeTree::updatePrewhereInfo(const PrewhereInfoPtr & prewhere_info_value)
{
    query_info.prewhere_info = prewhere_info_value;
    prewhere_info = prewhere_info_value;

    output_stream = DataStream{.header = MergeTreeSelectProcessor::transformHeader(
        storage_snapshot->getSampleBlockForColumns(all_column_names),
        prewhere_info_value)};

    updateSortDescription();
}

bool ReadFromMergeTree::requestOutputEachPartitionThroughSeparatePort()
{
    if (isQueryWithFinal())
        return false;

    /// With parallel replicas we have to have only a single instance of `MergeTreeReadPoolParallelReplicas` per replica.
    /// With aggregation-by-partitions optimisation we might create a separate pool for each partition.
    if (is_parallel_reading_from_replicas)
        return false;

    const auto & settings = context->getSettingsRef();

    const auto partitions_cnt = countPartitions(prepared_parts);
    if (!settings[Setting::force_aggregate_partitions_independently] && (partitions_cnt == 1 || partitions_cnt < settings[Setting::max_threads] / 2))
    {
        LOG_TRACE(
            log,
            "Independent aggregation by partitions won't be used because there are too few of them: {}. You can set "
            "force_aggregate_partitions_independently to suppress this check",
            partitions_cnt);
        return false;
    }

    if (!settings[Setting::force_aggregate_partitions_independently]
        && (partitions_cnt > settings[Setting::max_number_of_partitions_for_independent_aggregation]))
    {
        LOG_TRACE(
            log,
            "Independent aggregation by partitions won't be used because there are too many of them: {}. You can increase "
            "max_number_of_partitions_for_independent_aggregation (current value is {}) or set "
            "force_aggregate_partitions_independently to suppress this check",
            partitions_cnt,
            settings[Setting::max_number_of_partitions_for_independent_aggregation]);
        return false;
    }

    if (!settings[Setting::force_aggregate_partitions_independently])
    {
        std::unordered_map<String, size_t> partition_rows;
        for (const auto & part : prepared_parts)
            partition_rows[part->info.partition_id] += part->rows_count;
        size_t sum_rows = 0;
        size_t max_rows = 0;
        for (const auto & [_, rows] : partition_rows)
        {
            sum_rows += rows;
            max_rows = std::max(max_rows, rows);
        }

        /// Merging shouldn't take more time than preaggregation in normal cases. And exec time is proportional to the amount of data.
        /// We assume that exec time of independent aggr is proportional to the maximum of sizes and
        /// exec time of ordinary aggr is proportional to sum of sizes divided by number of threads and multiplied by two (preaggregation + merging).
        const size_t avg_rows_in_partition = sum_rows / settings[Setting::max_threads];
        if (max_rows > avg_rows_in_partition * 2)
        {
            LOG_TRACE(
                log,
                "Independent aggregation by partitions won't be used because there are too big skew in the number of rows between "
                "partitions. You can set force_aggregate_partitions_independently to suppress this check");
            return false;
        }
    }

    return output_each_partition_through_separate_port = true;
}

ReadFromMergeTree::AnalysisResult ReadFromMergeTree::getAnalysisResult() const
{
    if (!analyzed_result_ptr)
        analyzed_result_ptr = selectRangesToRead();

    return *analyzed_result_ptr;
}

bool ReadFromMergeTree::isQueryWithSampling() const
{
    if (context->getSettingsRef()[Setting::parallel_replicas_count] > 1 && data.supportsSampling())
        return true;

    const auto & select = query_info.query->as<ASTSelectQuery &>();
    if (query_info.table_expression_modifiers)
        return query_info.table_expression_modifiers->getSampleSizeRatio() != std::nullopt;
    else
        return select.sampleSize() != nullptr;
}

Pipe ReadFromMergeTree::spreadMarkRanges(
    RangesInDataParts && parts_with_ranges, size_t num_streams, AnalysisResult & result, std::optional<ActionsDAG> & result_projection)
{
    const bool final = isQueryWithFinal();
    Names column_names_to_read = result.column_names_to_read;
    NameSet names(column_names_to_read.begin(), column_names_to_read.end());

    if (!final && result.sampling.use_sampling)
    {
        NameSet sampling_columns;

        /// Add columns needed for `sample_by_ast` to `column_names_to_read`.
        /// Skip this if final was used, because such columns were already added from PK.
        for (const auto & column : result.sampling.filter_expression->getRequiredColumns().getNames())
        {
            if (!names.contains(column))
                column_names_to_read.push_back(column);

            sampling_columns.insert(column);
        }

        if (prewhere_info)
            restorePrewhereInputs(*prewhere_info, sampling_columns);
    }

    if (final)
    {
        chassert(!is_parallel_reading_from_replicas);

        if (output_each_partition_through_separate_port)
            throw Exception(ErrorCodes::LOGICAL_ERROR, "Optimization isn't supposed to be used for queries with final");

        /// Add columns needed to calculate the sorting expression and the sign.
        for (const auto & column : storage_snapshot->metadata->getColumnsRequiredForSortingKey())
        {
            if (!names.contains(column))
            {
                column_names_to_read.push_back(column);
                names.insert(column);
            }
        }

        if (!data.merging_params.is_deleted_column.empty() && !names.contains(data.merging_params.is_deleted_column))
            column_names_to_read.push_back(data.merging_params.is_deleted_column);
        if (!data.merging_params.sign_column.empty() && !names.contains(data.merging_params.sign_column))
            column_names_to_read.push_back(data.merging_params.sign_column);
        if (!data.merging_params.version_column.empty() && !names.contains(data.merging_params.version_column))
            column_names_to_read.push_back(data.merging_params.version_column);

        return spreadMarkRangesAmongStreamsFinal(std::move(parts_with_ranges), num_streams, result.column_names_to_read, column_names_to_read, result_projection);
    }
    else if (query_info.input_order_info)
    {
        return spreadMarkRangesAmongStreamsWithOrder(
            std::move(parts_with_ranges), num_streams, column_names_to_read, result_projection, query_info.input_order_info);
    }
    else
    {
        return spreadMarkRangesAmongStreams(std::move(parts_with_ranges), num_streams, column_names_to_read);
    }
}

Pipe ReadFromMergeTree::groupStreamsByPartition(AnalysisResult & result, std::optional<ActionsDAG> & result_projection)
{
    auto && parts_with_ranges = std::move(result.parts_with_ranges);

    if (parts_with_ranges.empty())
        return {};

    const size_t partitions_cnt = std::max<size_t>(countPartitions(parts_with_ranges), 1);
    const size_t partitions_per_stream = std::max<size_t>(1, partitions_cnt / requested_num_streams);
    const size_t num_streams = std::max<size_t>(1, requested_num_streams / partitions_cnt);

    Pipes pipes;
    for (auto begin = parts_with_ranges.begin(), end = begin; end != parts_with_ranges.end(); begin = end)
    {
        for (size_t i = 0; i < partitions_per_stream; ++i)
            end = std::find_if(
                end,
                parts_with_ranges.end(),
                [&end](const auto & part) { return end->data_part->info.partition_id != part.data_part->info.partition_id; });

        RangesInDataParts partition_parts{std::make_move_iterator(begin), std::make_move_iterator(end)};

        pipes.emplace_back(spreadMarkRanges(std::move(partition_parts), num_streams, result, result_projection));
        if (!pipes.back().empty())
            pipes.back().resize(1);
    }

    return Pipe::unitePipes(std::move(pipes));
}

void ReadFromMergeTree::initializePipeline(QueryPipelineBuilder & pipeline, const BuildQueryPipelineSettings &)
{
    auto result = getAnalysisResult();

    if (enable_remove_parts_from_snapshot_optimization)
    {
        /// Do not keep data parts in snapshot.
        /// They are stored separately, and some could be released after PK analysis.
        storage_snapshot->data = std::make_unique<MergeTreeData::SnapshotData>();
    }

    result.checkLimits(context->getSettingsRef(), query_info);
    shared_virtual_fields.emplace("_sample_factor", result.sampling.used_sample_factor);

    LOG_DEBUG(
        log,
        "Selected {}/{} parts by partition key, {} parts by primary key, {}/{} marks by primary key, {} marks to read from {} ranges",
        result.parts_before_pk,
        result.total_parts,
        result.selected_parts,
        result.selected_marks_pk,
        result.total_marks_pk,
        result.selected_marks,
        result.selected_ranges);

    // Adding partition info to QueryAccessInfo.
    if (context->hasQueryContext() && !query_info.is_internal)
    {
        Names partition_names;
        for (const auto & part : result.parts_with_ranges)
        {
            partition_names.emplace_back(
                fmt::format("{}.{}", data.getStorageID().getFullNameNotQuoted(), part.data_part->info.partition_id));
        }
        context->getQueryContext()->addQueryAccessInfo(partition_names);
    }

    ProfileEvents::increment(ProfileEvents::SelectedParts, result.selected_parts);
    ProfileEvents::increment(ProfileEvents::SelectedPartsTotal, result.total_parts);
    ProfileEvents::increment(ProfileEvents::SelectedRanges, result.selected_ranges);
    ProfileEvents::increment(ProfileEvents::SelectedMarks, result.selected_marks);
    ProfileEvents::increment(ProfileEvents::SelectedMarksTotal, result.total_marks_pk);

    auto query_id_holder = MergeTreeDataSelectExecutor::checkLimits(data, result, context);

    if (result.parts_with_ranges.empty())
    {
        pipeline.init(Pipe(std::make_shared<NullSource>(getOutputStream().header)));
        return;
    }

    selected_marks = result.selected_marks;
    selected_rows = result.selected_rows;
    selected_parts = result.selected_parts;
    /// Projection, that needed to drop columns, which have appeared by execution
    /// of some extra expressions, and to allow execute the same expressions later.
    /// NOTE: It may lead to double computation of expressions.
    std::optional<ActionsDAG> result_projection;

    Pipe pipe = output_each_partition_through_separate_port
        ? groupStreamsByPartition(result, result_projection)
        : spreadMarkRanges(std::move(result.parts_with_ranges), requested_num_streams, result, result_projection);

    for (const auto & processor : pipe.getProcessors())
        processor->setStorageLimits(query_info.storage_limits);

    if (pipe.empty())
    {
        pipeline.init(Pipe(std::make_shared<NullSource>(getOutputStream().header)));
        return;
    }

    if (result.sampling.use_sampling)
    {
        auto sampling_actions = std::make_shared<ExpressionActions>(result.sampling.filter_expression->clone());
        pipe.addSimpleTransform([&](const Block & header)
        {
            return std::make_shared<FilterTransform>(
                header,
                sampling_actions,
                result.sampling.filter_function->getColumnName(),
                false);
        });
    }

    Block cur_header = pipe.getHeader();

    auto append_actions = [&result_projection](ActionsDAG actions)
    {
        if (!result_projection)
            result_projection = std::move(actions);
        else
            result_projection = ActionsDAG::merge(std::move(*result_projection), std::move(actions));
    };

    if (result_projection)
        cur_header = result_projection->updateHeader(cur_header);

    /// Extra columns may be returned (for example, if sampling is used).
    /// Convert pipe to step header structure.
    if (!isCompatibleHeader(cur_header, getOutputStream().header))
    {
        auto converting = ActionsDAG::makeConvertingActions(
            cur_header.getColumnsWithTypeAndName(),
            getOutputStream().header.getColumnsWithTypeAndName(),
            ActionsDAG::MatchColumnsMode::Name);

        append_actions(std::move(converting));
    }

    if (result_projection)
    {
        auto projection_actions = std::make_shared<ExpressionActions>(std::move(*result_projection));
        pipe.addSimpleTransform([&](const Block & header)
        {
            return std::make_shared<ExpressionTransform>(header, projection_actions);
        });
    }

    /// Some extra columns could be added by sample/final/in-order/etc
    /// Remove them from header if not needed.
    if (!blocksHaveEqualStructure(pipe.getHeader(), getOutputStream().header))
    {
        auto convert_actions_dag = ActionsDAG::makeConvertingActions(
            pipe.getHeader().getColumnsWithTypeAndName(),
            getOutputStream().header.getColumnsWithTypeAndName(),
            ActionsDAG::MatchColumnsMode::Name,
            true);

        auto converting_dag_expr = std::make_shared<ExpressionActions>(std::move(convert_actions_dag));

        pipe.addSimpleTransform([&](const Block & header)
        {
            return std::make_shared<ExpressionTransform>(header, converting_dag_expr);
        });
    }

    for (const auto & processor : pipe.getProcessors())
        processors.emplace_back(processor);

    pipeline.init(std::move(pipe));
    pipeline.addContext(context);
    // Attach QueryIdHolder if needed
    if (query_id_holder)
        pipeline.setQueryIdHolder(std::move(query_id_holder));
}

static const char * indexTypeToString(ReadFromMergeTree::IndexType type)
{
    switch (type)
    {
        case ReadFromMergeTree::IndexType::None:
            return "None";
        case ReadFromMergeTree::IndexType::MinMax:
            return "MinMax";
        case ReadFromMergeTree::IndexType::Partition:
            return "Partition";
        case ReadFromMergeTree::IndexType::PrimaryKey:
            return "PrimaryKey";
        case ReadFromMergeTree::IndexType::Skip:
            return "Skip";
    }
}

static const char * readTypeToString(ReadFromMergeTree::ReadType type)
{
    switch (type)
    {
        case ReadFromMergeTree::ReadType::Default:
            return "Default";
        case ReadFromMergeTree::ReadType::InOrder:
            return "InOrder";
        case ReadFromMergeTree::ReadType::InReverseOrder:
            return "InReverseOrder";
        case ReadFromMergeTree::ReadType::ParallelReplicas:
            return "Parallel";
    }
}

void ReadFromMergeTree::describeActions(FormatSettings & format_settings) const
{
    auto result = getAnalysisResult();
    std::string prefix(format_settings.offset, format_settings.indent_char);
    format_settings.out << prefix << "ReadType: " << readTypeToString(result.read_type) << '\n';

    if (!result.index_stats.empty())
    {
        format_settings.out << prefix << "Parts: " << result.index_stats.back().num_parts_after << '\n';
        format_settings.out << prefix << "Granules: " << result.index_stats.back().num_granules_after << '\n';
    }

    if (prewhere_info)
    {
        format_settings.out << prefix << "Prewhere info" << '\n';
        format_settings.out << prefix << "Need filter: " << prewhere_info->need_filter << '\n';

        prefix.push_back(format_settings.indent_char);
        prefix.push_back(format_settings.indent_char);

        {
            format_settings.out << prefix << "Prewhere filter" << '\n';
            format_settings.out << prefix << "Prewhere filter column: " << prewhere_info->prewhere_column_name;
            if (prewhere_info->remove_prewhere_column)
               format_settings.out << " (removed)";
            format_settings.out << '\n';

            auto expression = std::make_shared<ExpressionActions>(prewhere_info->prewhere_actions.clone());
            expression->describeActions(format_settings.out, prefix);
        }

        if (prewhere_info->row_level_filter)
        {
            format_settings.out << prefix << "Row level filter" << '\n';
            format_settings.out << prefix << "Row level filter column: " << prewhere_info->row_level_column_name << '\n';

            auto expression = std::make_shared<ExpressionActions>(prewhere_info->row_level_filter->clone());
            expression->describeActions(format_settings.out, prefix);
        }
    }
}

void ReadFromMergeTree::describeActions(JSONBuilder::JSONMap & map) const
{
    auto result = getAnalysisResult();
    map.add("Read Type", readTypeToString(result.read_type));
    if (!result.index_stats.empty())
    {
        map.add("Parts", result.index_stats.back().num_parts_after);
        map.add("Granules", result.index_stats.back().num_granules_after);
    }

    if (prewhere_info)
    {
        std::unique_ptr<JSONBuilder::JSONMap> prewhere_info_map = std::make_unique<JSONBuilder::JSONMap>();
        prewhere_info_map->add("Need filter", prewhere_info->need_filter);

        {
            std::unique_ptr<JSONBuilder::JSONMap> prewhere_filter_map = std::make_unique<JSONBuilder::JSONMap>();
            prewhere_filter_map->add("Prewhere filter column", prewhere_info->prewhere_column_name);
            prewhere_filter_map->add("Prewhere filter remove filter column", prewhere_info->remove_prewhere_column);
            auto expression = std::make_shared<ExpressionActions>(prewhere_info->prewhere_actions.clone());
            prewhere_filter_map->add("Prewhere filter expression", expression->toTree());

            prewhere_info_map->add("Prewhere filter", std::move(prewhere_filter_map));
        }

        if (prewhere_info->row_level_filter)
        {
            std::unique_ptr<JSONBuilder::JSONMap> row_level_filter_map = std::make_unique<JSONBuilder::JSONMap>();
            row_level_filter_map->add("Row level filter column", prewhere_info->row_level_column_name);
            auto expression = std::make_shared<ExpressionActions>(prewhere_info->row_level_filter->clone());
            row_level_filter_map->add("Row level filter expression", expression->toTree());

            prewhere_info_map->add("Row level filter", std::move(row_level_filter_map));
        }

        map.add("Prewhere info", std::move(prewhere_info_map));
    }
}

void ReadFromMergeTree::describeIndexes(FormatSettings & format_settings) const
{
    auto result = getAnalysisResult();
    const auto & index_stats = result.index_stats;

    std::string prefix(format_settings.offset, format_settings.indent_char);
    if (!index_stats.empty())
    {
        /// Do not print anything if no indexes is applied.
        if (index_stats.size() == 1 && index_stats.front().type == IndexType::None)
            return;

        std::string indent(format_settings.indent, format_settings.indent_char);
        format_settings.out << prefix << "Indexes:\n";

        for (size_t i = 0; i < index_stats.size(); ++i)
        {
            const auto & stat = index_stats[i];
            if (stat.type == IndexType::None)
                continue;

            format_settings.out << prefix << indent << indexTypeToString(stat.type) << '\n';

            if (!stat.name.empty())
                format_settings.out << prefix << indent << indent << "Name: " << stat.name << '\n';

            if (!stat.description.empty())
                format_settings.out << prefix << indent << indent << "Description: " << stat.description << '\n';

            if (!stat.used_keys.empty())
            {
                format_settings.out << prefix << indent << indent << "Keys: " << stat.name << '\n';
                for (const auto & used_key : stat.used_keys)
                    format_settings.out << prefix << indent << indent << indent << used_key << '\n';
            }

            if (!stat.condition.empty())
                format_settings.out << prefix << indent << indent << "Condition: " << stat.condition << '\n';

            format_settings.out << prefix << indent << indent << "Parts: " << stat.num_parts_after;
            if (i)
                format_settings.out << '/' << index_stats[i - 1].num_parts_after;
            format_settings.out << '\n';

            format_settings.out << prefix << indent << indent << "Granules: " << stat.num_granules_after;
            if (i)
                format_settings.out << '/' << index_stats[i - 1].num_granules_after;
            format_settings.out << '\n';
        }
    }
}

void ReadFromMergeTree::describeIndexes(JSONBuilder::JSONMap & map) const
{
    auto result = getAnalysisResult();
    auto index_stats = std::move(result.index_stats);

    if (!index_stats.empty())
    {
        /// Do not print anything if no indexes is applied.
        if (index_stats.size() == 1 && index_stats.front().type == IndexType::None)
            return;

        auto indexes_array = std::make_unique<JSONBuilder::JSONArray>();

        for (size_t i = 0; i < index_stats.size(); ++i)
        {
            const auto & stat = index_stats[i];
            if (stat.type == IndexType::None)
                continue;

            auto index_map = std::make_unique<JSONBuilder::JSONMap>();

            index_map->add("Type", indexTypeToString(stat.type));

            if (!stat.name.empty())
                index_map->add("Name", stat.name);

            if (!stat.description.empty())
                index_map->add("Description", stat.description);

            if (!stat.used_keys.empty())
            {
                auto keys_array = std::make_unique<JSONBuilder::JSONArray>();

                for (const auto & used_key : stat.used_keys)
                    keys_array->add(used_key);

                index_map->add("Keys", std::move(keys_array));
            }

            if (!stat.condition.empty())
                index_map->add("Condition", stat.condition);

            if (i)
                index_map->add("Initial Parts", index_stats[i - 1].num_parts_after);
            index_map->add("Selected Parts", stat.num_parts_after);

            if (i)
                index_map->add("Initial Granules", index_stats[i - 1].num_granules_after);
            index_map->add("Selected Granules", stat.num_granules_after);

            indexes_array->add(std::move(index_map));
        }

        map.add("Indexes", std::move(indexes_array));
    }
}


}<|MERGE_RESOLUTION|>--- conflicted
+++ resolved
@@ -373,20 +373,8 @@
 
     /// Add explicit description.
     setStepDescription(data.getStorageID().getFullNameNotQuoted());
-<<<<<<< HEAD
-    enable_vertical_final = query_info.isFinal() && context->getSettingsRef().enable_vertical_final && data.merging_params.mode == MergeTreeData::MergingParams::Replacing;
-=======
     enable_vertical_final = query_info.isFinal() && context->getSettingsRef()[Setting::enable_vertical_final]
         && data.merging_params.mode == MergeTreeData::MergingParams::Replacing;
-
-    updateSortDescriptionForOutputStream(
-        *output_stream,
-        storage_snapshot->metadata->getSortingKeyColumns(),
-        getSortDirection(),
-        query_info.input_order_info,
-        prewhere_info,
-        enable_vertical_final);
->>>>>>> b12a3677
 }
 
 std::unique_ptr<ReadFromMergeTree> ReadFromMergeTree::createLocalParallelReplicasReadingStep(
