#include <Interpreters/MySQL/InterpretersMySQLDDLQuery.h>

#include <Parsers/IAST.h>
#include <Parsers/ASTLiteral.h>
#include <Parsers/ASTFunction.h>
#include <Parsers/ASTIdentifier.h>
#include <Parsers/ASTAlterQuery.h>
#include <Parsers/ASTCreateQuery.h>
#include <Parsers/ASTColumnDeclaration.h>
#include <Parsers/ASTIndexDeclaration.h>
#include <Parsers/MySQL/ASTCreateQuery.h>
#include <Parsers/MySQL/ASTAlterCommand.h>
#include <Parsers/MySQL/ASTDeclareColumn.h>
#include <Parsers/MySQL/ASTDeclareOption.h>
#include <Parsers/MySQL/ASTCreateDefines.h>

#include <DataTypes/DataTypeFactory.h>
#include <DataTypes/DataTypesNumber.h>
#include <DataTypes/DataTypeNullable.h>
#include <Parsers/MySQL/ASTDeclareIndex.h>
#include <Common/quoteString.h>
#include <Common/assert_cast.h>
#include <Interpreters/Context.h>
#include <Interpreters/InterpreterCreateQuery.h>
#include <Interpreters/ExpressionAnalyzer.h>
#include <Interpreters/TreeRewriter.h>
#include <Storages/IStorage.h>

namespace DB
{

namespace ErrorCodes
{
    extern const int UNKNOWN_TYPE;
    extern const int LOGICAL_ERROR;
    extern const int NOT_IMPLEMENTED;
    extern const int EMPTY_LIST_OF_COLUMNS_PASSED;
}

namespace MySQLInterpreter
{

static inline String resolveDatabase(
    const String & database_in_query, const String & replica_mysql_database, const String & replica_clickhouse_database, ContextPtr context)
{
    if (!database_in_query.empty())
    {
        if (database_in_query == replica_mysql_database)
        {
            /// USE other_database_name; CREATE TABLE replica_mysql_database.table_name;
            /// USE replica_mysql_database; CREATE TABLE replica_mysql_database.table_name;
            return replica_clickhouse_database;
        }
        else
        {
            /// USE other_database_name; CREATE TABLE other_database_name.table_name;
            /// USE replica_mysql_database; CREATE TABLE other_database_name.table_name;
            return "";
        }
    }

    /// When USE other_database_name; CREATE TABLE table_name;
    /// context.getCurrentDatabase() is always return `default database`
    /// When USE replica_mysql_database; CREATE TABLE table_name;
    /// context.getCurrentDatabase() is always return replica_clickhouse_database
    const String & current_database = context->getCurrentDatabase();
    return current_database != replica_clickhouse_database ? "" : replica_clickhouse_database;
}

static NamesAndTypesList getColumnsList(const ASTExpressionList * columns_definition)
{
    NamesAndTypesList columns_name_and_type;
    for (const auto & declare_column_ast : columns_definition->children)
    {
        const auto & declare_column = declare_column_ast->as<MySQLParser::ASTDeclareColumn>();

        if (!declare_column || !declare_column->data_type)
            throw Exception("Missing type in definition of column.", ErrorCodes::UNKNOWN_TYPE);

        bool is_nullable = true;
        bool is_unsigned = false;
        if (declare_column->column_options)
        {
            if (const auto * options = declare_column->column_options->as<MySQLParser::ASTDeclareOptions>())
            {
                if (options->changes.count("is_null"))
                    is_nullable = options->changes.at("is_null")->as<ASTLiteral>()->value.safeGet<UInt64>();

                if (options->changes.count("is_unsigned"))
                    is_unsigned = options->changes.at("is_unsigned")->as<ASTLiteral>()->value.safeGet<UInt64>();
            }
        }

        ASTPtr data_type = declare_column->data_type;
        auto * data_type_function = data_type->as<ASTFunction>();

        if (data_type_function)
        {
            String type_name_upper = Poco::toUpper(data_type_function->name);

            if (is_unsigned)
            {
                /// For example(in MySQL): CREATE TABLE test(column_name INT NOT NULL ... UNSIGNED)
                if (type_name_upper.find("INT") != String::npos && !endsWith(type_name_upper, "SIGNED")
                    && !endsWith(type_name_upper, "UNSIGNED"))
                    data_type_function->name = type_name_upper + " UNSIGNED";
            }

            /// Transforms MySQL ENUM's list of strings to ClickHouse string-integer pairs
            /// For example ENUM('a', 'b', 'c') -> ENUM('a'=1, 'b'=2, 'c'=3)
            /// Elements on a position further than 32767 are assigned negative values, starting with -32768.
            /// Note: Enum would be transformed to Enum8 if number of elements is less then 128, otherwise it would be transformed to Enum16.
            if (type_name_upper.find("ENUM") != String::npos)
            {
                UInt16 i = 0;
                for (ASTPtr & child : data_type_function->arguments->children)
                {
                    auto new_child = std::make_shared<ASTFunction>();
                    new_child->name = "equals";
                    auto * literal = child->as<ASTLiteral>();

                    new_child->arguments = std::make_shared<ASTExpressionList>();
                    new_child->arguments->children.push_back(std::make_shared<ASTLiteral>(literal->value.safeGet<String>()));
                    new_child->arguments->children.push_back(std::make_shared<ASTLiteral>(Int16(++i)));
                    child = new_child;
                }
            }
        }
        if (is_nullable)
            data_type = makeASTFunction("Nullable", data_type);

        columns_name_and_type.emplace_back(declare_column->name, DataTypeFactory::instance().get(data_type));
    }

    return columns_name_and_type;
}

static ColumnsDescription createColumnsDescription(const NamesAndTypesList & columns_name_and_type, const ASTExpressionList * columns_definition)
{
    if (columns_name_and_type.size() != columns_definition->children.size())
            throw Exception("Columns of different size provided.", ErrorCodes::LOGICAL_ERROR);

    ColumnsDescription columns_description;

    for (
        auto [column_name_and_type, declare_column_ast] = std::tuple{columns_name_and_type.begin(), columns_definition->children.begin()};
        column_name_and_type != columns_name_and_type.end();
        column_name_and_type++,
        declare_column_ast++
    )
    {
        const auto & declare_column = (*declare_column_ast)->as<MySQLParser::ASTDeclareColumn>();
        String comment;
        if (declare_column->column_options)
            if (const auto * options = declare_column->column_options->as<MySQLParser::ASTDeclareOptions>())
                if (options->changes.count("comment"))
                    comment = options->changes.at("comment")->as<ASTLiteral>()->value.safeGet<String>();

        ColumnDescription column_description(column_name_and_type->name, column_name_and_type->type);
        if (!comment.empty())
            column_description.comment = std::move(comment);

        columns_description.add(column_description);
    }

    return columns_description;
}

static NamesAndTypesList getNames(const ASTFunction & expr, ContextPtr context, const NamesAndTypesList & columns)
{
    if (expr.arguments->children.empty())
        return NamesAndTypesList{};

    ASTPtr temp_ast = expr.clone();
    auto syntax = TreeRewriter(context).analyze(temp_ast, columns);
    auto required_columns = ExpressionAnalyzer(temp_ast, syntax, context).getActionsDAG(false)->getRequiredColumns();
    return required_columns;
}

static NamesAndTypesList modifyPrimaryKeysToNonNullable(const NamesAndTypesList & primary_keys, NamesAndTypesList & columns)
{
    /// https://dev.mysql.com/doc/refman/5.7/en/create-table.html#create-table-indexes-keys
    /// PRIMARY KEY:
    /// A unique index where all key columns must be defined as NOT NULL.
    /// If they are not explicitly declared as NOT NULL, MySQL declares them so implicitly (and silently).
    /// A table can have only one PRIMARY KEY. The name of a PRIMARY KEY is always PRIMARY,
    /// which thus cannot be used as the name for any other kind of index.
    NamesAndTypesList non_nullable_primary_keys;
    for (const auto & primary_key : primary_keys)
    {
        if (!primary_key.type->isNullable())
            non_nullable_primary_keys.emplace_back(primary_key);
        else
        {
            non_nullable_primary_keys.emplace_back(
                NameAndTypePair(primary_key.name, assert_cast<const DataTypeNullable *>(primary_key.type.get())->getNestedType()));

            for (auto & column : columns)
            {
                if (column.name == primary_key.name)
                    column.type = assert_cast<const DataTypeNullable *>(column.type.get())->getNestedType();
            }
        }
    }

    return non_nullable_primary_keys;
}

static std::tuple<NamesAndTypesList, NamesAndTypesList, NamesAndTypesList, NameSet> getKeys(
    ASTExpressionList * columns_definition, ASTExpressionList * indices_define, ContextPtr context, NamesAndTypesList & columns)
{
    NameSet increment_columns;
    auto keys = makeASTFunction("tuple");
    auto unique_keys = makeASTFunction("tuple");
    auto primary_keys = makeASTFunction("tuple");

    if (indices_define && !indices_define->children.empty())
    {
        NameSet columns_name_set;
        const Names & columns_name = columns.getNames();
        columns_name_set.insert(columns_name.begin(), columns_name.end());

        const auto & remove_prefix_key = [&](const ASTPtr & node) -> ASTPtr
        {
            auto res = std::make_shared<ASTExpressionList>();
            for (const auto & index_expression : node->children)
            {
                res->children.emplace_back(index_expression);

                if (const auto & function = index_expression->as<ASTFunction>())
                {
                    /// column_name(int64 literal)
                    if (columns_name_set.count(function->name) && function->arguments->children.size() == 1)
                    {
                        const auto & prefix_limit = function->arguments->children[0]->as<ASTLiteral>();

                        if (prefix_limit && isInt64OrUInt64FieldType(prefix_limit->value.getType()))
                            res->children.back() = std::make_shared<ASTIdentifier>(function->name);
                    }
                }
            }
            return res;
        };

        for (const auto & declare_index_ast : indices_define->children)
        {
            const auto & declare_index = declare_index_ast->as<MySQLParser::ASTDeclareIndex>();
            const auto & index_columns = remove_prefix_key(declare_index->index_columns);

            /// flatten
            if (startsWith(declare_index->index_type, "KEY_"))
                keys->arguments->children.insert(keys->arguments->children.end(),
                    index_columns->children.begin(), index_columns->children.end());
            else if (startsWith(declare_index->index_type, "UNIQUE_"))
                unique_keys->arguments->children.insert(unique_keys->arguments->children.end(),
                    index_columns->children.begin(), index_columns->children.end());
            if (startsWith(declare_index->index_type, "PRIMARY_KEY_"))
                primary_keys->arguments->children.insert(primary_keys->arguments->children.end(),
                    index_columns->children.begin(), index_columns->children.end());
        }
    }

    for (const auto & declare_column_ast : columns_definition->children)
    {
        const auto & declare_column = declare_column_ast->as<MySQLParser::ASTDeclareColumn>();

        if (declare_column->column_options)
        {
            if (const auto * options = declare_column->column_options->as<MySQLParser::ASTDeclareOptions>())
            {
                if (options->changes.count("unique_key"))
                    unique_keys->arguments->children.emplace_back(std::make_shared<ASTIdentifier>(declare_column->name));

                if (options->changes.count("primary_key"))
                    primary_keys->arguments->children.emplace_back(std::make_shared<ASTIdentifier>(declare_column->name));

                if (options->changes.count("auto_increment"))
                    increment_columns.emplace(declare_column->name);
            }
        }
    }

    const auto & primary_keys_names_and_types = getNames(*primary_keys, context, columns);
    const auto & non_nullable_primary_keys_names_and_types = modifyPrimaryKeysToNonNullable(primary_keys_names_and_types, columns);
    return std::make_tuple(non_nullable_primary_keys_names_and_types, getNames(*unique_keys, context, columns), getNames(*keys, context, columns), increment_columns);
}

static String getUniqueColumnName(NamesAndTypesList columns_name_and_type, const String & prefix)
{
    const auto & is_unique = [&](const String & column_name)
    {
        for (const auto & column_name_and_type : columns_name_and_type)
        {
            if (column_name_and_type.name == column_name)
                return false;
        }

        return true;
    };

    if (is_unique(prefix))
        return prefix;

    for (size_t index = 0; ; ++index)
    {
        const String & cur_name = prefix + "_" + toString(index);
        if (is_unique(cur_name))
            return cur_name;
    }
}

static ASTPtr getPartitionPolicy(const NamesAndTypesList & primary_keys)
{
    const auto & numbers_partition = [&](const String & column_name, size_t type_max_size) -> ASTPtr
    {
        if (type_max_size <= 1000)
            return std::make_shared<ASTIdentifier>(column_name);

        return makeASTFunction("intDiv", std::make_shared<ASTIdentifier>(column_name),
           std::make_shared<ASTLiteral>(UInt64(type_max_size / 1000)));
    };

    ASTPtr best_partition;
    size_t best_size = 0;
    for (const auto & primary_key : primary_keys)
    {
        DataTypePtr type = primary_key.type;
        WhichDataType which(type);

        if (which.isNullable())
            throw Exception("LOGICAL ERROR: MySQL primary key must be not null, it is a bug.", ErrorCodes::LOGICAL_ERROR);

        if (which.isDate() || which.isDateTime() || which.isDateTime64())
        {
            /// In any case, date or datetime is always the best partitioning key
            return makeASTFunction("toYYYYMM", std::make_shared<ASTIdentifier>(primary_key.name));
        }

        if (type->haveMaximumSizeOfValue() && (!best_size || type->getSizeOfValueInMemory() < best_size))
        {
            if (which.isInt8() || which.isUInt8())
            {
                best_size = type->getSizeOfValueInMemory();
                best_partition = numbers_partition(primary_key.name, std::numeric_limits<UInt8>::max());
            }
            else if (which.isInt16() || which.isUInt16())
            {
                best_size = type->getSizeOfValueInMemory();
                best_partition = numbers_partition(primary_key.name, std::numeric_limits<UInt16>::max());
            }
            else if (which.isInt32() || which.isUInt32())
            {
                best_size = type->getSizeOfValueInMemory();
                best_partition = numbers_partition(primary_key.name, std::numeric_limits<UInt32>::max());
            }
            else if (which.isInt64() || which.isUInt64())
            {
                best_size = type->getSizeOfValueInMemory();
                best_partition = numbers_partition(primary_key.name, std::numeric_limits<UInt64>::max());
            }
        }
    }

    return best_partition;
}

static ASTPtr getOrderByPolicy(
    const NamesAndTypesList & primary_keys, const NamesAndTypesList & unique_keys, const NamesAndTypesList & keys, const NameSet & increment_columns)
{
    NameSet order_by_columns_set;
    std::deque<NamesAndTypesList> order_by_columns_list;

    const auto & add_order_by_expression = [&](const NamesAndTypesList & names_and_types)
    {
        NamesAndTypesList increment_keys;
        NamesAndTypesList non_increment_keys;

        for (const auto & [name, type] : names_and_types)
        {
            if (order_by_columns_set.count(name))
                continue;

            if (increment_columns.count(name))
            {
                order_by_columns_set.emplace(name);
                increment_keys.emplace_back(NameAndTypePair(name, type));
            }
            else
            {
                order_by_columns_set.emplace(name);
                non_increment_keys.emplace_back(NameAndTypePair(name, type));
            }
        }

        order_by_columns_list.emplace_back(increment_keys);
        order_by_columns_list.emplace_front(non_increment_keys);
    };

    /// primary_key[not increment], key[not increment], unique[not increment], unique[increment], key[increment], primary_key[increment]
    add_order_by_expression(unique_keys);
    add_order_by_expression(keys);
    add_order_by_expression(primary_keys);

    auto order_by_expression = std::make_shared<ASTFunction>();
    order_by_expression->name = "tuple";
    order_by_expression->arguments = std::make_shared<ASTExpressionList>();

    for (const auto & order_by_columns : order_by_columns_list)
    {
        for (const auto & [name, type] : order_by_columns)
        {
            order_by_expression->arguments->children.emplace_back(std::make_shared<ASTIdentifier>(name));

            if (type->isNullable())
                order_by_expression->arguments->children.back() = makeASTFunction("assumeNotNull", order_by_expression->arguments->children.back());
        }
    }

    return order_by_expression;
}

void InterpreterCreateImpl::validate(const InterpreterCreateImpl::TQuery & create_query, ContextPtr)
{
    if (!create_query.like_table)
    {
        bool missing_columns_definition = true;
        if (create_query.columns_list)
        {
            const auto & create_defines = create_query.columns_list->as<MySQLParser::ASTCreateDefines>();
            if (create_defines && create_defines->columns && !create_defines->columns->children.empty())
                missing_columns_definition = false;
        }
        if (missing_columns_definition)
            throw Exception("Missing definition of columns.", ErrorCodes::EMPTY_LIST_OF_COLUMNS_PASSED);
    }
}

<<<<<<< HEAD
=======
static ASTPtr tryGetTableOverride(const String & mapped_database, const String & table)
{
    if (auto database_ptr = DatabaseCatalog::instance().tryGetDatabase(mapped_database))
    {
        auto create_query = database_ptr->getCreateDatabaseQuery();
        if (auto * create_database_query = create_query->as<ASTCreateQuery>())
        {
            if (create_database_query->table_overrides)
            {
                return create_database_query->table_overrides->tryGetTableOverride(table);
            }
        }
    }
    return nullptr;
}

>>>>>>> ec46cbef
ASTs InterpreterCreateImpl::getRewrittenQueries(
    const TQuery & create_query, ContextPtr context, const String & mapped_to_database, const String & mysql_database)
{
    if (resolveDatabase(create_query.database, mysql_database, mapped_to_database, context) != mapped_to_database)
        return {};

    if (create_query.like_table)
    {
        auto * table_like = create_query.like_table->as<ASTTableIdentifier>();
        if (table_like->compound() && table_like->getTableId().database_name != mysql_database)
            return {};
        String table_name = table_like->shortName();
        ASTPtr rewritten_create_ast = DatabaseCatalog::instance().getDatabase(mapped_to_database)->getCreateTableQuery(table_name, context);
        auto * create_ptr = rewritten_create_ast->as<ASTCreateQuery>();
        create_ptr->setDatabase(mapped_to_database);
        create_ptr->setTable(create_query.table);
        create_ptr->uuid = UUIDHelpers::generateV4();
        create_ptr->if_not_exists = create_query.if_not_exists;
        return ASTs{rewritten_create_ast};
    }

    auto rewritten_query = std::make_shared<ASTCreateQuery>();
    const auto & create_defines = create_query.columns_list->as<MySQLParser::ASTCreateDefines>();

    NamesAndTypesList columns_name_and_type = getColumnsList(create_defines->columns);
    const auto & [primary_keys, unique_keys, keys, increment_columns] = getKeys(create_defines->columns, create_defines->indices, context, columns_name_and_type);
    ColumnsDescription columns_description = createColumnsDescription(columns_name_and_type, create_defines->columns);

    if (primary_keys.empty())
        throw Exception("The " + backQuoteIfNeed(mysql_database) + "." + backQuoteIfNeed(create_query.table)
            + " cannot be materialized, because there is no primary keys.", ErrorCodes::NOT_IMPLEMENTED);

    auto columns = std::make_shared<ASTColumns>();

    const auto & create_materialized_column_declaration = [&](const String & name, const String & type, const auto & default_value)
    {
        auto column_declaration = std::make_shared<ASTColumnDeclaration>();
        column_declaration->name = name;
        column_declaration->type = makeASTFunction(type);
        column_declaration->default_specifier = "MATERIALIZED";
        column_declaration->default_expression = std::make_shared<ASTLiteral>(default_value);
        column_declaration->children.emplace_back(column_declaration->type);
        column_declaration->children.emplace_back(column_declaration->default_expression);
        return column_declaration;
    };

    /// Add _sign and _version columns.
    String sign_column_name = getUniqueColumnName(columns_name_and_type, "_sign");
    String version_column_name = getUniqueColumnName(columns_name_and_type, "_version");
    columns->set(columns->columns, InterpreterCreateQuery::formatColumns(columns_description));
    columns->columns->children.emplace_back(create_materialized_column_declaration(sign_column_name, "Int8", UInt64(1)));
    columns->columns->children.emplace_back(create_materialized_column_declaration(version_column_name, "UInt64", UInt64(1)));

    /// Add minmax skipping index for _version column.
    auto version_index = std::make_shared<ASTIndexDeclaration>();
    version_index->name = version_column_name;
    auto index_expr = std::make_shared<ASTIdentifier>(version_column_name);
    auto index_type = makeASTFunction("minmax");
    index_type->no_empty_args = true;
    version_index->set(version_index->expr, index_expr);
    version_index->set(version_index->type, index_type);
    version_index->granularity = 1;
    ASTPtr indices = std::make_shared<ASTExpressionList>();
    indices->children.push_back(version_index);
    columns->set(columns->indices, indices);

    auto storage = std::make_shared<ASTStorage>();

    /// The `partition by` expression must use primary keys, otherwise the primary keys will not be merge.
    if (ASTPtr partition_expression = getPartitionPolicy(primary_keys))
        storage->set(storage->partition_by, partition_expression);

    /// The `order by` expression must use primary keys, otherwise the primary keys will not be merge.
    if (ASTPtr order_by_expression = getOrderByPolicy(primary_keys, unique_keys, keys, increment_columns))
        storage->set(storage->order_by, order_by_expression);

    storage->set(storage->engine, makeASTFunction("ReplacingMergeTree", std::make_shared<ASTIdentifier>(version_column_name)));

    rewritten_query->setDatabase(mapped_to_database);
    rewritten_query->setTable(create_query.table);
    rewritten_query->if_not_exists = create_query.if_not_exists;
    rewritten_query->set(rewritten_query->storage, storage);
    rewritten_query->set(rewritten_query->columns_list, columns);

    if (auto table_override = ASTTableOverride::tryGetTableOverride(mapped_to_database, create_query.table))
    {
        auto * override_ast = table_override->as<ASTTableOverride>();
        override_ast->applyToCreateTableQuery(rewritten_query.get());
    }

    return ASTs{rewritten_query};
}

void InterpreterDropImpl::validate(const InterpreterDropImpl::TQuery & /*query*/, ContextPtr /*context*/)
{
}

ASTs InterpreterDropImpl::getRewrittenQueries(
    const InterpreterDropImpl::TQuery & drop_query, ContextPtr context, const String & mapped_to_database, const String & mysql_database)
{
    const auto & database_name = resolveDatabase(drop_query.getDatabase(), mysql_database, mapped_to_database, context);

    /// Skip drop database|view|dictionary
    if (database_name != mapped_to_database || !drop_query.table || drop_query.is_view || drop_query.is_dictionary)
        return {};

    ASTPtr rewritten_query = drop_query.clone();
    rewritten_query->as<ASTDropQuery>()->setDatabase(mapped_to_database);
    return ASTs{rewritten_query};
}

void InterpreterRenameImpl::validate(const InterpreterRenameImpl::TQuery & rename_query, ContextPtr /*context*/)
{
    if (rename_query.exchange)
        throw Exception("Cannot execute exchange for external ddl query.", ErrorCodes::NOT_IMPLEMENTED);
}

ASTs InterpreterRenameImpl::getRewrittenQueries(
    const InterpreterRenameImpl::TQuery & rename_query, ContextPtr context, const String & mapped_to_database, const String & mysql_database)
{
    ASTRenameQuery::Elements elements;
    for (const auto & rename_element : rename_query.elements)
    {
        const auto & to_database = resolveDatabase(rename_element.to.database, mysql_database, mapped_to_database, context);
        const auto & from_database = resolveDatabase(rename_element.from.database, mysql_database, mapped_to_database, context);

        if ((from_database == mapped_to_database || to_database == mapped_to_database) && to_database != from_database)
            throw Exception("Cannot rename with other database for external ddl query.", ErrorCodes::NOT_IMPLEMENTED);

        if (from_database == mapped_to_database)
        {
            elements.push_back(ASTRenameQuery::Element());
            elements.back().from.database = mapped_to_database;
            elements.back().from.table = rename_element.from.table;
            elements.back().to.database = mapped_to_database;
            elements.back().to.table = rename_element.to.table;
        }
    }

    if (elements.empty())
        return ASTs{};

    auto rewritten_query = std::make_shared<ASTRenameQuery>();
    rewritten_query->elements = elements;
    return ASTs{rewritten_query};
}

void InterpreterAlterImpl::validate(const InterpreterAlterImpl::TQuery & /*query*/, ContextPtr /*context*/)
{
}

ASTs InterpreterAlterImpl::getRewrittenQueries(
    const InterpreterAlterImpl::TQuery & alter_query, ContextPtr context, const String & mapped_to_database, const String & mysql_database)
{
    if (resolveDatabase(alter_query.database, mysql_database, mapped_to_database, context) != mapped_to_database)
        return {};

    auto rewritten_alter_query = std::make_shared<ASTAlterQuery>();
    auto rewritten_rename_query = std::make_shared<ASTRenameQuery>();
    rewritten_alter_query->setDatabase(mapped_to_database);
    rewritten_alter_query->setTable(alter_query.table);
    rewritten_alter_query->alter_object = ASTAlterQuery::AlterObjectType::TABLE;
    rewritten_alter_query->set(rewritten_alter_query->command_list, std::make_shared<ASTExpressionList>());

    String default_after_column;
    for (const auto & command_query : alter_query.command_list->children)
    {
        const auto & alter_command = command_query->as<MySQLParser::ASTAlterCommand>();

        if (alter_command->type == MySQLParser::ASTAlterCommand::ADD_COLUMN)
        {
            const auto & additional_columns_name_and_type = getColumnsList(alter_command->additional_columns);
            const auto & additional_columns_description = createColumnsDescription(additional_columns_name_and_type, alter_command->additional_columns);
            const auto & additional_columns = InterpreterCreateQuery::formatColumns(additional_columns_description);

            for (size_t index = 0; index < additional_columns_name_and_type.size(); ++index)
            {
                auto rewritten_command = std::make_shared<ASTAlterCommand>();
                rewritten_command->type = ASTAlterCommand::ADD_COLUMN;
                rewritten_command->first = alter_command->first;
                rewritten_command->col_decl = additional_columns->children[index]->clone();

                const auto & column_declare = alter_command->additional_columns->children[index]->as<MySQLParser::ASTDeclareColumn>();
                if (column_declare && column_declare->column_options)
                {
                    /// We need to add default expression for fill data
                    const auto & column_options = column_declare->column_options->as<MySQLParser::ASTDeclareOptions>();

                    const auto & default_expression_it = column_options->changes.find("default");
                    if (default_expression_it != column_options->changes.end())
                    {
                        ASTColumnDeclaration * col_decl = rewritten_command->col_decl->as<ASTColumnDeclaration>();
                        col_decl->default_specifier = "DEFAULT";
                        col_decl->default_expression = default_expression_it->second->clone();
                        col_decl->children.emplace_back(col_decl->default_expression);
                    }
                }

                if (default_after_column.empty())
                {
                    StoragePtr storage = DatabaseCatalog::instance().getTable({mapped_to_database, alter_query.table}, context);
                    Block storage_header = storage->getInMemoryMetadataPtr()->getSampleBlock();

                    /// Put the sign and version columns last
                    default_after_column = storage_header.getByPosition(storage_header.columns() - 3).name;
                }

                if (!alter_command->column_name.empty())
                {
                    rewritten_command->column = std::make_shared<ASTIdentifier>(alter_command->column_name);
                    rewritten_command->children.push_back(rewritten_command->column);

                    /// For example(when add_column_1 is last column):
                    /// ALTER TABLE test_database.test_table_2 ADD COLUMN add_column_3 INT AFTER add_column_1, ADD COLUMN add_column_4 INT
                    /// In this case, we still need to change the default after column

                    if (alter_command->column_name == default_after_column)
                        default_after_column = rewritten_command->col_decl->as<ASTColumnDeclaration>()->name;
                }
                else
                {
                    rewritten_command->column = std::make_shared<ASTIdentifier>(default_after_column);
                    rewritten_command->children.push_back(rewritten_command->column);
                    default_after_column = rewritten_command->col_decl->as<ASTColumnDeclaration>()->name;
                }

                rewritten_command->children.push_back(rewritten_command->col_decl);
                rewritten_alter_query->command_list->children.push_back(rewritten_command);
            }
        }
        else if (alter_command->type == MySQLParser::ASTAlterCommand::DROP_COLUMN)
        {
            auto rewritten_command = std::make_shared<ASTAlterCommand>();
            rewritten_command->type = ASTAlterCommand::DROP_COLUMN;
            rewritten_command->column = std::make_shared<ASTIdentifier>(alter_command->column_name);
            rewritten_alter_query->command_list->children.push_back(rewritten_command);
        }
        else if (alter_command->type == MySQLParser::ASTAlterCommand::RENAME_COLUMN)
        {
            if (alter_command->old_name != alter_command->column_name)
            {
                /// 'RENAME column_name TO column_name' is not allowed in Clickhouse
                auto rewritten_command = std::make_shared<ASTAlterCommand>();
                rewritten_command->type = ASTAlterCommand::RENAME_COLUMN;
                rewritten_command->column = std::make_shared<ASTIdentifier>(alter_command->old_name);
                rewritten_command->rename_to = std::make_shared<ASTIdentifier>(alter_command->column_name);
                rewritten_alter_query->command_list->children.push_back(rewritten_command);
            }
        }
        else if (alter_command->type == MySQLParser::ASTAlterCommand::MODIFY_COLUMN)
        {
            String new_column_name;

            {
                auto rewritten_command = std::make_shared<ASTAlterCommand>();
                rewritten_command->type = ASTAlterCommand::MODIFY_COLUMN;
                rewritten_command->first = alter_command->first;
                auto modify_columns = getColumnsList(alter_command->additional_columns);

                if (modify_columns.size() != 1)
                    throw Exception("It is a bug", ErrorCodes::LOGICAL_ERROR);

                new_column_name = modify_columns.front().name;

                if (!alter_command->old_name.empty())
                    modify_columns.front().name = alter_command->old_name;

                const auto & modify_columns_description = createColumnsDescription(modify_columns, alter_command->additional_columns);
                rewritten_command->col_decl = InterpreterCreateQuery::formatColumns(modify_columns_description)->children[0];

                if (!alter_command->column_name.empty())
                {
                    rewritten_command->column = std::make_shared<ASTIdentifier>(alter_command->column_name);
                    rewritten_command->children.push_back(rewritten_command->column);
                }

                rewritten_alter_query->command_list->children.push_back(rewritten_command);
            }

            if (!alter_command->old_name.empty() && alter_command->old_name != new_column_name)
            {
                auto rewritten_command = std::make_shared<ASTAlterCommand>();
                rewritten_command->type = ASTAlterCommand::RENAME_COLUMN;
                rewritten_command->column = std::make_shared<ASTIdentifier>(alter_command->old_name);
                rewritten_command->rename_to = std::make_shared<ASTIdentifier>(new_column_name);
                rewritten_alter_query->command_list->children.push_back(rewritten_command);
            }
        }
        else if (alter_command->type == MySQLParser::ASTAlterCommand::RENAME_TABLE)
        {
            const auto & to_database = resolveDatabase(alter_command->new_database_name, mysql_database, mapped_to_database, context);

            if (to_database != mapped_to_database)
                throw Exception("Cannot rename with other database for external ddl query.", ErrorCodes::NOT_IMPLEMENTED);

            /// For ALTER TABLE table_name RENAME TO new_table_name_1, RENAME TO new_table_name_2;
            /// We just need to generate RENAME TABLE table_name TO new_table_name_2;
            if (rewritten_rename_query->elements.empty())
                rewritten_rename_query->elements.push_back(ASTRenameQuery::Element());

            rewritten_rename_query->elements.back().from.database = mapped_to_database;
            rewritten_rename_query->elements.back().from.table = alter_query.table;
            rewritten_rename_query->elements.back().to.database = mapped_to_database;
            rewritten_rename_query->elements.back().to.table = alter_command->new_table_name;
        }
    }

    ASTs rewritten_queries;

    /// Order is very important. We always execute alter first and then execute rename
    if (!rewritten_alter_query->command_list->children.empty())
        rewritten_queries.push_back(rewritten_alter_query);

    if (!rewritten_rename_query->elements.empty())
        rewritten_queries.push_back(rewritten_rename_query);

    return rewritten_queries;
}

}

}<|MERGE_RESOLUTION|>--- conflicted
+++ resolved
@@ -435,25 +435,6 @@
     }
 }
 
-<<<<<<< HEAD
-=======
-static ASTPtr tryGetTableOverride(const String & mapped_database, const String & table)
-{
-    if (auto database_ptr = DatabaseCatalog::instance().tryGetDatabase(mapped_database))
-    {
-        auto create_query = database_ptr->getCreateDatabaseQuery();
-        if (auto * create_database_query = create_query->as<ASTCreateQuery>())
-        {
-            if (create_database_query->table_overrides)
-            {
-                return create_database_query->table_overrides->tryGetTableOverride(table);
-            }
-        }
-    }
-    return nullptr;
-}
-
->>>>>>> ec46cbef
 ASTs InterpreterCreateImpl::getRewrittenQueries(
     const TQuery & create_query, ContextPtr context, const String & mapped_to_database, const String & mysql_database)
 {
