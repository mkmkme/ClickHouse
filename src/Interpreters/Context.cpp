--- conflicted
+++ resolved
@@ -3260,7 +3260,6 @@
     return *shared->load_marks_threadpool;
 }
 
-<<<<<<< HEAD
 ThreadPool & Context::getIcebergCatalogThreadpool() const
 {
     callOnce(shared->iceberg_catalog_threadpool_initialized, [&]
@@ -3276,7 +3275,8 @@
     });
 
     return *shared->iceberg_catalog_threadpool;
-=======
+}
+
 void Context::setPrimaryIndexCache(const String & cache_policy, size_t max_cache_size_in_bytes, double size_ratio)
 {
     std::lock_guard lock(shared->mutex);
@@ -3310,7 +3310,6 @@
 
     if (shared->primary_index_cache)
         shared->primary_index_cache->clear();
->>>>>>> 46f5f79a
 }
 
 void Context::setIndexUncompressedCache(const String & cache_policy, size_t max_size_in_bytes, double size_ratio)
