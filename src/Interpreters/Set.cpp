#include <optional>

#include <Core/Field.h>

#include <Columns/ColumnsNumber.h>
#include <Columns/ColumnTuple.h>

#include <Common/typeid_cast.h>

#include <DataTypes/DataTypeTuple.h>
#include <DataTypes/DataTypeNullable.h>

#include <Parsers/ASTExpressionList.h>
#include <Parsers/ASTFunction.h>
#include <Parsers/ASTLiteral.h>

#include <Interpreters/Set.h>
#include <Interpreters/convertFieldToType.h>
#include <Interpreters/evaluateConstantExpression.h>
#include <Interpreters/NullableUtils.h>
#include <Interpreters/sortBlock.h>
#include <Interpreters/castColumn.h>
#include <Interpreters/Context.h>

#include <Storages/MergeTree/KeyCondition.h>

#include <common/range.h>
#include <DataTypes/DataTypeLowCardinality.h>

namespace DB
{

namespace ErrorCodes
{
    extern const int LOGICAL_ERROR;
    extern const int SET_SIZE_LIMIT_EXCEEDED;
    extern const int TYPE_MISMATCH;
    extern const int NUMBER_OF_COLUMNS_DOESNT_MATCH;
}


template <typename Method>
void NO_INLINE Set::insertFromBlockImpl(
    Method & method,
    const ColumnRawPtrs & key_columns,
    size_t rows,
    SetVariants & variants,
    ConstNullMapPtr null_map,
    ColumnUInt8::Container * out_filter)
{
    if (null_map)
    {
        if (out_filter)
            insertFromBlockImplCase<Method, true, true>(method, key_columns, rows, variants, null_map, out_filter);
        else
            insertFromBlockImplCase<Method, true, false>(method, key_columns, rows, variants, null_map, out_filter);
    }
    else
    {
        if (out_filter)
            insertFromBlockImplCase<Method, false, true>(method, key_columns, rows, variants, null_map, out_filter);
        else
            insertFromBlockImplCase<Method, false, false>(method, key_columns, rows, variants, null_map, out_filter);
    }
}


template <typename Method, bool has_null_map, bool build_filter>
void NO_INLINE Set::insertFromBlockImplCase(
    Method & method,
    const ColumnRawPtrs & key_columns,
    size_t rows,
    SetVariants & variants,
    [[maybe_unused]] ConstNullMapPtr null_map,
    [[maybe_unused]] ColumnUInt8::Container * out_filter)
{
    typename Method::State state(key_columns, key_sizes, nullptr);

    /// For all rows
    for (size_t i = 0; i < rows; ++i)
    {
        if constexpr (has_null_map)
        {
            if ((*null_map)[i])
            {
                if constexpr (build_filter)
                {
                    (*out_filter)[i] = false;
                }
                continue;
            }
        }

        [[maybe_unused]] auto emplace_result = state.emplaceKey(method.data, i, variants.string_pool);

        if constexpr (build_filter)
            (*out_filter)[i] = emplace_result.isInserted();
    }
}


void Set::setHeader(const ColumnsWithTypeAndName & header)
{
    std::unique_lock lock(rwlock);

    if (!data.empty())
        return;

    keys_size = header.size();
    ColumnRawPtrs key_columns;
    key_columns.reserve(keys_size);
    data_types.reserve(keys_size);
    set_elements_types.reserve(keys_size);

    /// The constant columns to the right of IN are not supported directly. For this, they first materialize.
    Columns materialized_columns;

    /// Remember the columns we will work with
    for (size_t i = 0; i < keys_size; ++i)
    {
        materialized_columns.emplace_back(header.at(i).column->convertToFullColumnIfConst());
        key_columns.emplace_back(materialized_columns.back().get());
        data_types.emplace_back(header.at(i).type);
        set_elements_types.emplace_back(header.at(i).type);

        /// Convert low cardinality column to full.
        if (const auto * low_cardinality_type = typeid_cast<const DataTypeLowCardinality *>(data_types.back().get()))
        {
            data_types.back() = low_cardinality_type->getDictionaryType();
            materialized_columns.emplace_back(key_columns.back()->convertToFullColumnIfLowCardinality());
            key_columns.back() = materialized_columns.back().get();
        }
    }

    /// We will insert to the Set only keys, where all components are not NULL.
    ConstNullMapPtr null_map{};
    ColumnPtr null_map_holder;
    if (!transform_null_in)
    {
        /// We convert nullable columns to non nullable we also need to update nullable types
        for (size_t i = 0; i < set_elements_types.size(); ++i)
        {
            data_types[i] = removeNullable(data_types[i]);
            set_elements_types[i] = removeNullable(set_elements_types[i]);
        }

        extractNestedColumnsAndNullMap(key_columns, null_map);
    }

    if (fill_set_elements)
    {
        /// Create empty columns with set values in advance.
        /// It is needed because set may be empty, so method 'insertFromBlock' will be never called.
        set_elements.reserve(keys_size);
        for (const auto & type : set_elements_types)
            set_elements.emplace_back(type->createColumn());
    }

    /// Choose data structure to use for the set.
    data.init(data.chooseMethod(key_columns, key_sizes));
}


bool Set::insertFromBlock(const ColumnsWithTypeAndName & columns)
{
    std::unique_lock lock(rwlock);

    if (data.empty())
        throw Exception("Method Set::setHeader must be called before Set::insertFromBlock", ErrorCodes::LOGICAL_ERROR);

    ColumnRawPtrs key_columns;
    key_columns.reserve(keys_size);

    /// The constant columns to the right of IN are not supported directly. For this, they first materialize.
    Columns materialized_columns;

    /// Remember the columns we will work with
    for (size_t i = 0; i < keys_size; ++i)
    {
<<<<<<< HEAD
        materialized_columns.emplace_back(
            block.safeGetByPosition(i).column->convertToFullIfNeeded());

=======
        materialized_columns.emplace_back(columns.at(i).column->convertToFullColumnIfConst()->convertToFullColumnIfLowCardinality());
>>>>>>> 9ef45d92
        key_columns.emplace_back(materialized_columns.back().get());
    }

    size_t rows = columns.at(0).column->size();

    /// We will insert to the Set only keys, where all components are not NULL.
    ConstNullMapPtr null_map{};
    ColumnPtr null_map_holder;
    if (!transform_null_in)
        null_map_holder = extractNestedColumnsAndNullMap(key_columns, null_map);

    /// Filter to extract distinct values from the block.
    ColumnUInt8::MutablePtr filter;
    if (fill_set_elements)
        filter = ColumnUInt8::create(rows);

    switch (data.type)
    {
        case SetVariants::Type::EMPTY:
            break;
#define M(NAME) \
        case SetVariants::Type::NAME: \
            insertFromBlockImpl(*data.NAME, key_columns, rows, data, null_map, filter ? &filter->getData() : nullptr); \
            break;
        APPLY_FOR_SET_VARIANTS(M)
#undef M
    }

    if (fill_set_elements)
    {
        for (size_t i = 0; i < keys_size; ++i)
        {
            auto filtered_column = key_columns[i]->filter(filter->getData(), rows);
            if (set_elements[i]->empty())
                set_elements[i] = filtered_column;
            else
                set_elements[i]->insertRangeFrom(*filtered_column, 0, filtered_column->size());
            if (transform_null_in && null_map_holder)
                set_elements[i]->insert(Null{});
        }
    }

    return limits.check(data.getTotalRowCount(), data.getTotalByteCount(), "IN-set", ErrorCodes::SET_SIZE_LIMIT_EXCEEDED);
}


ColumnPtr Set::execute(const ColumnsWithTypeAndName & columns, bool negative) const
{
    size_t num_key_columns = columns.size();

    if (0 == num_key_columns)
        throw Exception("Logical error: no columns passed to Set::execute method.", ErrorCodes::LOGICAL_ERROR);

    auto res = ColumnUInt8::create();
    ColumnUInt8::Container & vec_res = res->getData();
    vec_res.resize(columns.at(0).column->size());

    if (vec_res.empty())
        return res;

    std::shared_lock lock(rwlock);

    /// If the set is empty.
    if (data_types.empty())
    {
        if (negative)
            memset(vec_res.data(), 1, vec_res.size());
        else
            memset(vec_res.data(), 0, vec_res.size());
        return res;
    }

    checkColumnsNumber(num_key_columns);

    /// Remember the columns we will work with. Also check that the data types are correct.
    ColumnRawPtrs key_columns;
    key_columns.reserve(num_key_columns);

    /// The constant columns to the left of IN are not supported directly. For this, they first materialize.
    Columns materialized_columns;
    materialized_columns.reserve(num_key_columns);

    for (size_t i = 0; i < num_key_columns; ++i)
    {
        ColumnPtr result;

        const auto & column_before_cast = columns.at(i);
        ColumnWithTypeAndName column_to_cast
            = {column_before_cast.column->convertToFullColumnIfConst(), column_before_cast.type, column_before_cast.name};

        if (!transform_null_in && data_types[i]->canBeInsideNullable())
        {
            result = castColumnAccurateOrNull(column_to_cast, data_types[i]);
        }
        else
        {
            result = castColumnAccurate(column_to_cast, data_types[i]);
        }

        materialized_columns.emplace_back() = result;
        key_columns.emplace_back() = materialized_columns.back().get();
    }

    /// We will check existence in Set only for keys whose components do not contain any NULL value.
    ConstNullMapPtr null_map{};
    ColumnPtr null_map_holder;
    if (!transform_null_in)
        null_map_holder = extractNestedColumnsAndNullMap(key_columns, null_map);

    executeOrdinary(key_columns, vec_res, negative, null_map);

    return res;
}


bool Set::empty() const
{
    std::shared_lock lock(rwlock);
    return data.empty();
}

size_t Set::getTotalRowCount() const
{
    std::shared_lock lock(rwlock);
    return data.getTotalRowCount();
}

size_t Set::getTotalByteCount() const
{
    std::shared_lock lock(rwlock);
    return data.getTotalByteCount();
}


template <typename Method>
void NO_INLINE Set::executeImpl(
    Method & method,
    const ColumnRawPtrs & key_columns,
    ColumnUInt8::Container & vec_res,
    bool negative,
    size_t rows,
    ConstNullMapPtr null_map) const
{
    if (null_map)
        executeImplCase<Method, true>(method, key_columns, vec_res, negative, rows, null_map);
    else
        executeImplCase<Method, false>(method, key_columns, vec_res, negative, rows, null_map);
}


template <typename Method, bool has_null_map>
void NO_INLINE Set::executeImplCase(
    Method & method,
    const ColumnRawPtrs & key_columns,
    ColumnUInt8::Container & vec_res,
    bool negative,
    size_t rows,
    ConstNullMapPtr null_map) const
{
    Arena pool;
    typename Method::State state(key_columns, key_sizes, nullptr);

    /// NOTE Optimization is not used for consecutive identical strings.

    /// For all rows
    for (size_t i = 0; i < rows; ++i)
    {
        if (has_null_map && (*null_map)[i])
        {
            vec_res[i] = negative;
        }
        else
        {
            auto find_result = state.findKey(method.data, i, pool);
            vec_res[i] = negative ^ find_result.isFound();
        }
    }
}


void Set::executeOrdinary(
    const ColumnRawPtrs & key_columns,
    ColumnUInt8::Container & vec_res,
    bool negative,
    ConstNullMapPtr null_map) const
{
    size_t rows = key_columns[0]->size();

    switch (data.type)
    {
        case SetVariants::Type::EMPTY:
            break;
#define M(NAME) \
        case SetVariants::Type::NAME: \
            executeImpl(*data.NAME, key_columns, vec_res, negative, rows, null_map); \
            break;
    APPLY_FOR_SET_VARIANTS(M)
#undef M
    }
}

void Set::checkColumnsNumber(size_t num_key_columns) const
{
    if (data_types.size() != num_key_columns)
    {
        throw Exception(ErrorCodes::NUMBER_OF_COLUMNS_DOESNT_MATCH,
                        "Number of columns in section IN doesn't match. {} at left, {} at right.",
                        num_key_columns, data_types.size());
    }
}

bool Set::areTypesEqual(size_t set_type_idx, const DataTypePtr & other_type) const
{
    return removeNullable(recursiveRemoveLowCardinality(data_types[set_type_idx]))->equals(*removeNullable(recursiveRemoveLowCardinality(other_type)));
}

void Set::checkTypesEqual(size_t set_type_idx, const DataTypePtr & other_type) const
{
    if (!this->areTypesEqual(set_type_idx, other_type))
        throw Exception("Types of column " + toString(set_type_idx + 1) + " in section IN don't match: "
                        + other_type->getName() + " on the left, "
                        + data_types[set_type_idx]->getName() + " on the right", ErrorCodes::TYPE_MISMATCH);
}

MergeTreeSetIndex::MergeTreeSetIndex(const Columns & set_elements, std::vector<KeyTuplePositionMapping> && index_mapping_)
    : indexes_mapping(std::move(index_mapping_))
{
    std::sort(indexes_mapping.begin(), indexes_mapping.end(),
        [](const KeyTuplePositionMapping & l, const KeyTuplePositionMapping & r)
        {
            return std::tie(l.key_index, l.tuple_index) < std::tie(r.key_index, r.tuple_index);
        });

    indexes_mapping.erase(std::unique(
        indexes_mapping.begin(), indexes_mapping.end(),
        [](const KeyTuplePositionMapping & l, const KeyTuplePositionMapping & r)
        {
            return l.key_index == r.key_index;
        }), indexes_mapping.end());

    size_t tuple_size = indexes_mapping.size();
    ordered_set.resize(tuple_size);

    for (size_t i = 0; i < tuple_size; ++i)
        ordered_set[i] = set_elements[indexes_mapping[i].tuple_index];

    Block block_to_sort;
    SortDescription sort_description;
    for (size_t i = 0; i < tuple_size; ++i)
    {
        block_to_sort.insert({ ordered_set[i], nullptr, "_" + toString(i) });
        sort_description.emplace_back(i, 1, 1);
    }

    sortBlock(block_to_sort, sort_description);

    for (size_t i = 0; i < tuple_size; ++i)
        ordered_set[i] = block_to_sort.getByPosition(i).column;
}


/** Return the BoolMask where:
  * 1: the intersection of the set and the range is non-empty
  * 2: the range contains elements not in the set
  */
BoolMask MergeTreeSetIndex::checkInRange(const std::vector<Range> & key_ranges, const DataTypes & data_types) const
{
    size_t tuple_size = indexes_mapping.size();

    FieldValues left_point;
    FieldValues right_point;
    left_point.reserve(tuple_size);
    right_point.reserve(tuple_size);

    for (size_t i = 0; i < tuple_size; ++i)
    {
        left_point.emplace_back(ordered_set[i]->cloneEmpty());
        right_point.emplace_back(ordered_set[i]->cloneEmpty());
    }

    bool left_included = true;
    bool right_included = true;

    for (size_t i = 0; i < tuple_size; ++i)
    {
        std::optional<Range> new_range = KeyCondition::applyMonotonicFunctionsChainToRange(
            key_ranges[indexes_mapping[i].key_index],
            indexes_mapping[i].functions,
            data_types[indexes_mapping[i].key_index]);

        if (!new_range)
            return {true, true};

        left_point[i].update(new_range->left);
        left_included &= new_range->left_included;
        right_point[i].update(new_range->right);
        right_included &= new_range->right_included;
    }

    /// lhs < rhs return -1
    /// lhs == rhs return 0
    /// lhs > rhs return 1
    auto compare = [](const IColumn & lhs, const FieldValue & rhs, size_t row)
    {
        if (rhs.isNegativeInfinity())
            return 1;
        if (rhs.isPositiveInfinity())
        {
            Field f;
            lhs.get(row, f);
            if (f.isNull())
                return 0; // +Inf == +Inf
            else
                return -1;
        }
        return lhs.compareAt(row, 0, *rhs.column, 1);
    };

    auto less = [this, &compare, tuple_size](size_t row, const auto & point)
    {
        for (size_t i = 0; i < tuple_size; ++i)
        {
            int res = compare(*ordered_set[i], point[i], row);
            if (res)
                return res < 0;
        }
        return false;
    };

    auto equals = [this, &compare, tuple_size](size_t row, const auto & point)
    {
        for (size_t i = 0; i < tuple_size; ++i)
            if (compare(*ordered_set[i], point[i], row) != 0)
                return false;
        return true;
    };

    /** Because each hyperrectangle maps to a contiguous sequence of elements
      * laid out in the lexicographically increasing order, the set intersects the range
      * if and only if either bound coincides with an element or at least one element
      * is between the lower bounds
      */
    auto indices = collections::range(0, size());
    auto left_lower = std::lower_bound(indices.begin(), indices.end(), left_point, less);
    auto right_lower = std::lower_bound(indices.begin(), indices.end(), right_point, less);

    /// A special case of 1-element KeyRange. It's useful for partition pruning.
    bool one_element_range = true;
    for (size_t i = 0; i < tuple_size; ++i)
    {
        auto & left = left_point[i];
        auto & right = right_point[i];
        if (left.isNormal() && right.isNormal())
        {
            if (0 != left.column->compareAt(0, 0, *right.column, 1))
            {
                one_element_range = false;
                break;
            }
        }
        else if ((left.isPositiveInfinity() && right.isPositiveInfinity()) || (left.isNegativeInfinity() && right.isNegativeInfinity()))
        {
            /// Special value equality.
        }
        else
        {
            one_element_range = false;
            break;
        }
    }
    if (one_element_range)
    {
        /// Here we know that there is one element in range.
        /// The main difference with the normal case is that we can definitely say that
        /// condition in this range always TRUE (can_be_false = 0) xor always FALSE (can_be_true = 0).

        /// Check if it's an empty range
        if (!left_included || !right_included)
            return {false, true};
        else if (left_lower != indices.end() && equals(*left_lower, left_point))
            return {true, false};
        else
            return {false, true};
    }

    /// If there are more than one element in the range, it can always be false. Thus we only need to check if it may be true or not.
    /// Given left_lower >= left_point, right_lower >= right_point, find if there may be a match in between left_lower and right_lower.
    if (left_lower + 1 < right_lower)
    {
        /// There is an point in between: left_lower + 1
        return {true, true};
    }
    else if (left_lower + 1 == right_lower)
    {
        /// Need to check if left_lower is a valid match, as left_point <= left_lower < right_point <= right_lower.
        /// Note: left_lower is valid.
        if (left_included || !equals(*left_lower, left_point))
            return {true, true};

        /// We are unlucky that left_point fails to cover a point. Now we need to check if right_point can cover right_lower.
        /// Check if there is a match at the right boundary.
        return {right_included && right_lower != indices.end() && equals(*right_lower, right_point), true};
    }
    else // left_lower == right_lower
    {
        /// Need to check if right_point is a valid match, as left_point < right_point <= left_lower = right_lower.
        /// Check if there is a match at the left boundary.
        return {right_included && right_lower != indices.end() && equals(*right_lower, right_point), true};
    }
}

bool MergeTreeSetIndex::hasMonotonicFunctionsChain() const
{
    for (const auto & mapping : indexes_mapping)
        if (!mapping.functions.empty())
            return true;
    return false;
}

void FieldValue::update(const Field & x)
{
    if (x.isNegativeInfinity() || x.isPositiveInfinity())
        value = x;
    else
    {
        /// Keep at most one element in column.
        if (!column->empty())
            column->popBack(1);
        column->insert(x);
        value = Field(); // Set back to normal value.
    }
}

}<|MERGE_RESOLUTION|>--- conflicted
+++ resolved
@@ -177,13 +177,7 @@
     /// Remember the columns we will work with
     for (size_t i = 0; i < keys_size; ++i)
     {
-<<<<<<< HEAD
-        materialized_columns.emplace_back(
-            block.safeGetByPosition(i).column->convertToFullIfNeeded());
-
-=======
-        materialized_columns.emplace_back(columns.at(i).column->convertToFullColumnIfConst()->convertToFullColumnIfLowCardinality());
->>>>>>> 9ef45d92
+        materialized_columns.emplace_back(columns.at(i).column->convertToFullIfNeeded());
         key_columns.emplace_back(materialized_columns.back().get());
     }
 
