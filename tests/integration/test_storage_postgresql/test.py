import time

import pytest
import psycopg2
from multiprocessing.dummy import Pool

from helpers.cluster import ClickHouseCluster
from helpers.test_tools import assert_eq_with_retry
from psycopg2.extensions import ISOLATION_LEVEL_AUTOCOMMIT

cluster = ClickHouseCluster(__file__)
node1 = cluster.add_instance('node1', main_configs=["configs/log_conf.xml"], with_postgres=True)
node2 = cluster.add_instance('node2', main_configs=['configs/log_conf.xml'], with_postgres_cluster=True)

<<<<<<< HEAD
def get_postgres_conn(cluster, database=False):
    if database == True:
        conn_string = f"host={cluster.postgres_ip} port='{cluster.postgres_port}' dbname='clickhouse' user='postgres' password='mysecretpassword'"
    else:
        conn_string = f"host={cluster.postgres_ip} port='{cluster.postgres_port}' user='postgres' password='mysecretpassword'"
=======
def get_postgres_conn(database=False, port=5432):
    if database == True:
        conn_string = "host='localhost' port={} dbname='clickhouse' user='postgres' password='mysecretpassword'".format(port)
    else:
        conn_string = "host='localhost' port={} user='postgres' password='mysecretpassword'".format(port)

>>>>>>> aa47eb7d
    conn = psycopg2.connect(conn_string)
    conn.set_isolation_level(ISOLATION_LEVEL_AUTOCOMMIT)
    conn.autocommit = True
    return conn

def create_postgres_db(conn, name):
    cursor = conn.cursor()
    cursor.execute("DROP DATABASE IF EXISTS {}".format(name))
    cursor.execute("CREATE DATABASE {}".format(name))


@pytest.fixture(scope="module")
def started_cluster():
    try:
        cluster.start()
<<<<<<< HEAD
        postgres_conn = get_postgres_conn(cluster)
        print("postgres connected")
=======

        postgres_conn = get_postgres_conn(port=5432)
        create_postgres_db(postgres_conn, 'clickhouse')

        postgres_conn = get_postgres_conn(port=5421)
        create_postgres_db(postgres_conn, 'clickhouse')

        postgres_conn = get_postgres_conn(port=5441)
>>>>>>> aa47eb7d
        create_postgres_db(postgres_conn, 'clickhouse')

        postgres_conn = get_postgres_conn(port=5461)
        create_postgres_db(postgres_conn, 'clickhouse')

        print("postgres connected")
        yield cluster

    finally:
        cluster.shutdown()


def test_postgres_select_insert(started_cluster):
    conn = get_postgres_conn(started_cluster, True)
    cursor = conn.cursor()
    table_name = 'test_many'
    table = f'''postgresql('{started_cluster.postgres_ip}:{started_cluster.postgres_port}', 'clickhouse', '{table_name}', 'postgres', 'mysecretpassword')'''
    cursor.execute('CREATE TABLE IF NOT EXISTS {} (a integer, b text, c integer)'.format(table_name))

    result = node1.query('''
        INSERT INTO TABLE FUNCTION {}
        SELECT number, concat('name_', toString(number)), 3 from numbers(10000)'''.format(table))
    check1 = "SELECT count() FROM {}".format(table)
    check2 = "SELECT Sum(c) FROM {}".format(table)
    check3 = "SELECT count(c) FROM {} WHERE a % 2 == 0".format(table)
    check4 = "SELECT count() FROM {} WHERE b LIKE concat('name_', toString(1))".format(table)
    assert (node1.query(check1)).rstrip() == '10000'
    assert (node1.query(check2)).rstrip() == '30000'
    assert (node1.query(check3)).rstrip() == '5000'
    assert (node1.query(check4)).rstrip() == '1'


def test_postgres_conversions(started_cluster):
    conn = get_postgres_conn(started_cluster, True)
    cursor = conn.cursor()
    cursor.execute(
        '''CREATE TABLE IF NOT EXISTS test_types (
        a smallint, b integer, c bigint, d real, e double precision, f serial, g bigserial,
        h timestamp, i date, j decimal(5, 3), k numeric, l boolean)''')
    node1.query('''
        INSERT INTO TABLE FUNCTION postgresql('postgres1:5432', 'clickhouse', 'test_types', 'postgres', 'mysecretpassword') VALUES
        (-32768, -2147483648, -9223372036854775808, 1.12345, 1.1234567890, 2147483647, 9223372036854775807, '2000-05-12 12:12:12', '2000-05-12', 22.222, 22.222, 1)''')
    result = node1.query('''
        SELECT a, b, c, d, e, f, g, h, i, j, toDecimal128(k, 3), l FROM postgresql('postgres1:5432', 'clickhouse', 'test_types', 'postgres', 'mysecretpassword')''')
    assert(result == '-32768\t-2147483648\t-9223372036854775808\t1.12345\t1.123456789\t2147483647\t9223372036854775807\t2000-05-12 12:12:12\t2000-05-12\t22.222\t22.222\t1\n')

    cursor.execute("INSERT INTO test_types (l) VALUES (TRUE), (true), ('yes'), ('y'), ('1');")
    cursor.execute("INSERT INTO test_types (l) VALUES (FALSE), (false), ('no'), ('off'), ('0');")
    expected = "1\n1\n1\n1\n1\n1\n0\n0\n0\n0\n0\n"
    result = node1.query('''SELECT l FROM postgresql('postgres1:5432', 'clickhouse', 'test_types', 'postgres', 'mysecretpassword')''')
    assert(result == expected)

    cursor.execute(
        '''CREATE TABLE IF NOT EXISTS test_array_dimensions
           (
                a Date[] NOT NULL,                          -- Date
                b Timestamp[] NOT NULL,                     -- DateTime
                c real[][] NOT NULL,                        -- Float32
                d double precision[][] NOT NULL,            -- Float64
                e decimal(5, 5)[][][] NOT NULL,             -- Decimal32
                f integer[][][] NOT NULL,                   -- Int32
                g Text[][][][][] NOT NULL,                  -- String
                h Integer[][][],                            -- Nullable(Int32)
                i Char(2)[][][][],                          -- Nullable(String)
                k Char(2)[]                                 -- Nullable(String)
           )''')

    result = node1.query('''
        DESCRIBE TABLE postgresql('postgres1:5432', 'clickhouse', 'test_array_dimensions', 'postgres', 'mysecretpassword')''')
    expected = ('a\tArray(Date)\t\t\t\t\t\n' +
               'b\tArray(DateTime)\t\t\t\t\t\n' +
               'c\tArray(Array(Float32))\t\t\t\t\t\n' +
               'd\tArray(Array(Float64))\t\t\t\t\t\n' +
               'e\tArray(Array(Array(Decimal(5, 5))))\t\t\t\t\t\n' +
               'f\tArray(Array(Array(Int32)))\t\t\t\t\t\n' +
               'g\tArray(Array(Array(Array(Array(String)))))\t\t\t\t\t\n' +
               'h\tArray(Array(Array(Nullable(Int32))))\t\t\t\t\t\n' +
               'i\tArray(Array(Array(Array(Nullable(String)))))\t\t\t\t\t\n' +
               'k\tArray(Nullable(String))'
               )
    assert(result.rstrip() == expected)

    node1.query("INSERT INTO TABLE FUNCTION postgresql('postgres1:5432', 'clickhouse', 'test_array_dimensions', 'postgres', 'mysecretpassword') "
        "VALUES ("
        "['2000-05-12', '2000-05-12'], "
        "['2000-05-12 12:12:12', '2000-05-12 12:12:12'], "
        "[[1.12345], [1.12345], [1.12345]], "
        "[[1.1234567891], [1.1234567891], [1.1234567891]], "
        "[[[0.11111, 0.11111]], [[0.22222, 0.22222]], [[0.33333, 0.33333]]], "
        "[[[1, 1], [1, 1]], [[3, 3], [3, 3]], [[4, 4], [5, 5]]], "
        "[[[[['winx', 'winx', 'winx']]]]], "
        "[[[1, NULL], [NULL, 1]], [[NULL, NULL], [NULL, NULL]], [[4, 4], [5, 5]]], "
        "[[[[NULL]]]], "
        "[]"
        ")")

    result = node1.query('''
        SELECT * FROM postgresql('postgres1:5432', 'clickhouse', 'test_array_dimensions', 'postgres', 'mysecretpassword')''')
    expected = (
        "['2000-05-12','2000-05-12']\t" +
        "['2000-05-12 12:12:12','2000-05-12 12:12:12']\t" +
        "[[1.12345],[1.12345],[1.12345]]\t" +
        "[[1.1234567891],[1.1234567891],[1.1234567891]]\t" +
        "[[[0.11111,0.11111]],[[0.22222,0.22222]],[[0.33333,0.33333]]]\t"
        "[[[1,1],[1,1]],[[3,3],[3,3]],[[4,4],[5,5]]]\t"
        "[[[[['winx','winx','winx']]]]]\t"
        "[[[1,NULL],[NULL,1]],[[NULL,NULL],[NULL,NULL]],[[4,4],[5,5]]]\t"
        "[[[[NULL]]]]\t"
        "[]\n"
        )
    assert(result == expected)


def test_non_default_scema(started_cluster):
    conn = get_postgres_conn(started_cluster, True)
    cursor = conn.cursor()
    cursor.execute('CREATE SCHEMA test_schema')
    cursor.execute('CREATE TABLE test_schema.test_table (a integer)')
    cursor.execute('INSERT INTO test_schema.test_table SELECT i FROM generate_series(0, 99) as t(i)')

    node1.query('''
        CREATE TABLE test_pg_table_schema (a UInt32)
        ENGINE PostgreSQL('postgres1:5432', 'clickhouse', 'test_table', 'postgres', 'mysecretpassword', 'test_schema');
    ''')

    result = node1.query('SELECT * FROM test_pg_table_schema')
    expected = node1.query('SELECT number FROM numbers(100)')
    assert(result == expected)

    table_function = '''postgresql('postgres1:5432', 'clickhouse', 'test_table', 'postgres', 'mysecretpassword', 'test_schema')'''
    result = node1.query('SELECT * FROM {}'.format(table_function))
    assert(result == expected)

    cursor.execute('''CREATE SCHEMA "test.nice.schema"''')
    cursor.execute('''CREATE TABLE "test.nice.schema"."test.nice.table" (a integer)''')
    cursor.execute('INSERT INTO "test.nice.schema"."test.nice.table" SELECT i FROM generate_series(0, 99) as t(i)')

    node1.query('''
        CREATE TABLE test_pg_table_schema_with_dots (a UInt32)
        ENGINE PostgreSQL('postgres1:5432', 'clickhouse', 'test.nice.table', 'postgres', 'mysecretpassword', 'test.nice.schema');
    ''')
    result = node1.query('SELECT * FROM test_pg_table_schema_with_dots')
    assert(result == expected)


def test_concurrent_queries(started_cluster):
    conn = get_postgres_conn(started_cluster, True)
    cursor = conn.cursor()

    node1.query('''
        CREATE TABLE test_table (key UInt32, value UInt32)
        ENGINE = PostgreSQL('postgres1:5432', 'clickhouse', 'test_table', 'postgres', 'mysecretpassword')''')

    cursor.execute('CREATE TABLE test_table (key integer, value integer)')

    prev_count =  node1.count_in_log('New connection to postgres1:5432')
    def node_select(_):
        for i in range(20):
            result = node1.query("SELECT * FROM test_table", user='default')
    busy_pool = Pool(20)
    p = busy_pool.map_async(node_select, range(20))
    p.wait()
    count =  node1.count_in_log('New connection to postgres1:5432')
    print(count, prev_count)
    # 16 is default size for connection pool
    assert(int(count) == int(prev_count) + 16)

    def node_insert(_):
        for i in range(5):
            result = node1.query("INSERT INTO test_table SELECT number, number FROM numbers(1000)", user='default')

    busy_pool = Pool(5)
    p = busy_pool.map_async(node_insert, range(5))
    p.wait()
    result = node1.query("SELECT count() FROM test_table", user='default')
    print(result)
    assert(int(result) == 5 * 5 * 1000)

    def node_insert_select(_):
        for i in range(5):
            result = node1.query("INSERT INTO test_table SELECT number, number FROM numbers(1000)", user='default')
            result = node1.query("SELECT * FROM test_table LIMIT 100", user='default')

    busy_pool = Pool(5)
    p = busy_pool.map_async(node_insert_select, range(5))
    p.wait()
    result = node1.query("SELECT count() FROM test_table", user='default')
    print(result)
    assert(int(result) == 5 * 5 * 1000  * 2)

    node1.query('DROP TABLE test_table;')
    cursor.execute('DROP TABLE test_table;')

    count =  node1.count_in_log('New connection to postgres1:5432')
    print(count, prev_count)
    assert(int(count) == int(prev_count) + 16)


def test_postgres_distributed(started_cluster):
    conn0 = get_postgres_conn(port=5432, database=True)
    conn1 = get_postgres_conn(port=5421, database=True)
    conn2 = get_postgres_conn(port=5441, database=True)
    conn3 = get_postgres_conn(port=5461, database=True)

    cursor0 = conn0.cursor()
    cursor1 = conn1.cursor()
    cursor2 = conn2.cursor()
    cursor3 = conn3.cursor()
    cursors = [cursor0, cursor1, cursor2, cursor3]

    for i in range(4):
        cursors[i].execute('CREATE TABLE test_replicas (id Integer, name Text)')
        cursors[i].execute("""INSERT INTO test_replicas select i, 'host{}' from generate_series(0, 99) as t(i);""".format(i + 1));

    # test multiple ports parsing
    result = node2.query('''SELECT DISTINCT(name) FROM postgresql(`postgres{1|2|3}:5432`, 'clickhouse', 'test_replicas', 'postgres', 'mysecretpassword'); ''')
    assert(result == 'host1\n' or result == 'host2\n' or result == 'host3\n')
    result = node2.query('''SELECT DISTINCT(name) FROM postgresql(`postgres2:5431|postgres3:5432`, 'clickhouse', 'test_replicas', 'postgres', 'mysecretpassword'); ''')
    assert(result == 'host3\n' or result == 'host2\n')

    # Create storage with with 3 replicas
    node2.query('''
        CREATE TABLE test_replicas
        (id UInt32, name String)
        ENGINE = PostgreSQL(`postgres{2|3|4}:5432`, 'clickhouse', 'test_replicas', 'postgres', 'mysecretpassword'); ''')

    # Check all replicas are traversed
    query = "SELECT name FROM ("
    for i in range (3):
        query += "SELECT name FROM test_replicas UNION DISTINCT "
    query += "SELECT name FROM test_replicas) ORDER BY name"
    result = node2.query(query)
    assert(result == 'host2\nhost3\nhost4\n')

    # Create storage with with two two shards, each has 2 replicas
    node2.query('''
        CREATE TABLE test_shards
        (id UInt32, name String, age UInt32, money UInt32)
        ENGINE = ExternalDistributed('PostgreSQL', `postgres{1|2}:5432,postgres{3|4}:5432`, 'clickhouse', 'test_replicas', 'postgres', 'mysecretpassword'); ''')

    # Check only one replica in each shard is used
    result = node2.query("SELECT DISTINCT(name) FROM test_shards ORDER BY name")
    assert(result == 'host1\nhost3\n')

    # Check all replicas are traversed
    query = "SELECT name FROM ("
    for i in range (3):
        query += "SELECT name FROM test_shards UNION DISTINCT "
    query += "SELECT name FROM test_shards) ORDER BY name"
    result = node2.query(query)
    assert(result == 'host1\nhost2\nhost3\nhost4\n')

    # Disconnect postgres1
    started_cluster.pause_container('postgres1')
    result = node2.query("SELECT DISTINCT(name) FROM test_shards ORDER BY name")
    started_cluster.unpause_container('postgres1')
    assert(result == 'host2\nhost4\n' or result == 'host3\nhost4\n')


if __name__ == '__main__':
    cluster.start()
    input("Cluster created, press any key to destroy...")
    cluster.shutdown()<|MERGE_RESOLUTION|>--- conflicted
+++ resolved
@@ -12,20 +12,12 @@
 node1 = cluster.add_instance('node1', main_configs=["configs/log_conf.xml"], with_postgres=True)
 node2 = cluster.add_instance('node2', main_configs=['configs/log_conf.xml'], with_postgres_cluster=True)
 
-<<<<<<< HEAD
-def get_postgres_conn(cluster, database=False):
+def get_postgres_conn(cluster, ip, database=False):
     if database == True:
-        conn_string = f"host={cluster.postgres_ip} port='{cluster.postgres_port}' dbname='clickhouse' user='postgres' password='mysecretpassword'"
+        conn_string = f"host={ip} port='{cluster.postgres_port}' dbname='clickhouse' user='postgres' password='mysecretpassword'"
     else:
-        conn_string = f"host={cluster.postgres_ip} port='{cluster.postgres_port}' user='postgres' password='mysecretpassword'"
-=======
-def get_postgres_conn(database=False, port=5432):
-    if database == True:
-        conn_string = "host='localhost' port={} dbname='clickhouse' user='postgres' password='mysecretpassword'".format(port)
-    else:
-        conn_string = "host='localhost' port={} user='postgres' password='mysecretpassword'".format(port)
-
->>>>>>> aa47eb7d
+        conn_string = f"host={ip} port='{cluster.postgres_port}' user='postgres' password='mysecretpassword'"
+
     conn = psycopg2.connect(conn_string)
     conn.set_isolation_level(ISOLATION_LEVEL_AUTOCOMMIT)
     conn.autocommit = True
@@ -41,22 +33,20 @@
 def started_cluster():
     try:
         cluster.start()
-<<<<<<< HEAD
-        postgres_conn = get_postgres_conn(cluster)
+        postgres_conn = get_postgres_conn(cluster, ip=cluster.postgres_ip)
         print("postgres connected")
-=======
-
-        postgres_conn = get_postgres_conn(port=5432)
         create_postgres_db(postgres_conn, 'clickhouse')
 
-        postgres_conn = get_postgres_conn(port=5421)
+        postgres_conn = get_postgres_conn(cluster, ip=cluster.postgres2_ip)
+        print("postgres2 connected")
         create_postgres_db(postgres_conn, 'clickhouse')
 
-        postgres_conn = get_postgres_conn(port=5441)
->>>>>>> aa47eb7d
+        postgres_conn = get_postgres_conn(cluster, ip=cluster.postgres3_ip)
+        print("postgres2 connected")
         create_postgres_db(postgres_conn, 'clickhouse')
 
-        postgres_conn = get_postgres_conn(port=5461)
+        postgres_conn = get_postgres_conn(cluster, ip=cluster.postgres4_ip)
+        print("postgres2 connected")
         create_postgres_db(postgres_conn, 'clickhouse')
 
         print("postgres connected")
@@ -253,10 +243,10 @@
 
 
 def test_postgres_distributed(started_cluster):
-    conn0 = get_postgres_conn(port=5432, database=True)
-    conn1 = get_postgres_conn(port=5421, database=True)
-    conn2 = get_postgres_conn(port=5441, database=True)
-    conn3 = get_postgres_conn(port=5461, database=True)
+    conn0 = get_postgres_conn(started_cluster.postgres_ip, database=True)
+    conn1 = get_postgres_conn(started_cluster.postgres2_ip, database=True)
+    conn2 = get_postgres_conn(started_cluster.postgres3_ip, database=True)
+    conn3 = get_postgres_conn(started_cluster.postgres4_ip, database=True)
 
     cursor0 = conn0.cursor()
     cursor1 = conn1.cursor()
