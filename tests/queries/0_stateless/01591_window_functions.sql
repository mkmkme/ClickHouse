--- conflicted
+++ resolved
@@ -341,6 +341,8 @@
 select number, count(*) over (partition by p)
     from window_mt order by number limit 10 settings optimize_read_in_order = 1;
 
+drop table window_mt;
+
 -- some true window functions -- rank and friends
 select number, p, o,
     count(*) over w,
@@ -415,12 +417,8 @@
 -- under UBSan. Should be limited to at most INT_MAX.
 select count() over (rows between 2147483648 preceding and 2147493648 following) from numbers(2); -- { serverError 36 }
 
-<<<<<<< HEAD
 -- Somehow in this case WindowTransform gets empty input chunks not marked as
 -- input end, and then two (!) empty input chunks marked as input end. Whatever.
 select count() over () from (select 1 a) l inner join (select 2 a) r using a;
 -- This case works as expected, one empty input chunk marked as input end.
-select count() over () where null;
-=======
-drop table window_mt;
->>>>>>> 0b990c95
+select count() over () where null;